--- conflicted
+++ resolved
@@ -73,13 +73,8 @@
 
 struct sco_pinfo {
 	struct bt_sock	bt;
-<<<<<<< HEAD
-	__u16		pkt_type;
-
-=======
 	__u32		flags;
 	__u16		setting;
->>>>>>> 4a10c2ac
 	struct sco_conn	*conn;
 };
 
