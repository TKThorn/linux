/*
 * This file is subject to the terms and conditions of the GNU General Public
 * License.  See the file "COPYING" in the main directory of this archive
 * for more details.
 *
 * SGI UV APIC functions (note: not an Intel compatible APIC)
 *
 * Copyright (C) 2007-2008 Silicon Graphics, Inc. All rights reserved.
 */
#include <linux/cpumask.h>
#include <linux/hardirq.h>
#include <linux/proc_fs.h>
#include <linux/threads.h>
#include <linux/kernel.h>
#include <linux/module.h>
#include <linux/string.h>
#include <linux/ctype.h>
#include <linux/sched.h>
#include <linux/timer.h>
#include <linux/cpu.h>
#include <linux/init.h>
#include <linux/io.h>

#include <asm/uv/uv_mmrs.h>
#include <asm/uv/uv_hub.h>
#include <asm/current.h>
#include <asm/pgtable.h>
#include <asm/uv/bios.h>
#include <asm/uv/uv.h>
#include <asm/apic.h>
#include <asm/ipi.h>
#include <asm/smp.h>

DEFINE_PER_CPU(int, x2apic_extra_bits);

static enum uv_system_type uv_system_type;

static int early_get_nodeid(void)
{
	union uvh_node_id_u node_id;
	unsigned long *mmr;

	mmr = early_ioremap(UV_LOCAL_MMR_BASE | UVH_NODE_ID, sizeof(*mmr));
	node_id.v = *mmr;
	early_iounmap(mmr, sizeof(*mmr));
	return node_id.s.node_id;
}

static int uv_acpi_madt_oem_check(char *oem_id, char *oem_table_id)
{
	if (!strcmp(oem_id, "SGI")) {
		if (!strcmp(oem_table_id, "UVL"))
			uv_system_type = UV_LEGACY_APIC;
		else if (!strcmp(oem_table_id, "UVX"))
			uv_system_type = UV_X2APIC;
		else if (!strcmp(oem_table_id, "UVH")) {
			__get_cpu_var(x2apic_extra_bits) =
				early_get_nodeid() << (UV_APIC_PNODE_SHIFT - 1);
			uv_system_type = UV_NON_UNIQUE_APIC;
			return 1;
		}
	}
	return 0;
}

enum uv_system_type get_uv_system_type(void)
{
	return uv_system_type;
}

int is_uv_system(void)
{
	return uv_system_type != UV_NONE;
}
EXPORT_SYMBOL_GPL(is_uv_system);

DEFINE_PER_CPU(struct uv_hub_info_s, __uv_hub_info);
EXPORT_PER_CPU_SYMBOL_GPL(__uv_hub_info);

struct uv_blade_info *uv_blade_info;
EXPORT_SYMBOL_GPL(uv_blade_info);

short *uv_node_to_blade;
EXPORT_SYMBOL_GPL(uv_node_to_blade);

short *uv_cpu_to_blade;
EXPORT_SYMBOL_GPL(uv_cpu_to_blade);

short uv_possible_blades;
EXPORT_SYMBOL_GPL(uv_possible_blades);

unsigned long sn_rtc_cycles_per_second;
EXPORT_SYMBOL(sn_rtc_cycles_per_second);

/* Start with all IRQs pointing to boot CPU.  IRQ balancing will shift them. */

static const struct cpumask *uv_target_cpus(void)
{
	return cpumask_of(0);
}

static void uv_vector_allocation_domain(int cpu, struct cpumask *retmask)
{
	cpumask_clear(retmask);
	cpumask_set_cpu(cpu, retmask);
}

static int __cpuinit uv_wakeup_secondary(int phys_apicid, unsigned long start_rip)
{
#ifdef CONFIG_SMP
	unsigned long val;
	int pnode;

	pnode = uv_apicid_to_pnode(phys_apicid);
	val = (1UL << UVH_IPI_INT_SEND_SHFT) |
	    (phys_apicid << UVH_IPI_INT_APIC_ID_SHFT) |
	    ((start_rip << UVH_IPI_INT_VECTOR_SHFT) >> 12) |
	    APIC_DM_INIT;
	uv_write_global_mmr64(pnode, UVH_IPI_INT, val);
	mdelay(10);

	val = (1UL << UVH_IPI_INT_SEND_SHFT) |
	    (phys_apicid << UVH_IPI_INT_APIC_ID_SHFT) |
	    ((start_rip << UVH_IPI_INT_VECTOR_SHFT) >> 12) |
	    APIC_DM_STARTUP;
	uv_write_global_mmr64(pnode, UVH_IPI_INT, val);

	atomic_set(&init_deasserted, 1);
#endif
	return 0;
}

static void uv_send_IPI_one(int cpu, int vector)
{
	unsigned long apicid;
	int pnode;

	apicid = per_cpu(x86_cpu_to_apicid, cpu);
	pnode = uv_apicid_to_pnode(apicid);
	uv_hub_send_ipi(pnode, apicid, vector);
}

static void uv_send_IPI_mask(const struct cpumask *mask, int vector)
{
	unsigned int cpu;

	for_each_cpu(cpu, mask)
		uv_send_IPI_one(cpu, vector);
}

static void uv_send_IPI_mask_allbutself(const struct cpumask *mask, int vector)
{
	unsigned int this_cpu = smp_processor_id();
	unsigned int cpu;

	for_each_cpu(cpu, mask) {
		if (cpu != this_cpu)
			uv_send_IPI_one(cpu, vector);
	}
}

static void uv_send_IPI_allbutself(int vector)
{
	unsigned int this_cpu = smp_processor_id();
	unsigned int cpu;

	for_each_online_cpu(cpu) {
		if (cpu != this_cpu)
			uv_send_IPI_one(cpu, vector);
	}
}

static void uv_send_IPI_all(int vector)
{
	uv_send_IPI_mask(cpu_online_mask, vector);
}

static int uv_apic_id_registered(void)
{
	return 1;
}

static void uv_init_apic_ldr(void)
{
}

static unsigned int uv_cpu_mask_to_apicid(const struct cpumask *cpumask)
{
	/*
	 * We're using fixed IRQ delivery, can only return one phys APIC ID.
	 * May as well be the first.
	 */
	int cpu = cpumask_first(cpumask);

	if ((unsigned)cpu < nr_cpu_ids)
		return per_cpu(x86_cpu_to_apicid, cpu);
	else
		return BAD_APICID;
}

static unsigned int
uv_cpu_mask_to_apicid_and(const struct cpumask *cpumask,
			  const struct cpumask *andmask)
{
	int cpu;

	/*
	 * We're using fixed IRQ delivery, can only return one phys APIC ID.
	 * May as well be the first.
	 */
	for_each_cpu_and(cpu, cpumask, andmask) {
		if (cpumask_test_cpu(cpu, cpu_online_mask))
			break;
	}
	if (cpu < nr_cpu_ids)
		return per_cpu(x86_cpu_to_apicid, cpu);

	return BAD_APICID;
}

static unsigned int x2apic_get_apic_id(unsigned long x)
{
	unsigned int id;

	WARN_ON(preemptible() && num_online_cpus() > 1);
	id = x | __get_cpu_var(x2apic_extra_bits);

	return id;
}

static unsigned long set_apic_id(unsigned int id)
{
	unsigned long x;

	/* maskout x2apic_extra_bits ? */
	x = id;
	return x;
}

static unsigned int uv_read_apic_id(void)
{

	return x2apic_get_apic_id(apic_read(APIC_ID));
}

static int uv_phys_pkg_id(int initial_apicid, int index_msb)
{
	return uv_read_apic_id() >> index_msb;
}

static void uv_send_IPI_self(int vector)
{
	apic_write(APIC_SELF_IPI, vector);
}

struct apic apic_x2apic_uv_x = {

	.name				= "UV large system",
	.probe				= NULL,
	.acpi_madt_oem_check		= uv_acpi_madt_oem_check,
	.apic_id_registered		= uv_apic_id_registered,

	.irq_delivery_mode		= dest_Fixed,
	.irq_dest_mode			= 0, /* physical */

	.target_cpus			= uv_target_cpus,
	.disable_esr			= 0,
	.dest_logical			= APIC_DEST_LOGICAL,
	.check_apicid_used		= NULL,
	.check_apicid_present		= NULL,

	.vector_allocation_domain	= uv_vector_allocation_domain,
	.init_apic_ldr			= uv_init_apic_ldr,

	.ioapic_phys_id_map		= NULL,
	.setup_apic_routing		= NULL,
	.multi_timer_check		= NULL,
	.apicid_to_node			= NULL,
	.cpu_to_logical_apicid		= NULL,
	.cpu_present_to_apicid		= default_cpu_present_to_apicid,
	.apicid_to_cpu_present		= NULL,
	.setup_portio_remap		= NULL,
	.check_phys_apicid_present	= default_check_phys_apicid_present,
	.enable_apic_mode		= NULL,
	.phys_pkg_id			= uv_phys_pkg_id,
	.mps_oem_check			= NULL,

	.get_apic_id			= x2apic_get_apic_id,
	.set_apic_id			= set_apic_id,
	.apic_id_mask			= 0xFFFFFFFFu,

	.cpu_mask_to_apicid		= uv_cpu_mask_to_apicid,
	.cpu_mask_to_apicid_and		= uv_cpu_mask_to_apicid_and,

	.send_IPI_mask			= uv_send_IPI_mask,
	.send_IPI_mask_allbutself	= uv_send_IPI_mask_allbutself,
	.send_IPI_allbutself		= uv_send_IPI_allbutself,
	.send_IPI_all			= uv_send_IPI_all,
	.send_IPI_self			= uv_send_IPI_self,

	.wakeup_secondary_cpu		= uv_wakeup_secondary,
	.trampoline_phys_low		= DEFAULT_TRAMPOLINE_PHYS_LOW,
	.trampoline_phys_high		= DEFAULT_TRAMPOLINE_PHYS_HIGH,
	.wait_for_init_deassert		= NULL,
	.smp_callin_clear_local_apic	= NULL,
	.inquire_remote_apic		= NULL,

	.read				= native_apic_msr_read,
	.write				= native_apic_msr_write,
	.icr_read			= native_x2apic_icr_read,
	.icr_write			= native_x2apic_icr_write,
	.wait_icr_idle			= native_x2apic_wait_icr_idle,
	.safe_wait_icr_idle		= native_safe_x2apic_wait_icr_idle,
};

static __cpuinit void set_x2apic_extra_bits(int pnode)
{
	__get_cpu_var(x2apic_extra_bits) = (pnode << 6);
}

/*
 * Called on boot cpu.
 */
static __init int boot_pnode_to_blade(int pnode)
{
	int blade;

	for (blade = 0; blade < uv_num_possible_blades(); blade++)
		if (pnode == uv_blade_info[blade].pnode)
			return blade;
	BUG();
}

struct redir_addr {
	unsigned long redirect;
	unsigned long alias;
};

#define DEST_SHIFT UVH_RH_GAM_ALIAS210_REDIRECT_CONFIG_0_MMR_DEST_BASE_SHFT

static __initdata struct redir_addr redir_addrs[] = {
	{UVH_RH_GAM_ALIAS210_REDIRECT_CONFIG_0_MMR, UVH_SI_ALIAS0_OVERLAY_CONFIG},
	{UVH_RH_GAM_ALIAS210_REDIRECT_CONFIG_1_MMR, UVH_SI_ALIAS1_OVERLAY_CONFIG},
	{UVH_RH_GAM_ALIAS210_REDIRECT_CONFIG_2_MMR, UVH_SI_ALIAS2_OVERLAY_CONFIG},
};

static __init void get_lowmem_redirect(unsigned long *base, unsigned long *size)
{
	union uvh_si_alias0_overlay_config_u alias;
	union uvh_rh_gam_alias210_redirect_config_2_mmr_u redirect;
	int i;

	for (i = 0; i < ARRAY_SIZE(redir_addrs); i++) {
		alias.v = uv_read_local_mmr(redir_addrs[i].alias);
		if (alias.s.base == 0) {
			*size = (1UL << alias.s.m_alias);
			redirect.v = uv_read_local_mmr(redir_addrs[i].redirect);
			*base = (unsigned long)redirect.s.dest_base << DEST_SHIFT;
			return;
		}
	}
	BUG();
}

enum map_type {map_wb, map_uc};

static __init void map_high(char *id, unsigned long base, int shift,
			    int max_pnode, enum map_type map_type)
{
	unsigned long bytes, paddr;

	paddr = base << shift;
	bytes = (1UL << shift) * (max_pnode + 1);
	printk(KERN_INFO "UV: Map %s_HI 0x%lx - 0x%lx\n", id, paddr,
						paddr + bytes);
	if (map_type == map_uc)
		init_extra_mapping_uc(paddr, bytes);
	else
		init_extra_mapping_wb(paddr, bytes);

}
static __init void map_gru_high(int max_pnode)
{
	union uvh_rh_gam_gru_overlay_config_mmr_u gru;
	int shift = UVH_RH_GAM_GRU_OVERLAY_CONFIG_MMR_BASE_SHFT;

	gru.v = uv_read_local_mmr(UVH_RH_GAM_GRU_OVERLAY_CONFIG_MMR);
	if (gru.s.enable)
		map_high("GRU", gru.s.base, shift, max_pnode, map_wb);
}

static __init void map_mmioh_high(int max_pnode)
{
	union uvh_rh_gam_mmioh_overlay_config_mmr_u mmioh;
	int shift = UVH_RH_GAM_MMIOH_OVERLAY_CONFIG_MMR_BASE_SHFT;

	mmioh.v = uv_read_local_mmr(UVH_RH_GAM_MMIOH_OVERLAY_CONFIG_MMR);
	if (mmioh.s.enable)
		map_high("MMIOH", mmioh.s.base, shift, max_pnode, map_uc);
}

static __init void uv_rtc_init(void)
{
	long status;
	u64 ticks_per_sec;

	status = uv_bios_freq_base(BIOS_FREQ_BASE_REALTIME_CLOCK,
					&ticks_per_sec);
	if (status != BIOS_STATUS_SUCCESS || ticks_per_sec < 100000) {
		printk(KERN_WARNING
			"unable to determine platform RTC clock frequency, "
			"guessing.\n");
		/* BIOS gives wrong value for clock freq. so guess */
		sn_rtc_cycles_per_second = 1000000000000UL / 30000UL;
	} else
		sn_rtc_cycles_per_second = ticks_per_sec;
}

/*
 * percpu heartbeat timer
 */
static void uv_heartbeat(unsigned long ignored)
{
	struct timer_list *timer = &uv_hub_info->scir.timer;
	unsigned char bits = uv_hub_info->scir.state;

	/* flip heartbeat bit */
	bits ^= SCIR_CPU_HEARTBEAT;

	/* is this cpu idle? */
	if (idle_cpu(raw_smp_processor_id()))
		bits &= ~SCIR_CPU_ACTIVITY;
	else
		bits |= SCIR_CPU_ACTIVITY;

	/* update system controller interface reg */
	uv_set_scir_bits(bits);

	/* enable next timer period */
	mod_timer_pinned(timer, jiffies + SCIR_CPU_HB_INTERVAL);
}

static void __cpuinit uv_heartbeat_enable(int cpu)
{
	if (!uv_cpu_hub_info(cpu)->scir.enabled) {
		struct timer_list *timer = &uv_cpu_hub_info(cpu)->scir.timer;

		uv_set_cpu_scir_bits(cpu, SCIR_CPU_HEARTBEAT|SCIR_CPU_ACTIVITY);
		setup_timer(timer, uv_heartbeat, cpu);
		timer->expires = jiffies + SCIR_CPU_HB_INTERVAL;
		add_timer_on(timer, cpu);
		uv_cpu_hub_info(cpu)->scir.enabled = 1;
	}

	/* check boot cpu */
	if (!uv_cpu_hub_info(0)->scir.enabled)
		uv_heartbeat_enable(0);
}

#ifdef CONFIG_HOTPLUG_CPU
static void __cpuinit uv_heartbeat_disable(int cpu)
{
	if (uv_cpu_hub_info(cpu)->scir.enabled) {
		uv_cpu_hub_info(cpu)->scir.enabled = 0;
		del_timer(&uv_cpu_hub_info(cpu)->scir.timer);
	}
	uv_set_cpu_scir_bits(cpu, 0xff);
}

/*
 * cpu hotplug notifier
 */
static __cpuinit int uv_scir_cpu_notify(struct notifier_block *self,
				       unsigned long action, void *hcpu)
{
	long cpu = (long)hcpu;

	switch (action) {
	case CPU_ONLINE:
		uv_heartbeat_enable(cpu);
		break;
	case CPU_DOWN_PREPARE:
		uv_heartbeat_disable(cpu);
		break;
	default:
		break;
	}
	return NOTIFY_OK;
}

static __init void uv_scir_register_cpu_notifier(void)
{
	hotcpu_notifier(uv_scir_cpu_notify, 0);
}

#else /* !CONFIG_HOTPLUG_CPU */

static __init void uv_scir_register_cpu_notifier(void)
{
}

static __init int uv_init_heartbeat(void)
{
	int cpu;

	if (is_uv_system())
		for_each_online_cpu(cpu)
			uv_heartbeat_enable(cpu);
	return 0;
}

late_initcall(uv_init_heartbeat);

#endif /* !CONFIG_HOTPLUG_CPU */

/*
 * Called on each cpu to initialize the per_cpu UV data area.
 * FIXME: hotplug not supported yet
 */
void __cpuinit uv_cpu_init(void)
{
	/* CPU 0 initilization will be done via uv_system_init. */
	if (!uv_blade_info)
		return;

	uv_blade_info[uv_numa_blade_id()].nr_online_cpus++;

	if (get_uv_system_type() == UV_NON_UNIQUE_APIC)
		set_x2apic_extra_bits(uv_hub_info->pnode);
}


void __init uv_system_init(void)
{
	union uvh_si_addr_map_config_u m_n_config;
	union uvh_node_id_u node_id;
	unsigned long gnode_upper, lowmem_redir_base, lowmem_redir_size;
	int bytes, nid, cpu, lcpu, pnode, blade, i, j, m_val, n_val;
	int gnode_extra, max_pnode = 0;
	unsigned long mmr_base, present, paddr;
	unsigned short pnode_mask;

	m_n_config.v = uv_read_local_mmr(UVH_SI_ADDR_MAP_CONFIG);
	m_val = m_n_config.s.m_skt;
	n_val = m_n_config.s.n_skt;
	mmr_base =
	    uv_read_local_mmr(UVH_RH_GAM_MMR_OVERLAY_CONFIG_MMR) &
	    ~UV_MMR_ENABLE;
	pnode_mask = (1 << n_val) - 1;
	node_id.v = uv_read_local_mmr(UVH_NODE_ID);
	gnode_extra = (node_id.s.node_id & ~((1 << n_val) - 1)) >> 1;
	gnode_upper = ((unsigned long)gnode_extra  << m_val);
	printk(KERN_DEBUG "UV: N %d, M %d, gnode_upper 0x%lx, gnode_extra 0x%x\n",
			n_val, m_val, gnode_upper, gnode_extra);

	printk(KERN_DEBUG "UV: global MMR base 0x%lx\n", mmr_base);

	for(i = 0; i < UVH_NODE_PRESENT_TABLE_DEPTH; i++)
		uv_possible_blades +=
		  hweight64(uv_read_local_mmr( UVH_NODE_PRESENT_TABLE + i * 8));
	printk(KERN_DEBUG "UV: Found %d blades\n", uv_num_possible_blades());

	bytes = sizeof(struct uv_blade_info) * uv_num_possible_blades();
	uv_blade_info = kmalloc(bytes, GFP_KERNEL);
	BUG_ON(!uv_blade_info);
<<<<<<< HEAD
=======
	for (blade = 0; blade < uv_num_possible_blades(); blade++)
		uv_blade_info[blade].memory_nid = -1;
>>>>>>> 80ffb3cc

	get_lowmem_redirect(&lowmem_redir_base, &lowmem_redir_size);

	bytes = sizeof(uv_node_to_blade[0]) * num_possible_nodes();
	uv_node_to_blade = kmalloc(bytes, GFP_KERNEL);
	BUG_ON(!uv_node_to_blade);
	memset(uv_node_to_blade, 255, bytes);

	bytes = sizeof(uv_cpu_to_blade[0]) * num_possible_cpus();
	uv_cpu_to_blade = kmalloc(bytes, GFP_KERNEL);
	BUG_ON(!uv_cpu_to_blade);
	memset(uv_cpu_to_blade, 255, bytes);

	blade = 0;
	for (i = 0; i < UVH_NODE_PRESENT_TABLE_DEPTH; i++) {
		present = uv_read_local_mmr(UVH_NODE_PRESENT_TABLE + i * 8);
		for (j = 0; j < 64; j++) {
			if (!test_bit(j, &present))
				continue;
			uv_blade_info[blade].pnode = (i * 64 + j);
			uv_blade_info[blade].nr_possible_cpus = 0;
			uv_blade_info[blade].nr_online_cpus = 0;
			blade++;
		}
	}

	uv_bios_init();
	uv_bios_get_sn_info(0, &uv_type, &sn_partition_id,
			    &sn_coherency_id, &sn_region_size);
	uv_rtc_init();

	for_each_present_cpu(cpu) {
		nid = cpu_to_node(cpu);
		pnode = uv_apicid_to_pnode(per_cpu(x86_cpu_to_apicid, cpu));
		blade = boot_pnode_to_blade(pnode);
		lcpu = uv_blade_info[blade].nr_possible_cpus;
		uv_blade_info[blade].nr_possible_cpus++;

		/* Any node on the blade, else will contain -1. */
		uv_blade_info[blade].memory_nid = nid;

		uv_cpu_hub_info(cpu)->lowmem_remap_base = lowmem_redir_base;
		uv_cpu_hub_info(cpu)->lowmem_remap_top = lowmem_redir_size;
		uv_cpu_hub_info(cpu)->m_val = m_val;
		uv_cpu_hub_info(cpu)->n_val = m_val;
		uv_cpu_hub_info(cpu)->numa_blade_id = blade;
		uv_cpu_hub_info(cpu)->blade_processor_id = lcpu;
		uv_cpu_hub_info(cpu)->pnode = pnode;
		uv_cpu_hub_info(cpu)->pnode_mask = pnode_mask;
		uv_cpu_hub_info(cpu)->gpa_mask = (1 << (m_val + n_val)) - 1;
		uv_cpu_hub_info(cpu)->gnode_upper = gnode_upper;
		uv_cpu_hub_info(cpu)->gnode_extra = gnode_extra;
		uv_cpu_hub_info(cpu)->global_mmr_base = mmr_base;
		uv_cpu_hub_info(cpu)->coherency_domain_number = sn_coherency_id;
		uv_cpu_hub_info(cpu)->scir.offset = SCIR_LOCAL_MMR_BASE + lcpu;
		uv_node_to_blade[nid] = blade;
		uv_cpu_to_blade[cpu] = blade;
		max_pnode = max(pnode, max_pnode);

		printk(KERN_DEBUG "UV: cpu %d, apicid 0x%x, pnode %d, nid %d, "
			"lcpu %d, blade %d\n",
			cpu, per_cpu(x86_cpu_to_apicid, cpu), pnode, nid,
			lcpu, blade);
	}

	/* Add blade/pnode info for nodes without cpus */
	for_each_online_node(nid) {
		if (uv_node_to_blade[nid] >= 0)
			continue;
		paddr = node_start_pfn(nid) << PAGE_SHIFT;
		paddr = uv_soc_phys_ram_to_gpa(paddr);
		pnode = (paddr >> m_val) & pnode_mask;
		blade = boot_pnode_to_blade(pnode);
		uv_node_to_blade[nid] = blade;
		max_pnode = max(pnode, max_pnode);
	}

	map_gru_high(max_pnode);
	map_mmioh_high(max_pnode);

	uv_cpu_init();
	uv_scir_register_cpu_notifier();
	proc_mkdir("sgi_uv", NULL);
}<|MERGE_RESOLUTION|>--- conflicted
+++ resolved
@@ -563,11 +563,8 @@
 	bytes = sizeof(struct uv_blade_info) * uv_num_possible_blades();
 	uv_blade_info = kmalloc(bytes, GFP_KERNEL);
 	BUG_ON(!uv_blade_info);
-<<<<<<< HEAD
-=======
 	for (blade = 0; blade < uv_num_possible_blades(); blade++)
 		uv_blade_info[blade].memory_nid = -1;
->>>>>>> 80ffb3cc
 
 	get_lowmem_redirect(&lowmem_redir_base, &lowmem_redir_size);
 
