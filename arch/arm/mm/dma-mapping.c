/*
 *  linux/arch/arm/mm/dma-mapping.c
 *
 *  Copyright (C) 2000-2004 Russell King
 *
 * This program is free software; you can redistribute it and/or modify
 * it under the terms of the GNU General Public License version 2 as
 * published by the Free Software Foundation.
 *
 *  DMA uncached mapping support.
 */
#include <linux/module.h>
#include <linux/mm.h>
#include <linux/gfp.h>
#include <linux/errno.h>
#include <linux/list.h>
#include <linux/init.h>
#include <linux/device.h>
#include <linux/dma-mapping.h>
#include <linux/dma-contiguous.h>
#include <linux/highmem.h>
#include <linux/memblock.h>
#include <linux/slab.h>
#include <linux/iommu.h>
#include <linux/io.h>
#include <linux/vmalloc.h>
#include <linux/sizes.h>

#include <asm/memory.h>
#include <asm/highmem.h>
#include <asm/cacheflush.h>
#include <asm/tlbflush.h>
#include <asm/mach/arch.h>
#include <asm/dma-iommu.h>
#include <asm/mach/map.h>
#include <asm/system_info.h>
#include <asm/dma-contiguous.h>

#include "mm.h"

/*
 * The DMA API is built upon the notion of "buffer ownership".  A buffer
 * is either exclusively owned by the CPU (and therefore may be accessed
 * by it) or exclusively owned by the DMA device.  These helper functions
 * represent the transitions between these two ownership states.
 *
 * Note, however, that on later ARMs, this notion does not work due to
 * speculative prefetches.  We model our approach on the assumption that
 * the CPU does do speculative prefetches, which means we clean caches
 * before transfers and delay cache invalidation until transfer completion.
 *
 */
static void __dma_page_cpu_to_dev(struct page *, unsigned long,
		size_t, enum dma_data_direction);
static void __dma_page_dev_to_cpu(struct page *, unsigned long,
		size_t, enum dma_data_direction);

/**
 * arm_dma_map_page - map a portion of a page for streaming DMA
 * @dev: valid struct device pointer, or NULL for ISA and EISA-like devices
 * @page: page that buffer resides in
 * @offset: offset into page for start of buffer
 * @size: size of buffer to map
 * @dir: DMA transfer direction
 *
 * Ensure that any data held in the cache is appropriately discarded
 * or written back.
 *
 * The device owns this memory once this call has completed.  The CPU
 * can regain ownership by calling dma_unmap_page().
 */
static dma_addr_t arm_dma_map_page(struct device *dev, struct page *page,
	     unsigned long offset, size_t size, enum dma_data_direction dir,
	     struct dma_attrs *attrs)
{
	if (!dma_get_attr(DMA_ATTR_SKIP_CPU_SYNC, attrs))
		__dma_page_cpu_to_dev(page, offset, size, dir);
	return pfn_to_dma(dev, page_to_pfn(page)) + offset;
}

static dma_addr_t arm_coherent_dma_map_page(struct device *dev, struct page *page,
	     unsigned long offset, size_t size, enum dma_data_direction dir,
	     struct dma_attrs *attrs)
{
	return pfn_to_dma(dev, page_to_pfn(page)) + offset;
}

/**
 * arm_dma_unmap_page - unmap a buffer previously mapped through dma_map_page()
 * @dev: valid struct device pointer, or NULL for ISA and EISA-like devices
 * @handle: DMA address of buffer
 * @size: size of buffer (same as passed to dma_map_page)
 * @dir: DMA transfer direction (same as passed to dma_map_page)
 *
 * Unmap a page streaming mode DMA translation.  The handle and size
 * must match what was provided in the previous dma_map_page() call.
 * All other usages are undefined.
 *
 * After this call, reads by the CPU to the buffer are guaranteed to see
 * whatever the device wrote there.
 */
static void arm_dma_unmap_page(struct device *dev, dma_addr_t handle,
		size_t size, enum dma_data_direction dir,
		struct dma_attrs *attrs)
{
	if (!dma_get_attr(DMA_ATTR_SKIP_CPU_SYNC, attrs))
		__dma_page_dev_to_cpu(pfn_to_page(dma_to_pfn(dev, handle)),
				      handle & ~PAGE_MASK, size, dir);
}

static void arm_dma_sync_single_for_cpu(struct device *dev,
		dma_addr_t handle, size_t size, enum dma_data_direction dir)
{
	unsigned int offset = handle & (PAGE_SIZE - 1);
	struct page *page = pfn_to_page(dma_to_pfn(dev, handle-offset));
	__dma_page_dev_to_cpu(page, offset, size, dir);
}

static void arm_dma_sync_single_for_device(struct device *dev,
		dma_addr_t handle, size_t size, enum dma_data_direction dir)
{
	unsigned int offset = handle & (PAGE_SIZE - 1);
	struct page *page = pfn_to_page(dma_to_pfn(dev, handle-offset));
	__dma_page_cpu_to_dev(page, offset, size, dir);
}

struct dma_map_ops arm_dma_ops = {
	.alloc			= arm_dma_alloc,
	.free			= arm_dma_free,
	.mmap			= arm_dma_mmap,
	.get_sgtable		= arm_dma_get_sgtable,
	.map_page		= arm_dma_map_page,
	.unmap_page		= arm_dma_unmap_page,
	.map_sg			= arm_dma_map_sg,
	.unmap_sg		= arm_dma_unmap_sg,
	.sync_single_for_cpu	= arm_dma_sync_single_for_cpu,
	.sync_single_for_device	= arm_dma_sync_single_for_device,
	.sync_sg_for_cpu	= arm_dma_sync_sg_for_cpu,
	.sync_sg_for_device	= arm_dma_sync_sg_for_device,
	.set_dma_mask		= arm_dma_set_mask,
};
EXPORT_SYMBOL(arm_dma_ops);

static void *arm_coherent_dma_alloc(struct device *dev, size_t size,
	dma_addr_t *handle, gfp_t gfp, struct dma_attrs *attrs);
static void arm_coherent_dma_free(struct device *dev, size_t size, void *cpu_addr,
				  dma_addr_t handle, struct dma_attrs *attrs);

struct dma_map_ops arm_coherent_dma_ops = {
	.alloc			= arm_coherent_dma_alloc,
	.free			= arm_coherent_dma_free,
	.mmap			= arm_dma_mmap,
	.get_sgtable		= arm_dma_get_sgtable,
	.map_page		= arm_coherent_dma_map_page,
	.map_sg			= arm_dma_map_sg,
	.set_dma_mask		= arm_dma_set_mask,
};
EXPORT_SYMBOL(arm_coherent_dma_ops);

static void *arm_exynos_dma_mcode_alloc(struct device *dev, size_t size,
	dma_addr_t *handle, gfp_t gfp, struct dma_attrs *attrs);
static void arm_exynos_dma_mcode_free(struct device *dev, size_t size, void *cpu_addr,
				  dma_addr_t handle, struct dma_attrs *attrs);

struct dma_map_ops arm_exynos_dma_mcode_ops = {
	.alloc			= arm_exynos_dma_mcode_alloc,
	.free			= arm_exynos_dma_mcode_free,
	.mmap			= arm_dma_mmap,
	.get_sgtable		= arm_dma_get_sgtable,
	.map_page		= arm_dma_map_page,
	.unmap_page		= arm_dma_unmap_page,
	.map_sg			= arm_dma_map_sg,
	.unmap_sg		= arm_dma_unmap_sg,
	.sync_single_for_cpu	= arm_dma_sync_single_for_cpu,
	.sync_single_for_device	= arm_dma_sync_single_for_device,
	.sync_sg_for_cpu	= arm_dma_sync_sg_for_cpu,
	.sync_sg_for_device	= arm_dma_sync_sg_for_device,
	.set_dma_mask		= arm_dma_set_mask,
};
EXPORT_SYMBOL(arm_exynos_dma_mcode_ops);

static void *arm_exynos_dma_alloc(struct device *dev, size_t size,
	dma_addr_t *handle, gfp_t gfp, struct dma_attrs *attrs);
static void arm_exynos_dma_free(struct device *dev, size_t size, void *cpu_addr,
				  dma_addr_t handle, struct dma_attrs *attrs);

struct dma_map_ops arm_exynos_dma_ops = {
	.alloc			= arm_exynos_dma_alloc,
	.free			= arm_exynos_dma_free,
	.mmap			= arm_dma_mmap,
	.get_sgtable		= arm_dma_get_sgtable,
	.map_page		= arm_dma_map_page,
	.unmap_page		= arm_dma_unmap_page,
	.map_sg			= arm_dma_map_sg,
	.unmap_sg		= arm_dma_unmap_sg,
	.sync_single_for_cpu	= arm_dma_sync_single_for_cpu,
	.sync_single_for_device	= arm_dma_sync_single_for_device,
	.sync_sg_for_cpu	= arm_dma_sync_sg_for_cpu,
	.sync_sg_for_device	= arm_dma_sync_sg_for_device,
	.set_dma_mask		= arm_dma_set_mask,
};
EXPORT_SYMBOL(arm_exynos_dma_ops);

static u64 get_coherent_dma_mask(struct device *dev)
{
	u64 mask = (u64)arm_dma_limit;

	if (dev) {
		mask = dev->coherent_dma_mask;

		/*
		 * Sanity check the DMA mask - it must be non-zero, and
		 * must be able to be satisfied by a DMA allocation.
		 */
		if (mask == 0) {
			dev_warn(dev, "coherent DMA mask is unset\n");
			return 0;
		}

		if ((~mask) & (u64)arm_dma_limit) {
			dev_warn(dev, "coherent DMA mask %#llx is smaller "
				 "than system GFP_DMA mask %#llx\n",
				 mask, (u64)arm_dma_limit);
			return 0;
		}
	}

	return mask;
}

static void __dma_clear_buffer(struct page *page, size_t size)
{
	/*
	 * Ensure that the allocated pages are zeroed, and that any data
	 * lurking in the kernel direct-mapped region is invalidated.
	 */
	if (PageHighMem(page)) {
		phys_addr_t base = __pfn_to_phys(page_to_pfn(page));
		phys_addr_t end = base + size;
		while (size > 0) {
			void *ptr = kmap_atomic(page);
			memset(ptr, 0, PAGE_SIZE);
			dmac_flush_range(ptr, ptr + PAGE_SIZE);
			kunmap_atomic(ptr);
			page++;
			size -= PAGE_SIZE;
		}
		outer_flush_range(base, end);
	} else {
		void *ptr = page_address(page);
		memset(ptr, 0, size);
		dmac_flush_range(ptr, ptr + size);
		outer_flush_range(__pa(ptr), __pa(ptr) + size);
	}
}

/*
 * Allocate a DMA buffer for 'dev' of size 'size' using the
 * specified gfp mask.  Note that 'size' must be page aligned.
 */
static struct page *__dma_alloc_buffer(struct device *dev, size_t size, gfp_t gfp)
{
	unsigned long order = get_order(size);
	struct page *page, *p, *e;

	page = alloc_pages(gfp, order);
	if (!page)
		return NULL;

	/*
	 * Now split the huge page and free the excess pages
	 */
	split_page(page, order);
	for (p = page + (size >> PAGE_SHIFT), e = page + (1 << order); p < e; p++)
		__free_page(p);

	__dma_clear_buffer(page, size);

	return page;
}

/*
 * Free a DMA buffer.  'size' must be page aligned.
 */
static void __dma_free_buffer(struct page *page, size_t size)
{
	struct page *e = page + (size >> PAGE_SHIFT);

	while (page < e) {
		__free_page(page);
		page++;
	}
}

#ifdef CONFIG_MMU
#ifdef CONFIG_HUGETLB_PAGE
#error ARM Coherent DMA allocator does not (yet) support huge TLB
#endif

static void *__alloc_from_contiguous(struct device *dev, size_t size,
				     pgprot_t prot, struct page **ret_page,
				     const void *caller);

static void *__alloc_remap_buffer(struct device *dev, size_t size, gfp_t gfp,
				 pgprot_t prot, struct page **ret_page,
				 const void *caller);

static void *
__dma_alloc_remap(struct page *page, size_t size, gfp_t gfp, pgprot_t prot,
	const void *caller)
{
	struct vm_struct *area;
	unsigned long addr;

	/*
	 * DMA allocation can be mapped to user space, so lets
	 * set VM_USERMAP flags too.
	 */
	area = get_vm_area_caller(size, VM_ARM_DMA_CONSISTENT | VM_USERMAP,
				  caller);
	if (!area)
		return NULL;
	addr = (unsigned long)area->addr;
	area->phys_addr = __pfn_to_phys(page_to_pfn(page));

	if (ioremap_page_range(addr, addr + size, area->phys_addr, prot)) {
		vunmap((void *)addr);
		return NULL;
	}
	return (void *)addr;
}

static void __dma_free_remap(void *cpu_addr, size_t size)
{
	unsigned int flags = VM_ARM_DMA_CONSISTENT | VM_USERMAP;
	struct vm_struct *area = find_vm_area(cpu_addr);
	if (!area || (area->flags & flags) != flags) {
		WARN(1, "trying to free invalid coherent area: %p\n", cpu_addr);
		return;
	}
	unmap_kernel_range((unsigned long)cpu_addr, size);
	vunmap(cpu_addr);
}

#define DEFAULT_DMA_COHERENT_POOL_SIZE	SZ_256K

struct dma_pool {
	size_t size;
	spinlock_t lock;
	unsigned long *bitmap;
	unsigned long nr_pages;
	void *vaddr;
	struct page **pages;
};

static struct dma_pool atomic_pool = {
	.size = DEFAULT_DMA_COHERENT_POOL_SIZE,
};

static int __init early_coherent_pool(char *p)
{
	atomic_pool.size = memparse(p, &p);
	return 0;
}
early_param("coherent_pool", early_coherent_pool);

void __init init_dma_coherent_pool_size(unsigned long size)
{
	/*
	 * Catch any attempt to set the pool size too late.
	 */
	BUG_ON(atomic_pool.vaddr);

	/*
	 * Set architecture specific coherent pool size only if
	 * it has not been changed by kernel command line parameter.
	 */
	if (atomic_pool.size == DEFAULT_DMA_COHERENT_POOL_SIZE)
		atomic_pool.size = size;
}

/*
 * Initialise the coherent pool for atomic allocations.
 */
__attribute__ ((unused))
static int __init atomic_pool_init(void)
{
	struct dma_pool *pool = &atomic_pool;
	pgprot_t prot = pgprot_dmacoherent(pgprot_kernel);
	gfp_t gfp = GFP_KERNEL | GFP_DMA;
	unsigned long nr_pages = pool->size >> PAGE_SHIFT;
	unsigned long *bitmap;
	struct page *page;
	struct page **pages;
	void *ptr;
	int bitmap_size = BITS_TO_LONGS(nr_pages) * sizeof(long);

	bitmap = kzalloc(bitmap_size, GFP_KERNEL);
	if (!bitmap)
		goto no_bitmap;

	pages = kzalloc(nr_pages * sizeof(struct page *), GFP_KERNEL);
	if (!pages)
		goto no_pages;

	if (IS_ENABLED(CONFIG_CMA))
		ptr = __alloc_from_contiguous(NULL, pool->size, prot, &page,
					      atomic_pool_init);
	else
		ptr = __alloc_remap_buffer(NULL, pool->size, gfp, prot, &page,
					   atomic_pool_init);
	if (ptr) {
		int i;

		for (i = 0; i < nr_pages; i++)
			pages[i] = page + i;

		spin_lock_init(&pool->lock);
		pool->vaddr = ptr;
		pool->pages = pages;
		pool->bitmap = bitmap;
		pool->nr_pages = nr_pages;
		pr_info("DMA: preallocated %u KiB pool for atomic coherent allocations\n",
		       (unsigned)pool->size / 1024);
		return 0;
	}

	kfree(pages);
no_pages:
	kfree(bitmap);
no_bitmap:
	pr_err("DMA: failed to allocate %u KiB pool for atomic coherent allocation\n",
	       (unsigned)pool->size / 1024);
	return -ENOMEM;
}

static int __init exynos_atomic_pool_init(void)
{
	struct dma_pool *pool = &atomic_pool;
	pgprot_t prot = pgprot_dmacoherent(pgprot_kernel);
	gfp_t gfp = GFP_KERNEL | GFP_DMA;
	unsigned long nr_pages = pool->size >> PAGE_SHIFT;
	unsigned long *bitmap;
	struct page *page;
	struct page **pages;
	void *ptr;
	int bitmap_size = BITS_TO_LONGS(nr_pages) * sizeof(long);

	bitmap = kzalloc(bitmap_size, GFP_KERNEL);
	if (!bitmap)
		goto no_bitmap;

	pages = kzalloc(nr_pages * sizeof(struct page *), GFP_KERNEL);
	if (!pages)
		goto no_pages;

	ptr = __alloc_remap_buffer(NULL, pool->size, gfp, prot, &page,
					   exynos_atomic_pool_init);
	if (ptr) {
		int i;

		for (i = 0; i < nr_pages; i++)
			pages[i] = page + i;

		spin_lock_init(&pool->lock);
		pool->vaddr = ptr;
		pool->pages = pages;
		pool->bitmap = bitmap;
		pool->nr_pages = nr_pages;
		pr_info("DMA: preallocated %u KiB pool for atomic coherent allocations\n",
		       (unsigned)pool->size / 1024);
		return 0;
	}

	kfree(pages);
no_pages:
	kfree(bitmap);
no_bitmap:
	pr_err("DMA: failed to allocate %u KiB pool for atomic coherent allocation\n",
	       (unsigned)pool->size / 1024);
	return -ENOMEM;
}
/*
 * CMA is activated by core_initcall, so we must be called after it.
 */

postcore_initcall(exynos_atomic_pool_init);

struct dma_contig_early_reserve {
	phys_addr_t base;
	unsigned long size;
};

static struct dma_contig_early_reserve dma_mmu_remap[MAX_CMA_AREAS] __initdata;

static int dma_mmu_remap_num __initdata;

void __init dma_contiguous_early_fixup(phys_addr_t base, unsigned long size)
{
	dma_mmu_remap[dma_mmu_remap_num].base = base;
	dma_mmu_remap[dma_mmu_remap_num].size = size;
	dma_mmu_remap_num++;
}

void __init dma_contiguous_remap(void)
{
	int i;
	for (i = 0; i < dma_mmu_remap_num; i++) {
		phys_addr_t start = dma_mmu_remap[i].base;
		phys_addr_t end = start + dma_mmu_remap[i].size;
		struct map_desc map;
		unsigned long addr;

		if (end > arm_lowmem_limit)
			end = arm_lowmem_limit;
		if (start >= end)
			continue;

		map.pfn = __phys_to_pfn(start);
		map.virtual = __phys_to_virt(start);
		map.length = end - start;
		map.type = MT_MEMORY_DMA_READY;

		/*
		 * Clear previous low-memory mapping to ensure that the
		 * TLB does not see any conflicting entries, then flush
		 * the TLB of the old entries before creating new mappings.
		 *
		 * This ensures that any speculatively loaded TLB entries
		 * (even though they may be rare) can not cause any problems,
		 * and ensures that this code is architecturally compliant.
		 */
		for (addr = __phys_to_virt(start); addr < __phys_to_virt(end);
		     addr += PMD_SIZE)
			pmd_clear(pmd_off_k(addr));

		flush_tlb_kernel_range(__phys_to_virt(start),
				       __phys_to_virt(end));

		iotable_init(&map, 1);
	}
}

static int __dma_update_pte(pte_t *pte, pgtable_t token, unsigned long addr,
			    void *data)
{
	struct page *page = virt_to_page(addr);
	pgprot_t prot = *(pgprot_t *)data;

	set_pte_ext(pte, mk_pte(page, prot), 0);
	return 0;
}

static void __dma_remap(struct page *page, size_t size, pgprot_t prot)
{
	unsigned long start = (unsigned long) page_address(page);
	unsigned end = start + size;

	apply_to_page_range(&init_mm, start, size, __dma_update_pte, &prot);
	dsb();
	flush_tlb_kernel_range(start, end);
}

static void *__alloc_remap_buffer(struct device *dev, size_t size, gfp_t gfp,
				 pgprot_t prot, struct page **ret_page,
				 const void *caller)
{
	struct page *page;
	void *ptr;
	page = __dma_alloc_buffer(dev, size, gfp);
	if (!page)
		return NULL;

	ptr = __dma_alloc_remap(page, size, gfp, prot, caller);
	if (!ptr) {
		__dma_free_buffer(page, size);
		return NULL;
	}

	*ret_page = page;
	return ptr;
}

static void *__alloc_from_pool(size_t size, struct page **ret_page)
{
	struct dma_pool *pool = &atomic_pool;
	unsigned int count = PAGE_ALIGN(size) >> PAGE_SHIFT;
	unsigned int pageno;
	unsigned long flags;
	void *ptr = NULL;
	unsigned long align_mask;

	if (!pool->vaddr) {
		WARN(1, "coherent pool not initialised!\n");
		return NULL;
	}

	/*
	 * Align the region allocation - allocations from pool are rather
	 * small, so align them to their order in pages, minimum is a page
	 * size. This helps reduce fragmentation of the DMA space.
	 */
	align_mask = (1 << get_order(size)) - 1;

	spin_lock_irqsave(&pool->lock, flags);
	pageno = bitmap_find_next_zero_area(pool->bitmap, pool->nr_pages,
					    0, count, align_mask);
	if (pageno < pool->nr_pages) {
		bitmap_set(pool->bitmap, pageno, count);
		ptr = pool->vaddr + PAGE_SIZE * pageno;
		*ret_page = pool->pages[pageno];
	} else {
		pr_err_once("ERROR: %u KiB atomic DMA coherent pool is too small!\n"
			    "Please increase it with coherent_pool= kernel parameter!\n",
			    (unsigned)pool->size / 1024);
	}
	spin_unlock_irqrestore(&pool->lock, flags);

	return ptr;
}

static bool __in_atomic_pool(void *start, size_t size)
{
	struct dma_pool *pool = &atomic_pool;
	void *end = start + size;
	void *pool_start = pool->vaddr;
	void *pool_end = pool->vaddr + pool->size;

	if (start < pool_start || start >= pool_end)
		return false;

	if (end <= pool_end)
		return true;

	WARN(1, "Wrong coherent size(%p-%p) from atomic pool(%p-%p)\n",
	     start, end - 1, pool_start, pool_end - 1);

	return false;
}

static int __free_from_pool(void *start, size_t size)
{
	struct dma_pool *pool = &atomic_pool;
	unsigned long pageno, count;
	unsigned long flags;

	if (!__in_atomic_pool(start, size))
		return 0;

	pageno = (start - pool->vaddr) >> PAGE_SHIFT;
	count = size >> PAGE_SHIFT;

	spin_lock_irqsave(&pool->lock, flags);
	bitmap_clear(pool->bitmap, pageno, count);
	spin_unlock_irqrestore(&pool->lock, flags);

	return 1;
}

static void *__alloc_from_contiguous(struct device *dev, size_t size,
				     pgprot_t prot, struct page **ret_page,
				     const void *caller)
{
	unsigned long order = get_order(size);
	size_t count = size >> PAGE_SHIFT;
	struct page *page;
	void *ptr;

	page = dma_alloc_from_contiguous(dev, count, order);
	if (!page)
		return NULL;

	__dma_clear_buffer(page, size);

	if (PageHighMem(page)) {
		ptr = __dma_alloc_remap(page, size, GFP_KERNEL, prot, caller);
		if (!ptr) {
			dma_release_from_contiguous(dev, page, count);
			return NULL;
		}
	} else {
		__dma_remap(page, size, prot);
		ptr = page_address(page);
	}
	*ret_page = page;
	return ptr;
}

static void __free_from_contiguous(struct device *dev, struct page *page,
				   void *cpu_addr, size_t size)
{
	if (PageHighMem(page))
		__dma_free_remap(cpu_addr, size);
	else
		__dma_remap(page, size, pgprot_kernel);
	dma_release_from_contiguous(dev, page, size >> PAGE_SHIFT);
}

static inline pgprot_t __get_dma_pgprot(struct dma_attrs *attrs, pgprot_t prot)
{
	prot = dma_get_attr(DMA_ATTR_WRITE_COMBINE, attrs) ?
			    pgprot_writecombine(prot) :
			    pgprot_dmacoherent(prot);
	return prot;
}

#define nommu() 0

#else	/* !CONFIG_MMU */

#define nommu() 1

#define __get_dma_pgprot(attrs, prot)	__pgprot(0)
#define __alloc_remap_buffer(dev, size, gfp, prot, ret, c)	NULL
#define __alloc_from_pool(size, ret_page)			NULL
#define __alloc_from_contiguous(dev, size, prot, ret, c)	NULL
#define __free_from_pool(cpu_addr, size)			0
#define __free_from_contiguous(dev, page, cpu_addr, size)	do { } while (0)
#define __dma_free_remap(cpu_addr, size)			do { } while (0)

#endif	/* CONFIG_MMU */

static void *__alloc_simple_buffer(struct device *dev, size_t size, gfp_t gfp,
				   struct page **ret_page)
{
	struct page *page;
	page = __dma_alloc_buffer(dev, size, gfp);
	if (!page)
		return NULL;

	*ret_page = page;
	return page_address(page);
}



static void *__dma_alloc(struct device *dev, size_t size, dma_addr_t *handle,
			 gfp_t gfp, pgprot_t prot, bool is_coherent, const void *caller)
{
	u64 mask = get_coherent_dma_mask(dev);
	struct page *page = NULL;
	void *addr;

#ifdef CONFIG_DMA_API_DEBUG
	u64 limit = (mask + 1) & ~mask;
	if (limit && size >= limit) {
		dev_warn(dev, "coherent allocation too big (requested %#x mask %#llx)\n",
			size, mask);
		return NULL;
	}
#endif

	if (!mask)
		return NULL;

	if (mask < 0xffffffffULL)
		gfp |= GFP_DMA;

	/*
	 * Following is a work-around (a.k.a. hack) to prevent pages
	 * with __GFP_COMP being passed to split_page() which cannot
	 * handle them.  The real problem is that this flag probably
	 * should be 0 on ARM as it is not supported on this
	 * platform; see CONFIG_HUGETLBFS.
	 */
	gfp &= ~(__GFP_COMP);

	*handle = DMA_ERROR_CODE;
	size = PAGE_ALIGN(size);

	if (is_coherent || nommu())
		addr = __alloc_simple_buffer(dev, size, gfp, &page);
	else if (!(gfp & __GFP_WAIT))
		addr = __alloc_from_pool(size, &page);
	else if (!IS_ENABLED(CONFIG_CMA))
		addr = __alloc_remap_buffer(dev, size, gfp, prot, &page, caller);
	else
		addr = __alloc_from_contiguous(dev, size, prot, &page, caller);

	if (addr)
		*handle = pfn_to_dma(dev, page_to_pfn(page));

	return addr;
}

/*
 * Allocate DMA-coherent memory space and return both the kernel remapped
 * virtual and bus address for that space.
 */
void *arm_dma_alloc(struct device *dev, size_t size, dma_addr_t *handle,
		    gfp_t gfp, struct dma_attrs *attrs)
{
	pgprot_t prot = __get_dma_pgprot(attrs, pgprot_kernel);
	void *memory;

	if (dma_alloc_from_coherent(dev, size, handle, &memory))
		return memory;

	return __dma_alloc(dev, size, handle, gfp, prot, false,
			   __builtin_return_address(0));
}

static void *arm_coherent_dma_alloc(struct device *dev, size_t size,
	dma_addr_t *handle, gfp_t gfp, struct dma_attrs *attrs)
{
	pgprot_t prot = __get_dma_pgprot(attrs, pgprot_kernel);
	void *memory;

	if (dma_alloc_from_coherent(dev, size, handle, &memory))
		return memory;

	return __dma_alloc(dev, size, handle, gfp, prot, true,
			   __builtin_return_address(0));
}

static void *arm_exynos_dma_mcode_alloc(struct device *dev, size_t size,
	dma_addr_t *handle, gfp_t gfp, struct dma_attrs *attrs)
{
	void *addr;

	if (!*handle)
		return NULL;

	addr = ioremap(*handle, size);

	return addr;
}

static void *arm_exynos_dma_alloc(struct device *dev, size_t size,
	dma_addr_t *handle, gfp_t gfp, struct dma_attrs *attrs)
{
	pgprot_t prot = __get_dma_pgprot(attrs, pgprot_kernel);
	struct page *page = NULL;
	void *addr;
	void *memory;
	u64 mask = get_coherent_dma_mask(dev);

#ifdef CONFIG_DMA_API_DEBUG
	u64 limit = (mask + 1) & ~mask;
	if (limit && size >= limit) {
		dev_warn(dev, "coherent allocation too big (requested %#x mask %#llx)\n",
			size, mask);
		return NULL;
	}
#endif

	if (!mask)
		return NULL;

	if (dma_alloc_from_coherent(dev, size, handle, &memory))
		return memory;

	if (mask < 0xffffffffULL)
		gfp |= GFP_DMA;

	gfp &= ~(__GFP_COMP);

	*handle = DMA_ERROR_CODE;
	size = PAGE_ALIGN(size);

	if (!(gfp & __GFP_WAIT))
		addr = __alloc_from_pool(size, &page);
	else
		addr = __alloc_remap_buffer(dev, size, gfp, prot, &page,
				__builtin_return_address(0));
	if (addr)
		*handle = pfn_to_dma(dev, page_to_pfn(page));

	return addr;
}

/*
 * Create userspace mapping for the DMA-coherent memory.
 */
int arm_dma_mmap(struct device *dev, struct vm_area_struct *vma,
		 void *cpu_addr, dma_addr_t dma_addr, size_t size,
		 struct dma_attrs *attrs)
{
	int ret = -ENXIO;
#ifdef CONFIG_MMU
	unsigned long nr_vma_pages = (vma->vm_end - vma->vm_start) >> PAGE_SHIFT;
	unsigned long nr_pages = PAGE_ALIGN(size) >> PAGE_SHIFT;
	unsigned long pfn = dma_to_pfn(dev, dma_addr);
	unsigned long off = vma->vm_pgoff;

	vma->vm_page_prot = __get_dma_pgprot(attrs, vma->vm_page_prot);

	if (dma_mmap_from_coherent(dev, vma, cpu_addr, size, &ret))
		return ret;

	if (off < nr_pages && nr_vma_pages <= (nr_pages - off)) {
		ret = remap_pfn_range(vma, vma->vm_start,
				      pfn + off,
				      vma->vm_end - vma->vm_start,
				      vma->vm_page_prot);
	}
#endif	/* CONFIG_MMU */

	return ret;
}

/*
 * Free a buffer as defined by the above mapping.
 */
static void __arm_dma_free(struct device *dev, size_t size, void *cpu_addr,
			   dma_addr_t handle, struct dma_attrs *attrs,
			   bool is_coherent)
{
	struct page *page = pfn_to_page(dma_to_pfn(dev, handle));

	if (dma_release_from_coherent(dev, get_order(size), cpu_addr))
		return;

	size = PAGE_ALIGN(size);

	if (is_coherent || nommu()) {
		__dma_free_buffer(page, size);
	} else if (__free_from_pool(cpu_addr, size)) {
		return;
	} else if (!IS_ENABLED(CONFIG_CMA)) {
		__dma_free_remap(cpu_addr, size);
		__dma_free_buffer(page, size);
	} else {
		/*
		 * Non-atomic allocations cannot be freed with IRQs disabled
		 */
		WARN_ON(irqs_disabled());
		__free_from_contiguous(dev, page, cpu_addr, size);
	}
}

void arm_dma_free(struct device *dev, size_t size, void *cpu_addr,
		  dma_addr_t handle, struct dma_attrs *attrs)
{
	__arm_dma_free(dev, size, cpu_addr, handle, attrs, false);
}

static void arm_coherent_dma_free(struct device *dev, size_t size, void *cpu_addr,
				  dma_addr_t handle, struct dma_attrs *attrs)
{
	__arm_dma_free(dev, size, cpu_addr, handle, attrs, true);
}

static void arm_exynos_dma_mcode_free(struct device *dev, size_t size, void *cpu_addr,
				  dma_addr_t handle, struct dma_attrs *attrs)
{
	iounmap(cpu_addr);
}

static void arm_exynos_dma_free(struct device *dev, size_t size, void *cpu_addr,
				  dma_addr_t handle, struct dma_attrs *attrs)
{
	struct page *page = pfn_to_page(dma_to_pfn(dev, handle));

	if (dma_release_from_coherent(dev, get_order(size), cpu_addr))
		return;

	size = PAGE_ALIGN(size);

	if (__free_from_pool(cpu_addr, size)) {
		return;
	} else {
		__dma_free_remap(cpu_addr, size);
		__dma_free_buffer(page, size);
	}
}

int arm_dma_get_sgtable(struct device *dev, struct sg_table *sgt,
		 void *cpu_addr, dma_addr_t handle, size_t size,
		 struct dma_attrs *attrs)
{
	struct page *page = pfn_to_page(dma_to_pfn(dev, handle));
	int ret;

	ret = sg_alloc_table(sgt, 1, GFP_KERNEL);
	if (unlikely(ret))
		return ret;

	sg_set_page(sgt->sgl, page, PAGE_ALIGN(size), 0);
	return 0;
}

static void dma_cache_maint_page(struct page *page, unsigned long offset,
	size_t size, enum dma_data_direction dir,
	void (*op)(const void *, size_t, int))
{
	unsigned long pfn;
	size_t left = size;

	pfn = page_to_pfn(page) + offset / PAGE_SIZE;
	offset %= PAGE_SIZE;

	/*
	 * A single sg entry may refer to multiple physically contiguous
	 * pages.  But we still need to process highmem pages individually.
	 * If highmem is not configured then the bulk of this loop gets
	 * optimized out.
	 */
	do {
		size_t len = left;
		void *vaddr;

		page = pfn_to_page(pfn);

		if (PageHighMem(page)) {
			if (len + offset > PAGE_SIZE)
				len = PAGE_SIZE - offset;

			if (cache_is_vipt_nonaliasing()) {
				vaddr = kmap_atomic(page);
				op(vaddr + offset, len, dir);
				kunmap_atomic(vaddr);
			} else {
				vaddr = kmap_high_get(page);
				if (vaddr) {
					op(vaddr + offset, len, dir);
					kunmap_high(page);
				}
			}
		} else {
			vaddr = page_address(page) + offset;
			op(vaddr, len, dir);
		}
		offset = 0;
		pfn++;
		left -= len;
	} while (left);
}

/*
 * Make an area consistent for devices.
 * Note: Drivers should NOT use this function directly, as it will break
 * platforms with CONFIG_DMABOUNCE.
 * Use the driver DMA support - see dma-mapping.h (dma_sync_*)
 */
static void __dma_page_cpu_to_dev(struct page *page, unsigned long off,
	size_t size, enum dma_data_direction dir)
{
	unsigned long paddr;

	dma_cache_maint_page(page, off, size, dir, dmac_map_area);

	paddr = page_to_phys(page) + off;
	if (dir == DMA_FROM_DEVICE) {
		outer_inv_range(paddr, paddr + size);
	} else {
		outer_clean_range(paddr, paddr + size);
	}
	/* FIXME: non-speculating: flush on bidirectional mappings? */
}

static void __dma_page_dev_to_cpu(struct page *page, unsigned long off,
	size_t size, enum dma_data_direction dir)
{
	unsigned long paddr = page_to_phys(page) + off;

	/* FIXME: non-speculating: not required */
	/* don't bother invalidating if DMA to device */
	if (dir != DMA_TO_DEVICE)
		outer_inv_range(paddr, paddr + size);

	dma_cache_maint_page(page, off, size, dir, dmac_unmap_area);

	/*
	 * Mark the D-cache clean for this page to avoid extra flushing.
	 */
	if (dir != DMA_TO_DEVICE && off == 0 && size >= PAGE_SIZE)
		set_bit(PG_dcache_clean, &page->flags);
}

/**
 * arm_dma_map_sg - map a set of SG buffers for streaming mode DMA
 * @dev: valid struct device pointer, or NULL for ISA and EISA-like devices
 * @sg: list of buffers
 * @nents: number of buffers to map
 * @dir: DMA transfer direction
 *
 * Map a set of buffers described by scatterlist in streaming mode for DMA.
 * This is the scatter-gather version of the dma_map_single interface.
 * Here the scatter gather list elements are each tagged with the
 * appropriate dma address and length.  They are obtained via
 * sg_dma_{address,length}.
 *
 * Device ownership issues as mentioned for dma_map_single are the same
 * here.
 */
int arm_dma_map_sg(struct device *dev, struct scatterlist *sg, int nents,
		enum dma_data_direction dir, struct dma_attrs *attrs)
{
	struct dma_map_ops *ops = get_dma_ops(dev);
	struct scatterlist *s;
	int i, j;

	for_each_sg(sg, s, nents, i) {
#ifdef CONFIG_NEED_SG_DMA_LENGTH
		s->dma_length = s->length;
#endif
		s->dma_address = ops->map_page(dev, sg_page(s), s->offset,
						s->length, dir, attrs);
		if (dma_mapping_error(dev, s->dma_address))
			goto bad_mapping;
	}
	return nents;

 bad_mapping:
	for_each_sg(sg, s, i, j)
		ops->unmap_page(dev, sg_dma_address(s), sg_dma_len(s), dir, attrs);
	return 0;
}

/**
 * arm_dma_unmap_sg - unmap a set of SG buffers mapped by dma_map_sg
 * @dev: valid struct device pointer, or NULL for ISA and EISA-like devices
 * @sg: list of buffers
 * @nents: number of buffers to unmap (same as was passed to dma_map_sg)
 * @dir: DMA transfer direction (same as was passed to dma_map_sg)
 *
 * Unmap a set of streaming mode DMA translations.  Again, CPU access
 * rules concerning calls here are the same as for dma_unmap_single().
 */
void arm_dma_unmap_sg(struct device *dev, struct scatterlist *sg, int nents,
		enum dma_data_direction dir, struct dma_attrs *attrs)
{
	struct dma_map_ops *ops = get_dma_ops(dev);
	struct scatterlist *s;

	int i;

	for_each_sg(sg, s, nents, i)
		ops->unmap_page(dev, sg_dma_address(s), sg_dma_len(s), dir, attrs);
}

/**
 * arm_dma_sync_sg_for_cpu
 * @dev: valid struct device pointer, or NULL for ISA and EISA-like devices
 * @sg: list of buffers
 * @nents: number of buffers to map (returned from dma_map_sg)
 * @dir: DMA transfer direction (same as was passed to dma_map_sg)
 */
void arm_dma_sync_sg_for_cpu(struct device *dev, struct scatterlist *sg,
			int nents, enum dma_data_direction dir)
{
	struct dma_map_ops *ops = get_dma_ops(dev);
	struct scatterlist *s;
	int i;

	for_each_sg(sg, s, nents, i)
		ops->sync_single_for_cpu(dev, sg_dma_address(s), s->length,
					 dir);
}

/**
 * arm_dma_sync_sg_for_device
 * @dev: valid struct device pointer, or NULL for ISA and EISA-like devices
 * @sg: list of buffers
 * @nents: number of buffers to map (returned from dma_map_sg)
 * @dir: DMA transfer direction (same as was passed to dma_map_sg)
 */
void arm_dma_sync_sg_for_device(struct device *dev, struct scatterlist *sg,
			int nents, enum dma_data_direction dir)
{
	struct dma_map_ops *ops = get_dma_ops(dev);
	struct scatterlist *s;
	int i;

	for_each_sg(sg, s, nents, i)
		ops->sync_single_for_device(dev, sg_dma_address(s), s->length,
					    dir);
}

/*
 * Return whether the given device DMA address mask can be supported
 * properly.  For example, if your device can only drive the low 24-bits
 * during bus mastering, then you would pass 0x00ffffff as the mask
 * to this function.
 */
int dma_supported(struct device *dev, u64 mask)
{
	if (mask < (u64)arm_dma_limit)
		return 0;
	return 1;
}
EXPORT_SYMBOL(dma_supported);

int arm_dma_set_mask(struct device *dev, u64 dma_mask)
{
	if (!dev->dma_mask || !dma_supported(dev, dma_mask))
		return -EIO;

	*dev->dma_mask = dma_mask;

	return 0;
}

#define PREALLOC_DMA_DEBUG_ENTRIES	4096

static int __init dma_debug_do_init(void)
{
	dma_debug_init(PREALLOC_DMA_DEBUG_ENTRIES);
	return 0;
}
fs_initcall(dma_debug_do_init);

#ifdef CONFIG_ARM_DMA_USE_IOMMU

/* IOMMU */

static int extend_iommu_mapping(struct dma_iommu_mapping *mapping);

static inline dma_addr_t __alloc_iova(struct dma_iommu_mapping *mapping,
                                      size_t size)
{
        unsigned int order = get_order(size);
        unsigned int align = 0;
        unsigned int count, start;
        size_t mapping_size = mapping->bits << PAGE_SHIFT;
        unsigned long flags;
        dma_addr_t iova;
        int i;

        if (order > CONFIG_ARM_DMA_IOMMU_ALIGNMENT)
                order = CONFIG_ARM_DMA_IOMMU_ALIGNMENT;

        count = PAGE_ALIGN(size) >> PAGE_SHIFT;
        align = (1 << order) - 1;

        spin_lock_irqsave(&mapping->lock, flags);
        for (i = 0; i < mapping->nr_bitmaps; i++) {
                start = bitmap_find_next_zero_area(mapping->bitmaps[i],
                                mapping->bits, 0, count, align);

                if (start > mapping->bits)
                        continue;

                bitmap_set(mapping->bitmaps[i], start, count);
                break;
        }

        /*
         * No unused range found. Try to extend the existing mapping
         * and perform a second attempt to reserve an IO virtual
         * address range of size bytes.
         */
        if (i == mapping->nr_bitmaps) {
                if (extend_iommu_mapping(mapping)) {
                        spin_unlock_irqrestore(&mapping->lock, flags);
                        return DMA_ERROR_CODE;
                }

                start = bitmap_find_next_zero_area(mapping->bitmaps[i],
                                mapping->bits, 0, count, align);

                if (start > mapping->bits) {
                        spin_unlock_irqrestore(&mapping->lock, flags);
                        return DMA_ERROR_CODE;
                }

                bitmap_set(mapping->bitmaps[i], start, count);
        }
        spin_unlock_irqrestore(&mapping->lock, flags);

        iova = mapping->base + (mapping_size * i);
        iova += start << PAGE_SHIFT;

        return iova;
}

static inline void __free_iova(struct dma_iommu_mapping *mapping,
                               dma_addr_t addr, size_t size)
{
        unsigned int start, count;
        size_t mapping_size = mapping->bits << PAGE_SHIFT;
        unsigned long flags;
        dma_addr_t bitmap_base;
        u32 bitmap_index;

        if (!size)
                return;

        bitmap_index = (u32) (addr - mapping->base) / (u32) mapping_size;
        BUG_ON(addr < mapping->base || bitmap_index > mapping->extensions);

        bitmap_base = mapping->base + mapping_size * bitmap_index;

        start = (addr - bitmap_base) >> PAGE_SHIFT;

        if (addr + size > bitmap_base + mapping_size) {
                /*
                 * The address range to be freed reaches into the iova
                 * range of the next bitmap. This should not happen as
                 * we don't allow this in __alloc_iova (at the
                 * moment).
                 */
                BUG();
        } else
                count = size >> PAGE_SHIFT;

        spin_lock_irqsave(&mapping->lock, flags);
        bitmap_clear(mapping->bitmaps[bitmap_index], start, count);
        spin_unlock_irqrestore(&mapping->lock, flags);
}

static struct page **__iommu_alloc_buffer(struct device *dev, size_t size,
					  gfp_t gfp, struct dma_attrs *attrs)
{
	struct page **pages;
	int count = size >> PAGE_SHIFT;
	int array_size = count * sizeof(struct page *);
	int i = 0;

	if (array_size <= PAGE_SIZE)
		pages = kzalloc(array_size, gfp);
	else
		pages = vzalloc(array_size);
	if (!pages)
		return NULL;

	if (dma_get_attr(DMA_ATTR_FORCE_CONTIGUOUS, attrs))
	{
		unsigned long order = get_order(size);
		struct page *page;

		page = dma_alloc_from_contiguous(dev, count, order);
		if (!page)
			goto error;

		__dma_clear_buffer(page, size);

		for (i = 0; i < count; i++)
			pages[i] = page + i;

		return pages;
	}

	/*
	 * IOMMU can map any pages, so himem can also be used here
	 */
	gfp |= __GFP_NOWARN | __GFP_HIGHMEM;

	while (count) {
		int j, order = __fls(count);

		pages[i] = alloc_pages(gfp, order);
		while (!pages[i] && order)
			pages[i] = alloc_pages(gfp, --order);
		if (!pages[i])
			goto error;

		if (order) {
			split_page(pages[i], order);
			j = 1 << order;
			while (--j)
				pages[i + j] = pages[i] + j;
		}

		__dma_clear_buffer(pages[i], PAGE_SIZE << order);
		i += 1 << order;
		count -= 1 << order;
	}

	return pages;
error:
	while (i--)
		if (pages[i])
			__free_pages(pages[i], 0);
	if (array_size <= PAGE_SIZE)
		kfree(pages);
	else
		vfree(pages);
	return NULL;
}

static int __iommu_free_buffer(struct device *dev, struct page **pages,
			       size_t size, struct dma_attrs *attrs)
{
	int count = size >> PAGE_SHIFT;
	int array_size = count * sizeof(struct page *);
	int i;

	if (dma_get_attr(DMA_ATTR_FORCE_CONTIGUOUS, attrs)) {
		dma_release_from_contiguous(dev, pages[0], count);
	} else {
		for (i = 0; i < count; i++)
			if (pages[i])
				__free_pages(pages[i], 0);
	}

	if (array_size <= PAGE_SIZE)
		kfree(pages);
	else
		vfree(pages);
	return 0;
}

/*
 * Create a CPU mapping for a specified pages
 */
static void *
__iommu_alloc_remap(struct page **pages, size_t size, gfp_t gfp, pgprot_t prot,
		    const void *caller)
{
	unsigned int i, nr_pages = PAGE_ALIGN(size) >> PAGE_SHIFT;
	struct vm_struct *area;
	unsigned long p;

	area = get_vm_area_caller(size, VM_ARM_DMA_CONSISTENT | VM_USERMAP,
				  caller);
	if (!area)
		return NULL;

	area->pages = pages;
	area->nr_pages = nr_pages;
	p = (unsigned long)area->addr;

	for (i = 0; i < nr_pages; i++) {
		phys_addr_t phys = __pfn_to_phys(page_to_pfn(pages[i]));
		if (ioremap_page_range(p, p + PAGE_SIZE, phys, prot))
			goto err;
		p += PAGE_SIZE;
	}
	return area->addr;
err:
	unmap_kernel_range((unsigned long)area->addr, size);
	vunmap(area->addr);
	return NULL;
}

/*
 * Create a mapping in device IO address space for specified pages
 */
static dma_addr_t
__iommu_create_mapping(struct device *dev, struct page **pages, size_t size)
{
	struct dma_iommu_mapping *mapping = dev->archdata.mapping;
	unsigned int count = PAGE_ALIGN(size) >> PAGE_SHIFT;
	dma_addr_t dma_addr, iova;
	int i, ret = DMA_ERROR_CODE;

	dma_addr = __alloc_iova(mapping, size);
	if (dma_addr == DMA_ERROR_CODE)
		return dma_addr;

	iova = dma_addr;
	for (i = 0; i < count; ) {
		unsigned int next_pfn = page_to_pfn(pages[i]) + 1;
		phys_addr_t phys = page_to_phys(pages[i]);
		unsigned int len, j;

		for (j = i + 1; j < count; j++, next_pfn++)
			if (page_to_pfn(pages[j]) != next_pfn)
				break;

		len = (j - i) << PAGE_SHIFT;
		ret = iommu_map(mapping->domain, iova, phys, len, 0);
		if (ret < 0)
			goto fail;
		iova += len;
		i = j;
	}
	return dma_addr;
fail:
	iommu_unmap(mapping->domain, dma_addr, iova-dma_addr);
	__free_iova(mapping, dma_addr, size);
	return DMA_ERROR_CODE;
}

static int __iommu_remove_mapping(struct device *dev, dma_addr_t iova, size_t size)
{
	struct dma_iommu_mapping *mapping = dev->archdata.mapping;

	/*
	 * add optional in-page offset from iova to size and align
	 * result to page size
	 */
	size = PAGE_ALIGN((iova & ~PAGE_MASK) + size);
	iova &= PAGE_MASK;

	iommu_unmap(mapping->domain, iova, size);
	__free_iova(mapping, iova, size);
	return 0;
}

static struct page **__atomic_get_pages(void *addr)
{
	struct dma_pool *pool = &atomic_pool;
	struct page **pages = pool->pages;
	int offs = (addr - pool->vaddr) >> PAGE_SHIFT;

	return pages + offs;
}

static struct page **__iommu_get_pages(void *cpu_addr, struct dma_attrs *attrs)
{
	struct vm_struct *area;

	if (__in_atomic_pool(cpu_addr, PAGE_SIZE))
		return __atomic_get_pages(cpu_addr);

	if (dma_get_attr(DMA_ATTR_NO_KERNEL_MAPPING, attrs))
		return cpu_addr;

	area = find_vm_area(cpu_addr);
	if (area && (area->flags & VM_ARM_DMA_CONSISTENT))
		return area->pages;
	return NULL;
}

static void *__iommu_alloc_atomic(struct device *dev, size_t size,
				  dma_addr_t *handle)
{
	struct page *page;
	void *addr;

	addr = __alloc_from_pool(size, &page);
	if (!addr)
		return NULL;

	*handle = __iommu_create_mapping(dev, &page, size);
	if (*handle == DMA_ERROR_CODE)
		goto err_mapping;

	return addr;

err_mapping:
	__free_from_pool(addr, size);
	return NULL;
}

static void __iommu_free_atomic(struct device *dev, void *cpu_addr,
				dma_addr_t handle, size_t size)
{
	__iommu_remove_mapping(dev, handle, size);
	__free_from_pool(cpu_addr, size);
}

static void *arm_iommu_alloc_attrs(struct device *dev, size_t size,
	    dma_addr_t *handle, gfp_t gfp, struct dma_attrs *attrs)
{
	pgprot_t prot = __get_dma_pgprot(attrs, pgprot_kernel);
	struct page **pages;
	void *addr = NULL;

	*handle = DMA_ERROR_CODE;
	size = PAGE_ALIGN(size);

	if (!(gfp & __GFP_WAIT))
		return __iommu_alloc_atomic(dev, size, handle);

	pages = __iommu_alloc_buffer(dev, size, gfp, attrs);
	if (!pages)
		return NULL;

	*handle = __iommu_create_mapping(dev, pages, size);
	if (*handle == DMA_ERROR_CODE)
		goto err_buffer;

	if (dma_get_attr(DMA_ATTR_NO_KERNEL_MAPPING, attrs))
		return pages;

	addr = __iommu_alloc_remap(pages, size, gfp, prot,
				   __builtin_return_address(0));
	if (!addr)
		goto err_mapping;

	return addr;

err_mapping:
	__iommu_remove_mapping(dev, *handle, size);
err_buffer:
	__iommu_free_buffer(dev, pages, size, attrs);
	return NULL;
}

static int arm_iommu_mmap_attrs(struct device *dev, struct vm_area_struct *vma,
		    void *cpu_addr, dma_addr_t dma_addr, size_t size,
		    struct dma_attrs *attrs)
{
	unsigned long uaddr = vma->vm_start;
	unsigned long usize = vma->vm_end - vma->vm_start;
	unsigned long nr_vma_pages = usize >> PAGE_SHIFT;
	unsigned long nr_pages = PAGE_ALIGN(size) >> PAGE_SHIFT;
	unsigned long off = vma->vm_pgoff;
	struct page **pages = __iommu_get_pages(cpu_addr, attrs);
	unsigned long nr_pages = PAGE_ALIGN(size) >> PAGE_SHIFT;
	unsigned long off = vma->vm_pgoff;

	vma->vm_page_prot = __get_dma_pgprot(attrs, vma->vm_page_prot);

	if (!pages)
		return -ENXIO;

<<<<<<< HEAD
	if (off >= nr_pages || nr_vma_pages > (nr_pages - off))
=======
	if (off >= nr_pages || (usize >> PAGE_SHIFT) > nr_pages - off)
>>>>>>> 03ed106f
		return -ENXIO;

	pages += off;

	do {
		int ret = vm_insert_page(vma, uaddr, *pages++);
		if (ret) {
			pr_err("Remapping memory failed: %d\n", ret);
			return ret;
		}
		uaddr += PAGE_SIZE;
		usize -= PAGE_SIZE;
	} while (usize > 0);

	return 0;
}

/*
 * free a page as defined by the above mapping.
 * Must not be called with IRQs disabled.
 */
void arm_iommu_free_attrs(struct device *dev, size_t size, void *cpu_addr,
			  dma_addr_t handle, struct dma_attrs *attrs)
{
	struct page **pages = __iommu_get_pages(cpu_addr, attrs);
	size = PAGE_ALIGN(size);

	if (!pages) {
		WARN(1, "trying to free invalid coherent area: %p\n", cpu_addr);
		return;
	}

	if (__in_atomic_pool(cpu_addr, size)) {
		__iommu_free_atomic(dev, cpu_addr, handle, size);
		return;
	}

	if (!dma_get_attr(DMA_ATTR_NO_KERNEL_MAPPING, attrs)) {
		unmap_kernel_range((unsigned long)cpu_addr, size);
		vunmap(cpu_addr);
	}

	__iommu_remove_mapping(dev, handle, size);
	__iommu_free_buffer(dev, pages, size, attrs);
}

static int arm_iommu_get_sgtable(struct device *dev, struct sg_table *sgt,
				 void *cpu_addr, dma_addr_t dma_addr,
				 size_t size, struct dma_attrs *attrs)
{
	unsigned int count = PAGE_ALIGN(size) >> PAGE_SHIFT;
	struct page **pages = __iommu_get_pages(cpu_addr, attrs);

	if (!pages)
		return -ENXIO;

	return sg_alloc_table_from_pages(sgt, pages, count, 0, size,
					 GFP_KERNEL);
}

/*
 * Map a part of the scatter-gather list into contiguous io address space
 */
static int __map_sg_chunk(struct device *dev, struct scatterlist *sg,
			  size_t size, dma_addr_t *handle,
			  enum dma_data_direction dir, struct dma_attrs *attrs,
			  bool is_coherent)
{
	struct dma_iommu_mapping *mapping = dev->archdata.mapping;
	dma_addr_t iova, iova_base;
	int ret = 0;
	unsigned int count;
	struct scatterlist *s;

	size = PAGE_ALIGN(size);
	*handle = DMA_ERROR_CODE;

	iova_base = iova = __alloc_iova(mapping, size);
	if (iova == DMA_ERROR_CODE)
		return -ENOMEM;

	for (count = 0, s = sg; count < (size >> PAGE_SHIFT); s = sg_next(s)) {
		phys_addr_t phys = page_to_phys(sg_page(s));
		unsigned int len = PAGE_ALIGN(s->offset + s->length);

		if (!is_coherent &&
			!dma_get_attr(DMA_ATTR_SKIP_CPU_SYNC, attrs))
			__dma_page_cpu_to_dev(sg_page(s), s->offset, s->length, dir);

		ret = iommu_map(mapping->domain, iova, phys, len, 0);
		if (ret < 0)
			goto fail;
		count += len >> PAGE_SHIFT;
		iova += len;
	}
	*handle = iova_base;

	return 0;
fail:
	iommu_unmap(mapping->domain, iova_base, count * PAGE_SIZE);
	__free_iova(mapping, iova_base, size);
	return ret;
}

static int __iommu_map_sg(struct device *dev, struct scatterlist *sg, int nents,
		     enum dma_data_direction dir, struct dma_attrs *attrs,
		     bool is_coherent)
{
	struct scatterlist *s = sg, *dma = sg, *start = sg;
	int i, count = 0;
	unsigned int offset = s->offset;
	unsigned int size = s->offset + s->length;
	unsigned int max = dma_get_max_seg_size(dev);

	for (i = 1; i < nents; i++) {
		s = sg_next(s);

		s->dma_address = DMA_ERROR_CODE;
		s->dma_length = 0;

		if (s->offset || (size & ~PAGE_MASK) || size + s->length > max) {
			if (__map_sg_chunk(dev, start, size, &dma->dma_address,
			    dir, attrs, is_coherent) < 0)
				goto bad_mapping;

			dma->dma_address += offset;
			dma->dma_length = size - offset;

			size = offset = s->offset;
			start = s;
			dma = sg_next(dma);
			count += 1;
		}
		size += s->length;
	}
	if (__map_sg_chunk(dev, start, size, &dma->dma_address, dir, attrs,
		is_coherent) < 0)
		goto bad_mapping;

	dma->dma_address += offset;
	dma->dma_length = size - offset;

	return count+1;

bad_mapping:
	for_each_sg(sg, s, count, i)
		__iommu_remove_mapping(dev, sg_dma_address(s), sg_dma_len(s));
	return 0;
}

/**
 * arm_coherent_iommu_map_sg - map a set of SG buffers for streaming mode DMA
 * @dev: valid struct device pointer
 * @sg: list of buffers
 * @nents: number of buffers to map
 * @dir: DMA transfer direction
 *
 * Map a set of i/o coherent buffers described by scatterlist in streaming
 * mode for DMA. The scatter gather list elements are merged together (if
 * possible) and tagged with the appropriate dma address and length. They are
 * obtained via sg_dma_{address,length}.
 */
int arm_coherent_iommu_map_sg(struct device *dev, struct scatterlist *sg,
		int nents, enum dma_data_direction dir, struct dma_attrs *attrs)
{
	return __iommu_map_sg(dev, sg, nents, dir, attrs, true);
}

/**
 * arm_iommu_map_sg - map a set of SG buffers for streaming mode DMA
 * @dev: valid struct device pointer
 * @sg: list of buffers
 * @nents: number of buffers to map
 * @dir: DMA transfer direction
 *
 * Map a set of buffers described by scatterlist in streaming mode for DMA.
 * The scatter gather list elements are merged together (if possible) and
 * tagged with the appropriate dma address and length. They are obtained via
 * sg_dma_{address,length}.
 */
int arm_iommu_map_sg(struct device *dev, struct scatterlist *sg,
		int nents, enum dma_data_direction dir, struct dma_attrs *attrs)
{
	return __iommu_map_sg(dev, sg, nents, dir, attrs, false);
}

static void __iommu_unmap_sg(struct device *dev, struct scatterlist *sg,
		int nents, enum dma_data_direction dir, struct dma_attrs *attrs,
		bool is_coherent)
{
	struct scatterlist *s;
	int i;

	for_each_sg(sg, s, nents, i) {
		if (sg_dma_len(s))
			__iommu_remove_mapping(dev, sg_dma_address(s),
					       sg_dma_len(s));
		if (!is_coherent &&
		    !dma_get_attr(DMA_ATTR_SKIP_CPU_SYNC, attrs))
			__dma_page_dev_to_cpu(sg_page(s), s->offset,
					      s->length, dir);
	}
}

/**
 * arm_coherent_iommu_unmap_sg - unmap a set of SG buffers mapped by dma_map_sg
 * @dev: valid struct device pointer
 * @sg: list of buffers
 * @nents: number of buffers to unmap (same as was passed to dma_map_sg)
 * @dir: DMA transfer direction (same as was passed to dma_map_sg)
 *
 * Unmap a set of streaming mode DMA translations.  Again, CPU access
 * rules concerning calls here are the same as for dma_unmap_single().
 */
void arm_coherent_iommu_unmap_sg(struct device *dev, struct scatterlist *sg,
		int nents, enum dma_data_direction dir, struct dma_attrs *attrs)
{
	__iommu_unmap_sg(dev, sg, nents, dir, attrs, true);
}

/**
 * arm_iommu_unmap_sg - unmap a set of SG buffers mapped by dma_map_sg
 * @dev: valid struct device pointer
 * @sg: list of buffers
 * @nents: number of buffers to unmap (same as was passed to dma_map_sg)
 * @dir: DMA transfer direction (same as was passed to dma_map_sg)
 *
 * Unmap a set of streaming mode DMA translations.  Again, CPU access
 * rules concerning calls here are the same as for dma_unmap_single().
 */
void arm_iommu_unmap_sg(struct device *dev, struct scatterlist *sg, int nents,
			enum dma_data_direction dir, struct dma_attrs *attrs)
{
	__iommu_unmap_sg(dev, sg, nents, dir, attrs, false);
}

/**
 * arm_iommu_sync_sg_for_cpu
 * @dev: valid struct device pointer
 * @sg: list of buffers
 * @nents: number of buffers to map (returned from dma_map_sg)
 * @dir: DMA transfer direction (same as was passed to dma_map_sg)
 */
void arm_iommu_sync_sg_for_cpu(struct device *dev, struct scatterlist *sg,
			int nents, enum dma_data_direction dir)
{
	struct scatterlist *s;
	int i;

	for_each_sg(sg, s, nents, i)
		__dma_page_dev_to_cpu(sg_page(s), s->offset, s->length, dir);

}

/**
 * arm_iommu_sync_sg_for_device
 * @dev: valid struct device pointer
 * @sg: list of buffers
 * @nents: number of buffers to map (returned from dma_map_sg)
 * @dir: DMA transfer direction (same as was passed to dma_map_sg)
 */
void arm_iommu_sync_sg_for_device(struct device *dev, struct scatterlist *sg,
			int nents, enum dma_data_direction dir)
{
	struct scatterlist *s;
	int i;

	for_each_sg(sg, s, nents, i)
		__dma_page_cpu_to_dev(sg_page(s), s->offset, s->length, dir);
}


/**
 * arm_coherent_iommu_map_page
 * @dev: valid struct device pointer
 * @page: page that buffer resides in
 * @offset: offset into page for start of buffer
 * @size: size of buffer to map
 * @dir: DMA transfer direction
 *
 * Coherent IOMMU aware version of arm_dma_map_page()
 */
static dma_addr_t arm_coherent_iommu_map_page(struct device *dev, struct page *page,
	     unsigned long offset, size_t size, enum dma_data_direction dir,
	     struct dma_attrs *attrs)
{
	struct dma_iommu_mapping *mapping = dev->archdata.mapping;
	dma_addr_t dma_addr;
	int ret, len = PAGE_ALIGN(size + offset);

	dma_addr = __alloc_iova(mapping, len);
	if (dma_addr == DMA_ERROR_CODE)
		return dma_addr;

	ret = iommu_map(mapping->domain, dma_addr, page_to_phys(page), len, 0);
	if (ret < 0)
		goto fail;

	return dma_addr + offset;
fail:
	__free_iova(mapping, dma_addr, len);
	return DMA_ERROR_CODE;
}

/**
 * arm_iommu_map_page
 * @dev: valid struct device pointer
 * @page: page that buffer resides in
 * @offset: offset into page for start of buffer
 * @size: size of buffer to map
 * @dir: DMA transfer direction
 *
 * IOMMU aware version of arm_dma_map_page()
 */
static dma_addr_t arm_iommu_map_page(struct device *dev, struct page *page,
	     unsigned long offset, size_t size, enum dma_data_direction dir,
	     struct dma_attrs *attrs)
{
	if (!dma_get_attr(DMA_ATTR_SKIP_CPU_SYNC, attrs))
		__dma_page_cpu_to_dev(page, offset, size, dir);

	return arm_coherent_iommu_map_page(dev, page, offset, size, dir, attrs);
}

/**
 * arm_coherent_iommu_unmap_page
 * @dev: valid struct device pointer
 * @handle: DMA address of buffer
 * @size: size of buffer (same as passed to dma_map_page)
 * @dir: DMA transfer direction (same as passed to dma_map_page)
 *
 * Coherent IOMMU aware version of arm_dma_unmap_page()
 */
static void arm_coherent_iommu_unmap_page(struct device *dev, dma_addr_t handle,
		size_t size, enum dma_data_direction dir,
		struct dma_attrs *attrs)
{
	struct dma_iommu_mapping *mapping = dev->archdata.mapping;
	dma_addr_t iova = handle & PAGE_MASK;
	int offset = handle & ~PAGE_MASK;
	int len = PAGE_ALIGN(size + offset);

	if (!iova)
		return;

	iommu_unmap(mapping->domain, iova, len);
	__free_iova(mapping, iova, len);
}

/**
 * arm_iommu_unmap_page
 * @dev: valid struct device pointer
 * @handle: DMA address of buffer
 * @size: size of buffer (same as passed to dma_map_page)
 * @dir: DMA transfer direction (same as passed to dma_map_page)
 *
 * IOMMU aware version of arm_dma_unmap_page()
 */
static void arm_iommu_unmap_page(struct device *dev, dma_addr_t handle,
		size_t size, enum dma_data_direction dir,
		struct dma_attrs *attrs)
{
	struct dma_iommu_mapping *mapping = dev->archdata.mapping;
	dma_addr_t iova = handle & PAGE_MASK;
	struct page *page = phys_to_page(iommu_iova_to_phys(mapping->domain, iova));
	int offset = handle & ~PAGE_MASK;
	int len = PAGE_ALIGN(size + offset);

	if (!iova)
		return;

	if (!dma_get_attr(DMA_ATTR_SKIP_CPU_SYNC, attrs))
		__dma_page_dev_to_cpu(page, offset, size, dir);

	iommu_unmap(mapping->domain, iova, len);
	__free_iova(mapping, iova, len);
}

static void arm_iommu_sync_single_for_cpu(struct device *dev,
		dma_addr_t handle, size_t size, enum dma_data_direction dir)
{
	struct dma_iommu_mapping *mapping = dev->archdata.mapping;
	dma_addr_t iova = handle & PAGE_MASK;
	struct page *page = phys_to_page(iommu_iova_to_phys(mapping->domain, iova));
	unsigned int offset = handle & ~PAGE_MASK;

	if (!iova)
		return;

	__dma_page_dev_to_cpu(page, offset, size, dir);
}

static void arm_iommu_sync_single_for_device(struct device *dev,
		dma_addr_t handle, size_t size, enum dma_data_direction dir)
{
	struct dma_iommu_mapping *mapping = dev->archdata.mapping;
	dma_addr_t iova = handle & PAGE_MASK;
	struct page *page = phys_to_page(iommu_iova_to_phys(mapping->domain, iova));
	unsigned int offset = handle & ~PAGE_MASK;

	if (!iova)
		return;

	__dma_page_cpu_to_dev(page, offset, size, dir);
}

struct dma_map_ops iommu_ops = {
	.alloc		= arm_iommu_alloc_attrs,
	.free		= arm_iommu_free_attrs,
	.mmap		= arm_iommu_mmap_attrs,
	.get_sgtable	= arm_iommu_get_sgtable,

	.map_page		= arm_iommu_map_page,
	.unmap_page		= arm_iommu_unmap_page,
	.sync_single_for_cpu	= arm_iommu_sync_single_for_cpu,
	.sync_single_for_device	= arm_iommu_sync_single_for_device,

	.map_sg			= arm_iommu_map_sg,
	.unmap_sg		= arm_iommu_unmap_sg,
	.sync_sg_for_cpu	= arm_iommu_sync_sg_for_cpu,
	.sync_sg_for_device	= arm_iommu_sync_sg_for_device,

	.set_dma_mask		= arm_dma_set_mask,
};

struct dma_map_ops iommu_coherent_ops = {
	.alloc		= arm_iommu_alloc_attrs,
	.free		= arm_iommu_free_attrs,
	.mmap		= arm_iommu_mmap_attrs,
	.get_sgtable	= arm_iommu_get_sgtable,

	.map_page	= arm_coherent_iommu_map_page,
	.unmap_page	= arm_coherent_iommu_unmap_page,

	.map_sg		= arm_coherent_iommu_map_sg,
	.unmap_sg	= arm_coherent_iommu_unmap_sg,

	.set_dma_mask	= arm_dma_set_mask,
};

/**
 * arm_iommu_create_mapping
 * @bus: pointer to the bus holding the client device (for IOMMU calls)
 * @base: start address of the valid IO address space
 * @size: maximum size of the valid IO address space 
 *
 * Creates a mapping structure which holds information about used/unused
 * IO address ranges, which is required to perform memory allocation and
 * mapping with IOMMU aware functions.
 *
 * The client device need to be attached to the mapping with
 * arm_iommu_attach_device function.
 */
struct dma_iommu_mapping *
arm_iommu_create_mapping(struct bus_type *bus, dma_addr_t base, size_t size)
{
        unsigned int bits = size >> PAGE_SHIFT;
        unsigned int bitmap_size = BITS_TO_LONGS(bits) * sizeof(long);
        struct dma_iommu_mapping *mapping;
        int extensions = 1;
        int err = -ENOMEM; 

        if (!bitmap_size)
                return ERR_PTR(-EINVAL);

        if (bitmap_size > PAGE_SIZE) {
                extensions = bitmap_size / PAGE_SIZE;
                bitmap_size = PAGE_SIZE;
        }

        mapping = kzalloc(sizeof(struct dma_iommu_mapping), GFP_KERNEL);
        if (!mapping)
                goto err;

        mapping->bitmap_size = bitmap_size;
        mapping->bitmaps = kzalloc(extensions * sizeof(unsigned long *),
                                GFP_KERNEL);
        if (!mapping->bitmaps)
                goto err2;

        mapping->bitmaps[0] = kzalloc(bitmap_size, GFP_KERNEL);
        if (!mapping->bitmaps[0])
                goto err3;

        mapping->nr_bitmaps = 1;
        mapping->extensions = extensions;
        mapping->base = base;
        mapping->bits = BITS_PER_BYTE * bitmap_size;

        spin_lock_init(&mapping->lock);

        mapping->domain = iommu_domain_alloc(bus);
        if (!mapping->domain)
                goto err4;   

        kref_init(&mapping->kref);
        return mapping;
err4:
        kfree(mapping->bitmaps[0]);
err3:
        kfree(mapping->bitmaps);
err2:
        kfree(mapping);
err:
        return ERR_PTR(err);
}
EXPORT_SYMBOL_GPL(arm_iommu_create_mapping);


static void release_iommu_mapping(struct kref *kref)
{
        int i; 
        struct dma_iommu_mapping *mapping =
                container_of(kref, struct dma_iommu_mapping, kref);

        iommu_domain_free(mapping->domain);
        for (i = 0; i < mapping->nr_bitmaps; i++)
                kfree(mapping->bitmaps[i]);
        kfree(mapping->bitmaps);
        kfree(mapping);
}

static int extend_iommu_mapping(struct dma_iommu_mapping *mapping)
{
        int next_bitmap;
 
        if (mapping->nr_bitmaps > mapping->extensions)
                return -EINVAL;

        next_bitmap = mapping->nr_bitmaps;
        mapping->bitmaps[next_bitmap] = kzalloc(mapping->bitmap_size,
                                                GFP_ATOMIC);
        if (!mapping->bitmaps[next_bitmap])
                return -ENOMEM;

        mapping->nr_bitmaps++;

        return 0;
}

void arm_iommu_release_mapping(struct dma_iommu_mapping *mapping)
{
        if (mapping)
                kref_put(&mapping->kref, release_iommu_mapping);
}
EXPORT_SYMBOL_GPL(arm_iommu_release_mapping);


/**
 * arm_iommu_attach_device
 * @dev: valid struct device pointer
 * @mapping: io address space mapping structure (returned from
 *	arm_iommu_create_mapping)
 *
 * Attaches specified io address space mapping to the provided device,
 * this replaces the dma operations (dma_map_ops pointer) with the
 * IOMMU aware version. More than one client might be attached to
 * the same io address space mapping.
 */
int arm_iommu_attach_device(struct device *dev,
			    struct dma_iommu_mapping *mapping)
{
	int err;

	err = iommu_attach_device(mapping->domain, dev);
	if (err)
		return err;

	kref_get(&mapping->kref);
	dev->archdata.mapping = mapping;
	set_dma_ops(dev, &iommu_ops);

	pr_debug("Attached IOMMU controller to %s device.\n", dev_name(dev));
	return 0;
}
EXPORT_SYMBOL_GPL(arm_iommu_attach_device);

/**
 * arm_iommu_detach_device
 * @dev: valid struct device pointer
 *
 * Detaches the provided device from a previously attached map.
 * This voids the dma operations (dma_map_ops pointer)
 */
void arm_iommu_detach_device(struct device *dev)
{
	struct dma_iommu_mapping *mapping;

	mapping = to_dma_iommu_mapping(dev);
	if (!mapping) {
		dev_warn(dev, "Not attached\n");
		return;
	}

	iommu_detach_device(mapping->domain, dev);
	kref_put(&mapping->kref, release_iommu_mapping);
	mapping = NULL;
	set_dma_ops(dev, NULL);

	pr_debug("Detached IOMMU controller from %s device.\n", dev_name(dev));
}
EXPORT_SYMBOL_GPL(arm_iommu_detach_device);

#endif<|MERGE_RESOLUTION|>--- conflicted
+++ resolved
@@ -1589,11 +1589,7 @@
 	if (!pages)
 		return -ENXIO;
 
-<<<<<<< HEAD
-	if (off >= nr_pages || nr_vma_pages > (nr_pages - off))
-=======
 	if (off >= nr_pages || (usize >> PAGE_SHIFT) > nr_pages - off)
->>>>>>> 03ed106f
 		return -ENXIO;
 
 	pages += off;
