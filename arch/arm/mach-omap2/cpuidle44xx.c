--- conflicted
+++ resolved
@@ -21,10 +21,7 @@
 #include "common.h"
 #include "pm.h"
 #include "prm.h"
-<<<<<<< HEAD
-=======
 #include "clockdomain.h"
->>>>>>> 29fbbf80
 
 /* Machine specific information */
 struct omap4_idle_statedata {
