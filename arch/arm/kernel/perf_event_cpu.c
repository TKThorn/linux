--- conflicted
+++ resolved
@@ -290,10 +290,6 @@
 static int cpu_pmu_device_probe(struct platform_device *pdev)
 {
 	const struct of_device_id *of_id;
-<<<<<<< HEAD
-	const int (*init_fn)(struct arm_pmu *);
-=======
->>>>>>> 1dff5c0f
 	struct device_node *node = pdev->dev.of_node;
 	struct arm_pmu *pmu;
 	int ret = 0;
