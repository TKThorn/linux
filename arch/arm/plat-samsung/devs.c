/* linux/arch/arm/plat-samsung/devs.c
 *
 * Copyright (c) 2011 Samsung Electronics Co., Ltd.
 *		http://www.samsung.com
 *
 * Base SAMSUNG platform device definitions
 *
 * This program is free software; you can redistribute it and/or modify
 * it under the terms of the GNU General Public License version 2 as
 * published by the Free Software Foundation.
*/

#include <linux/kernel.h>
#include <linux/types.h>
#include <linux/interrupt.h>
#include <linux/list.h>
#include <linux/timer.h>
#include <linux/init.h>
#include <linux/serial_core.h>
#include <linux/platform_device.h>
#include <linux/io.h>
#include <linux/slab.h>
#include <linux/string.h>
#include <linux/dma-mapping.h>
#include <linux/fb.h>
#include <linux/gfp.h>
#include <linux/mtd/mtd.h>
#include <linux/mtd/onenand.h>
#include <linux/mtd/partitions.h>
#include <linux/mmc/host.h>
#include <linux/ioport.h>
#include <linux/platform_data/s3c-hsudc.h>
#include <linux/platform_data/s3c-hsotg.h>

#include <media/s5p_hdmi.h>

#include <asm/irq.h>
#include <asm/pmu.h>
#include <asm/mach/arch.h>
#include <asm/mach/map.h>
#include <asm/mach/irq.h>

#include <mach/hardware.h>
#include <mach/dma.h>
#include <mach/irqs.h>
#include <mach/map.h>

#include <plat/cpu.h>
#include <plat/devs.h>
#include <plat/adc.h>
#include <plat/ata.h>
#include <plat/ehci.h>
#include <plat/fb.h>
#include <plat/fb-s3c2410.h>
#include <plat/hwmon.h>
#include <plat/iic.h>
#include <plat/keypad.h>
#include <plat/mci.h>
#include <plat/nand.h>
#include <plat/sdhci.h>
#include <plat/ts.h>
#include <plat/udc.h>
#include <plat/usb-control.h>
#include <plat/usb-phy.h>
#include <plat/regs-iic.h>
#include <plat/regs-serial.h>
#include <plat/regs-spi.h>
#include <plat/s3c64xx-spi.h>

static u64 samsung_device_dma_mask = DMA_BIT_MASK(32);

/* AC97 */
#ifdef CONFIG_CPU_S3C2440
static struct resource s3c_ac97_resource[] = {
	[0] = DEFINE_RES_MEM(S3C2440_PA_AC97, S3C2440_SZ_AC97),
	[1] = DEFINE_RES_IRQ(IRQ_S3C244X_AC97),
	[2] = DEFINE_RES_DMA_NAMED(DMACH_PCM_OUT, "PCM out"),
	[3] = DEFINE_RES_DMA_NAMED(DMACH_PCM_IN, "PCM in"),
	[4] = DEFINE_RES_DMA_NAMED(DMACH_MIC_IN, "Mic in"),
};

struct platform_device s3c_device_ac97 = {
	.name		= "samsung-ac97",
	.id		= -1,
	.num_resources	= ARRAY_SIZE(s3c_ac97_resource),
	.resource	= s3c_ac97_resource,
	.dev		= {
		.dma_mask		= &samsung_device_dma_mask,
		.coherent_dma_mask	= DMA_BIT_MASK(32),
	}
};
#endif /* CONFIG_CPU_S3C2440 */

/* ADC */

#ifdef CONFIG_PLAT_S3C24XX
static struct resource s3c_adc_resource[] = {
	[0] = DEFINE_RES_MEM(S3C24XX_PA_ADC, S3C24XX_SZ_ADC),
	[1] = DEFINE_RES_IRQ(IRQ_TC),
	[2] = DEFINE_RES_IRQ(IRQ_ADC),
};

struct platform_device s3c_device_adc = {
	.name		= "s3c24xx-adc",
	.id		= -1,
	.num_resources	= ARRAY_SIZE(s3c_adc_resource),
	.resource	= s3c_adc_resource,
};
#endif /* CONFIG_PLAT_S3C24XX */

#if defined(CONFIG_SAMSUNG_DEV_ADC)
static struct resource s3c_adc_resource[] = {
	[0] = DEFINE_RES_MEM(SAMSUNG_PA_ADC, SZ_256),
	[1] = DEFINE_RES_IRQ(IRQ_TC),
	[2] = DEFINE_RES_IRQ(IRQ_ADC),
};

struct platform_device s3c_device_adc = {
	.name		= "samsung-adc",
	.id		= -1,
	.num_resources	= ARRAY_SIZE(s3c_adc_resource),
	.resource	= s3c_adc_resource,
};
#endif /* CONFIG_SAMSUNG_DEV_ADC */

/* Camif Controller */

#ifdef CONFIG_CPU_S3C2440
static struct resource s3c_camif_resource[] = {
	[0] = DEFINE_RES_MEM(S3C2440_PA_CAMIF, S3C2440_SZ_CAMIF),
	[1] = DEFINE_RES_IRQ(IRQ_S3C2440_CAM_C),
	[2] = DEFINE_RES_IRQ(IRQ_S3C2440_CAM_P),
};

struct platform_device s3c_device_camif = {
	.name		= "s3c2440-camif",
	.id		= -1,
	.num_resources	= ARRAY_SIZE(s3c_camif_resource),
	.resource	= s3c_camif_resource,
	.dev		= {
		.dma_mask		= &samsung_device_dma_mask,
		.coherent_dma_mask	= DMA_BIT_MASK(32),
	}
};
#endif /* CONFIG_CPU_S3C2440 */

/* ASOC DMA */

struct platform_device samsung_asoc_dma = {
	.name		= "samsung-audio",
	.id		= -1,
	.dev		= {
		.dma_mask		= &samsung_device_dma_mask,
		.coherent_dma_mask	= DMA_BIT_MASK(32),
	}
};

struct platform_device samsung_asoc_idma = {
	.name		= "samsung-idma",
	.id		= -1,
	.dev		= {
		.dma_mask		= &samsung_device_dma_mask,
		.coherent_dma_mask	= DMA_BIT_MASK(32),
	}
};

/* FB */

#ifdef CONFIG_S3C_DEV_FB
static struct resource s3c_fb_resource[] = {
	[0] = DEFINE_RES_MEM(S3C_PA_FB, SZ_16K),
	[1] = DEFINE_RES_IRQ(IRQ_LCD_VSYNC),
	[2] = DEFINE_RES_IRQ(IRQ_LCD_FIFO),
	[3] = DEFINE_RES_IRQ(IRQ_LCD_SYSTEM),
};

struct platform_device s3c_device_fb = {
	.name		= "s3c-fb",
	.id		= -1,
	.num_resources	= ARRAY_SIZE(s3c_fb_resource),
	.resource	= s3c_fb_resource,
	.dev		= {
		.dma_mask		= &samsung_device_dma_mask,
		.coherent_dma_mask	= DMA_BIT_MASK(32),
	},
};

void __init s3c_fb_set_platdata(struct s3c_fb_platdata *pd)
{
	s3c_set_platdata(pd, sizeof(struct s3c_fb_platdata),
			 &s3c_device_fb);
}
#endif /* CONFIG_S3C_DEV_FB */

/* FIMC */

#ifdef CONFIG_S5P_DEV_FIMC0
static struct resource s5p_fimc0_resource[] = {
	[0] = DEFINE_RES_MEM(S5P_PA_FIMC0, SZ_4K),
	[1] = DEFINE_RES_IRQ(IRQ_FIMC0),
};

struct platform_device s5p_device_fimc0 = {
	.name		= "s5p-fimc",
	.id		= 0,
	.num_resources	= ARRAY_SIZE(s5p_fimc0_resource),
	.resource	= s5p_fimc0_resource,
	.dev		= {
		.dma_mask		= &samsung_device_dma_mask,
		.coherent_dma_mask	= DMA_BIT_MASK(32),
	},
};

struct platform_device s5p_device_fimc_md = {
	.name	= "s5p-fimc-md",
	.id	= -1,
};
#endif /* CONFIG_S5P_DEV_FIMC0 */

#ifdef CONFIG_S5P_DEV_FIMC1
static struct resource s5p_fimc1_resource[] = {
	[0] = DEFINE_RES_MEM(S5P_PA_FIMC1, SZ_4K),
	[1] = DEFINE_RES_IRQ(IRQ_FIMC1),
};

struct platform_device s5p_device_fimc1 = {
	.name		= "s5p-fimc",
	.id		= 1,
	.num_resources	= ARRAY_SIZE(s5p_fimc1_resource),
	.resource	= s5p_fimc1_resource,
	.dev		= {
		.dma_mask		= &samsung_device_dma_mask,
		.coherent_dma_mask	= DMA_BIT_MASK(32),
	},
};
#endif /* CONFIG_S5P_DEV_FIMC1 */

#ifdef CONFIG_S5P_DEV_FIMC2
static struct resource s5p_fimc2_resource[] = {
	[0] = DEFINE_RES_MEM(S5P_PA_FIMC2, SZ_4K),
	[1] = DEFINE_RES_IRQ(IRQ_FIMC2),
};

struct platform_device s5p_device_fimc2 = {
	.name		= "s5p-fimc",
	.id		= 2,
	.num_resources	= ARRAY_SIZE(s5p_fimc2_resource),
	.resource	= s5p_fimc2_resource,
	.dev		= {
		.dma_mask		= &samsung_device_dma_mask,
		.coherent_dma_mask	= DMA_BIT_MASK(32),
	},
};
#endif /* CONFIG_S5P_DEV_FIMC2 */

#ifdef CONFIG_S5P_DEV_FIMC3
static struct resource s5p_fimc3_resource[] = {
	[0] = DEFINE_RES_MEM(S5P_PA_FIMC3, SZ_4K),
	[1] = DEFINE_RES_IRQ(IRQ_FIMC3),
};

struct platform_device s5p_device_fimc3 = {
	.name		= "s5p-fimc",
	.id		= 3,
	.num_resources	= ARRAY_SIZE(s5p_fimc3_resource),
	.resource	= s5p_fimc3_resource,
	.dev		= {
		.dma_mask		= &samsung_device_dma_mask,
		.coherent_dma_mask	= DMA_BIT_MASK(32),
	},
};
#endif /* CONFIG_S5P_DEV_FIMC3 */

/* G2D */

#ifdef CONFIG_S5P_DEV_G2D
static struct resource s5p_g2d_resource[] = {
	[0] = DEFINE_RES_MEM(S5P_PA_G2D, SZ_4K),
	[1] = DEFINE_RES_IRQ(IRQ_2D),
};

struct platform_device s5p_device_g2d = {
	.name		= "s5p-g2d",
	.id		= 0,
	.num_resources	= ARRAY_SIZE(s5p_g2d_resource),
	.resource	= s5p_g2d_resource,
	.dev		= {
		.dma_mask		= &samsung_device_dma_mask,
		.coherent_dma_mask	= DMA_BIT_MASK(32),
	},
};
#endif /* CONFIG_S5P_DEV_G2D */

#ifdef CONFIG_S5P_DEV_JPEG
static struct resource s5p_jpeg_resource[] = {
	[0] = DEFINE_RES_MEM(S5P_PA_JPEG, SZ_4K),
	[1] = DEFINE_RES_IRQ(IRQ_JPEG),
};

struct platform_device s5p_device_jpeg = {
	.name		= "s5p-jpeg",
	.id		= 0,
	.num_resources	= ARRAY_SIZE(s5p_jpeg_resource),
	.resource	= s5p_jpeg_resource,
	.dev		= {
		.dma_mask		= &samsung_device_dma_mask,
		.coherent_dma_mask	= DMA_BIT_MASK(32),
	},
};
#endif /*  CONFIG_S5P_DEV_JPEG */

/* FIMD0 */

#ifdef CONFIG_S5P_DEV_FIMD0
static struct resource s5p_fimd0_resource[] = {
	[0] = DEFINE_RES_MEM(S5P_PA_FIMD0, SZ_32K),
	[1] = DEFINE_RES_IRQ(IRQ_FIMD0_VSYNC),
	[2] = DEFINE_RES_IRQ(IRQ_FIMD0_FIFO),
	[3] = DEFINE_RES_IRQ(IRQ_FIMD0_SYSTEM),
};

struct platform_device s5p_device_fimd0 = {
	.name		= "s5p-fb",
	.id		= 0,
	.num_resources	= ARRAY_SIZE(s5p_fimd0_resource),
	.resource	= s5p_fimd0_resource,
	.dev		= {
		.dma_mask		= &samsung_device_dma_mask,
		.coherent_dma_mask	= DMA_BIT_MASK(32),
	},
};

void __init s5p_fimd0_set_platdata(struct s3c_fb_platdata *pd)
{
	s3c_set_platdata(pd, sizeof(struct s3c_fb_platdata),
			 &s5p_device_fimd0);
}
#endif /* CONFIG_S5P_DEV_FIMD0 */

/* HWMON */

#ifdef CONFIG_S3C_DEV_HWMON
struct platform_device s3c_device_hwmon = {
	.name		= "s3c-hwmon",
	.id		= -1,
	.dev.parent	= &s3c_device_adc.dev,
};

void __init s3c_hwmon_set_platdata(struct s3c_hwmon_pdata *pd)
{
	s3c_set_platdata(pd, sizeof(struct s3c_hwmon_pdata),
			 &s3c_device_hwmon);
}
#endif /* CONFIG_S3C_DEV_HWMON */

/* HSMMC */

#ifdef CONFIG_S3C_DEV_HSMMC
static struct resource s3c_hsmmc_resource[] = {
	[0] = DEFINE_RES_MEM(S3C_PA_HSMMC0, SZ_4K),
	[1] = DEFINE_RES_IRQ(IRQ_HSMMC0),
};

struct s3c_sdhci_platdata s3c_hsmmc0_def_platdata = {
	.max_width	= 4,
	.host_caps	= (MMC_CAP_4_BIT_DATA |
			   MMC_CAP_MMC_HIGHSPEED | MMC_CAP_SD_HIGHSPEED),
};

struct platform_device s3c_device_hsmmc0 = {
	.name		= "s3c-sdhci",
	.id		= 0,
	.num_resources	= ARRAY_SIZE(s3c_hsmmc_resource),
	.resource	= s3c_hsmmc_resource,
	.dev		= {
		.dma_mask		= &samsung_device_dma_mask,
		.coherent_dma_mask	= DMA_BIT_MASK(32),
		.platform_data		= &s3c_hsmmc0_def_platdata,
	},
};

void s3c_sdhci0_set_platdata(struct s3c_sdhci_platdata *pd)
{
	s3c_sdhci_set_platdata(pd, &s3c_hsmmc0_def_platdata);
}
#endif /* CONFIG_S3C_DEV_HSMMC */

#ifdef CONFIG_S3C_DEV_HSMMC1
static struct resource s3c_hsmmc1_resource[] = {
	[0] = DEFINE_RES_MEM(S3C_PA_HSMMC1, SZ_4K),
	[1] = DEFINE_RES_IRQ(IRQ_HSMMC1),
};

struct s3c_sdhci_platdata s3c_hsmmc1_def_platdata = {
	.max_width	= 4,
	.host_caps	= (MMC_CAP_4_BIT_DATA |
			   MMC_CAP_MMC_HIGHSPEED | MMC_CAP_SD_HIGHSPEED),
};

struct platform_device s3c_device_hsmmc1 = {
	.name		= "s3c-sdhci",
	.id		= 1,
	.num_resources	= ARRAY_SIZE(s3c_hsmmc1_resource),
	.resource	= s3c_hsmmc1_resource,
	.dev		= {
		.dma_mask		= &samsung_device_dma_mask,
		.coherent_dma_mask	= DMA_BIT_MASK(32),
		.platform_data		= &s3c_hsmmc1_def_platdata,
	},
};

void s3c_sdhci1_set_platdata(struct s3c_sdhci_platdata *pd)
{
	s3c_sdhci_set_platdata(pd, &s3c_hsmmc1_def_platdata);
}
#endif /* CONFIG_S3C_DEV_HSMMC1 */

/* HSMMC2 */

#ifdef CONFIG_S3C_DEV_HSMMC2
static struct resource s3c_hsmmc2_resource[] = {
	[0] = DEFINE_RES_MEM(S3C_PA_HSMMC2, SZ_4K),
	[1] = DEFINE_RES_IRQ(IRQ_HSMMC2),
};

struct s3c_sdhci_platdata s3c_hsmmc2_def_platdata = {
	.max_width	= 4,
	.host_caps	= (MMC_CAP_4_BIT_DATA |
			   MMC_CAP_MMC_HIGHSPEED | MMC_CAP_SD_HIGHSPEED),
};

struct platform_device s3c_device_hsmmc2 = {
	.name		= "s3c-sdhci",
	.id		= 2,
	.num_resources	= ARRAY_SIZE(s3c_hsmmc2_resource),
	.resource	= s3c_hsmmc2_resource,
	.dev		= {
		.dma_mask		= &samsung_device_dma_mask,
		.coherent_dma_mask	= DMA_BIT_MASK(32),
		.platform_data		= &s3c_hsmmc2_def_platdata,
	},
};

void s3c_sdhci2_set_platdata(struct s3c_sdhci_platdata *pd)
{
	s3c_sdhci_set_platdata(pd, &s3c_hsmmc2_def_platdata);
}
#endif /* CONFIG_S3C_DEV_HSMMC2 */

#ifdef CONFIG_S3C_DEV_HSMMC3
static struct resource s3c_hsmmc3_resource[] = {
	[0] = DEFINE_RES_MEM(S3C_PA_HSMMC3, SZ_4K),
	[1] = DEFINE_RES_IRQ(IRQ_HSMMC3),
};

struct s3c_sdhci_platdata s3c_hsmmc3_def_platdata = {
	.max_width	= 4,
	.host_caps	= (MMC_CAP_4_BIT_DATA |
			   MMC_CAP_MMC_HIGHSPEED | MMC_CAP_SD_HIGHSPEED),
};

struct platform_device s3c_device_hsmmc3 = {
	.name		= "s3c-sdhci",
	.id		= 3,
	.num_resources	= ARRAY_SIZE(s3c_hsmmc3_resource),
	.resource	= s3c_hsmmc3_resource,
	.dev		= {
		.dma_mask		= &samsung_device_dma_mask,
		.coherent_dma_mask	= DMA_BIT_MASK(32),
		.platform_data		= &s3c_hsmmc3_def_platdata,
	},
};

void s3c_sdhci3_set_platdata(struct s3c_sdhci_platdata *pd)
{
	s3c_sdhci_set_platdata(pd, &s3c_hsmmc3_def_platdata);
}
#endif /* CONFIG_S3C_DEV_HSMMC3 */

/* I2C */

static struct resource s3c_i2c0_resource[] = {
	[0] = DEFINE_RES_MEM(S3C_PA_IIC, SZ_4K),
	[1] = DEFINE_RES_IRQ(IRQ_IIC),
};

struct platform_device s3c_device_i2c0 = {
	.name		= "s3c2410-i2c",
#ifdef CONFIG_S3C_DEV_I2C1
	.id		= 0,
#else
	.id		= -1,
#endif
	.num_resources	= ARRAY_SIZE(s3c_i2c0_resource),
	.resource	= s3c_i2c0_resource,
};

struct s3c2410_platform_i2c default_i2c_data __initdata = {
	.flags		= 0,
	.slave_addr	= 0x10,
	.frequency	= 100*1000,
	.sda_delay	= 100,
};

void __init s3c_i2c0_set_platdata(struct s3c2410_platform_i2c *pd)
{
	struct s3c2410_platform_i2c *npd;

	if (!pd) {
		pd = &default_i2c_data;
		pd->bus_num = 0;
	}

	npd = s3c_set_platdata(pd, sizeof(struct s3c2410_platform_i2c),
			       &s3c_device_i2c0);

	if (!npd->cfg_gpio)
		npd->cfg_gpio = s3c_i2c0_cfg_gpio;
}

#ifdef CONFIG_S3C_DEV_I2C1
static struct resource s3c_i2c1_resource[] = {
	[0] = DEFINE_RES_MEM(S3C_PA_IIC1, SZ_4K),
	[1] = DEFINE_RES_IRQ(IRQ_IIC1),
};

struct platform_device s3c_device_i2c1 = {
	.name		= "s3c2410-i2c",
	.id		= 1,
	.num_resources	= ARRAY_SIZE(s3c_i2c1_resource),
	.resource	= s3c_i2c1_resource,
};

void __init s3c_i2c1_set_platdata(struct s3c2410_platform_i2c *pd)
{
	struct s3c2410_platform_i2c *npd;

	if (!pd) {
		pd = &default_i2c_data;
		pd->bus_num = 1;
	}

	npd = s3c_set_platdata(pd, sizeof(struct s3c2410_platform_i2c),
			       &s3c_device_i2c1);

	if (!npd->cfg_gpio)
		npd->cfg_gpio = s3c_i2c1_cfg_gpio;
}
#endif /* CONFIG_S3C_DEV_I2C1 */

#ifdef CONFIG_S3C_DEV_I2C2
static struct resource s3c_i2c2_resource[] = {
	[0] = DEFINE_RES_MEM(S3C_PA_IIC2, SZ_4K),
	[1] = DEFINE_RES_IRQ(IRQ_IIC2),
};

struct platform_device s3c_device_i2c2 = {
	.name		= "s3c2410-i2c",
	.id		= 2,
	.num_resources	= ARRAY_SIZE(s3c_i2c2_resource),
	.resource	= s3c_i2c2_resource,
};

void __init s3c_i2c2_set_platdata(struct s3c2410_platform_i2c *pd)
{
	struct s3c2410_platform_i2c *npd;

	if (!pd) {
		pd = &default_i2c_data;
		pd->bus_num = 2;
	}

	npd = s3c_set_platdata(pd, sizeof(struct s3c2410_platform_i2c),
			       &s3c_device_i2c2);

	if (!npd->cfg_gpio)
		npd->cfg_gpio = s3c_i2c2_cfg_gpio;
}
#endif /* CONFIG_S3C_DEV_I2C2 */

#ifdef CONFIG_S3C_DEV_I2C3
static struct resource s3c_i2c3_resource[] = {
	[0] = DEFINE_RES_MEM(S3C_PA_IIC3, SZ_4K),
	[1] = DEFINE_RES_IRQ(IRQ_IIC3),
};

struct platform_device s3c_device_i2c3 = {
	.name		= "s3c2440-i2c",
	.id		= 3,
	.num_resources	= ARRAY_SIZE(s3c_i2c3_resource),
	.resource	= s3c_i2c3_resource,
};

void __init s3c_i2c3_set_platdata(struct s3c2410_platform_i2c *pd)
{
	struct s3c2410_platform_i2c *npd;

	if (!pd) {
		pd = &default_i2c_data;
		pd->bus_num = 3;
	}

	npd = s3c_set_platdata(pd, sizeof(struct s3c2410_platform_i2c),
			       &s3c_device_i2c3);

	if (!npd->cfg_gpio)
		npd->cfg_gpio = s3c_i2c3_cfg_gpio;
}
#endif /*CONFIG_S3C_DEV_I2C3 */

#ifdef CONFIG_S3C_DEV_I2C4
static struct resource s3c_i2c4_resource[] = {
	[0] = DEFINE_RES_MEM(S3C_PA_IIC4, SZ_4K),
	[1] = DEFINE_RES_IRQ(IRQ_IIC4),
};

struct platform_device s3c_device_i2c4 = {
	.name		= "s3c2440-i2c",
	.id		= 4,
	.num_resources	= ARRAY_SIZE(s3c_i2c4_resource),
	.resource	= s3c_i2c4_resource,
};

void __init s3c_i2c4_set_platdata(struct s3c2410_platform_i2c *pd)
{
	struct s3c2410_platform_i2c *npd;

	if (!pd) {
		pd = &default_i2c_data;
		pd->bus_num = 4;
	}

	npd = s3c_set_platdata(pd, sizeof(struct s3c2410_platform_i2c),
			       &s3c_device_i2c4);

	if (!npd->cfg_gpio)
		npd->cfg_gpio = s3c_i2c4_cfg_gpio;
}
#endif /*CONFIG_S3C_DEV_I2C4 */

#ifdef CONFIG_S3C_DEV_I2C5
static struct resource s3c_i2c5_resource[] = {
	[0] = DEFINE_RES_MEM(S3C_PA_IIC5, SZ_4K),
	[1] = DEFINE_RES_IRQ(IRQ_IIC5),
};

struct platform_device s3c_device_i2c5 = {
	.name		= "s3c2440-i2c",
	.id		= 5,
	.num_resources	= ARRAY_SIZE(s3c_i2c5_resource),
	.resource	= s3c_i2c5_resource,
};

void __init s3c_i2c5_set_platdata(struct s3c2410_platform_i2c *pd)
{
	struct s3c2410_platform_i2c *npd;

	if (!pd) {
		pd = &default_i2c_data;
		pd->bus_num = 5;
	}

	npd = s3c_set_platdata(pd, sizeof(struct s3c2410_platform_i2c),
			       &s3c_device_i2c5);

	if (!npd->cfg_gpio)
		npd->cfg_gpio = s3c_i2c5_cfg_gpio;
}
#endif /*CONFIG_S3C_DEV_I2C5 */

#ifdef CONFIG_S3C_DEV_I2C6
static struct resource s3c_i2c6_resource[] = {
	[0] = DEFINE_RES_MEM(S3C_PA_IIC6, SZ_4K),
	[1] = DEFINE_RES_IRQ(IRQ_IIC6),
};

struct platform_device s3c_device_i2c6 = {
	.name		= "s3c2440-i2c",
	.id		= 6,
	.num_resources	= ARRAY_SIZE(s3c_i2c6_resource),
	.resource	= s3c_i2c6_resource,
};

void __init s3c_i2c6_set_platdata(struct s3c2410_platform_i2c *pd)
{
	struct s3c2410_platform_i2c *npd;

	if (!pd) {
		pd = &default_i2c_data;
		pd->bus_num = 6;
	}

	npd = s3c_set_platdata(pd, sizeof(struct s3c2410_platform_i2c),
			       &s3c_device_i2c6);

	if (!npd->cfg_gpio)
		npd->cfg_gpio = s3c_i2c6_cfg_gpio;
}
#endif /* CONFIG_S3C_DEV_I2C6 */

#ifdef CONFIG_S3C_DEV_I2C7
static struct resource s3c_i2c7_resource[] = {
	[0] = DEFINE_RES_MEM(S3C_PA_IIC7, SZ_4K),
	[1] = DEFINE_RES_IRQ(IRQ_IIC7),
};

struct platform_device s3c_device_i2c7 = {
	.name		= "s3c2440-i2c",
	.id		= 7,
	.num_resources	= ARRAY_SIZE(s3c_i2c7_resource),
	.resource	= s3c_i2c7_resource,
};

void __init s3c_i2c7_set_platdata(struct s3c2410_platform_i2c *pd)
{
	struct s3c2410_platform_i2c *npd;

	if (!pd) {
		pd = &default_i2c_data;
		pd->bus_num = 7;
	}

	npd = s3c_set_platdata(pd, sizeof(struct s3c2410_platform_i2c),
			       &s3c_device_i2c7);

	if (!npd->cfg_gpio)
		npd->cfg_gpio = s3c_i2c7_cfg_gpio;
}
#endif /* CONFIG_S3C_DEV_I2C7 */

/* I2C HDMIPHY */

#ifdef CONFIG_S5P_DEV_I2C_HDMIPHY
static struct resource s5p_i2c_resource[] = {
	[0] = DEFINE_RES_MEM(S5P_PA_IIC_HDMIPHY, SZ_4K),
	[1] = DEFINE_RES_IRQ(IRQ_IIC_HDMIPHY),
};

struct platform_device s5p_device_i2c_hdmiphy = {
	.name		= "s3c2440-hdmiphy-i2c",
	.id		= -1,
	.num_resources	= ARRAY_SIZE(s5p_i2c_resource),
	.resource	= s5p_i2c_resource,
};

void __init s5p_i2c_hdmiphy_set_platdata(struct s3c2410_platform_i2c *pd)
{
	struct s3c2410_platform_i2c *npd;

	if (!pd) {
		pd = &default_i2c_data;

		if (soc_is_exynos4210() ||
		    soc_is_exynos4212() || soc_is_exynos4412())
			pd->bus_num = 8;
		else if (soc_is_exynos4212() || soc_is_exynos4412())
			pd->bus_num = 8;
		else if (soc_is_s5pv210())
			pd->bus_num = 3;
		else
			pd->bus_num = 0;
	}

	npd = s3c_set_platdata(pd, sizeof(struct s3c2410_platform_i2c),
			       &s5p_device_i2c_hdmiphy);
}

struct s5p_hdmi_platform_data s5p_hdmi_def_platdata;

void __init s5p_hdmi_set_platdata(struct i2c_board_info *hdmiphy_info,
<<<<<<< HEAD
				struct i2c_board_info *mhl_info, int mhl_bus)
{
	struct s5p_hdmi_platform_data *pd = &s5p_hdmi_def_platdata;

	if (soc_is_exynos4210())
		pd->hdmiphy_bus = 8;
	else if (soc_is_exynos4212() || soc_is_exynos4412())
=======
				  struct i2c_board_info *mhl_info, int mhl_bus)
{
	struct s5p_hdmi_platform_data *pd = &s5p_hdmi_def_platdata;

	if (soc_is_exynos4210() ||
	    soc_is_exynos4212() || soc_is_exynos4412())
>>>>>>> 5b716ac7
		pd->hdmiphy_bus = 8;
	else if (soc_is_s5pv210())
		pd->hdmiphy_bus = 3;
	else
		pd->hdmiphy_bus = 0;

	pd->hdmiphy_info = hdmiphy_info;
	pd->mhl_info = mhl_info;
	pd->mhl_bus = mhl_bus;

	s3c_set_platdata(pd, sizeof(struct s5p_hdmi_platform_data),
<<<<<<< HEAD
				&s5p_device_hdmi);
=======
			 &s5p_device_hdmi);
>>>>>>> 5b716ac7
}

#endif /* CONFIG_S5P_DEV_I2C_HDMIPHY */

/* I2S */

#ifdef CONFIG_PLAT_S3C24XX
static struct resource s3c_iis_resource[] = {
	[0] = DEFINE_RES_MEM(S3C24XX_PA_IIS, S3C24XX_SZ_IIS),
};

struct platform_device s3c_device_iis = {
	.name		= "s3c24xx-iis",
	.id		= -1,
	.num_resources	= ARRAY_SIZE(s3c_iis_resource),
	.resource	= s3c_iis_resource,
	.dev		= {
		.dma_mask		= &samsung_device_dma_mask,
		.coherent_dma_mask	= DMA_BIT_MASK(32),
	}
};
#endif /* CONFIG_PLAT_S3C24XX */

/* IDE CFCON */

#ifdef CONFIG_SAMSUNG_DEV_IDE
static struct resource s3c_cfcon_resource[] = {
	[0] = DEFINE_RES_MEM(SAMSUNG_PA_CFCON, SZ_16K),
	[1] = DEFINE_RES_IRQ(IRQ_CFCON),
};

struct platform_device s3c_device_cfcon = {
	.id		= 0,
	.num_resources	= ARRAY_SIZE(s3c_cfcon_resource),
	.resource	= s3c_cfcon_resource,
};

void __init s3c_ide_set_platdata(struct s3c_ide_platdata *pdata)
{
	s3c_set_platdata(pdata, sizeof(struct s3c_ide_platdata),
			 &s3c_device_cfcon);
}
#endif /* CONFIG_SAMSUNG_DEV_IDE */

/* KEYPAD */

#ifdef CONFIG_SAMSUNG_DEV_KEYPAD
static struct resource samsung_keypad_resources[] = {
	[0] = DEFINE_RES_MEM(SAMSUNG_PA_KEYPAD, SZ_32),
	[1] = DEFINE_RES_IRQ(IRQ_KEYPAD),
};

struct platform_device samsung_device_keypad = {
	.name		= "samsung-keypad",
	.id		= -1,
	.num_resources	= ARRAY_SIZE(samsung_keypad_resources),
	.resource	= samsung_keypad_resources,
};

void __init samsung_keypad_set_platdata(struct samsung_keypad_platdata *pd)
{
	struct samsung_keypad_platdata *npd;

	npd = s3c_set_platdata(pd, sizeof(struct samsung_keypad_platdata),
			&samsung_device_keypad);

	if (!npd->cfg_gpio)
		npd->cfg_gpio = samsung_keypad_cfg_gpio;
}
#endif /* CONFIG_SAMSUNG_DEV_KEYPAD */

/* LCD Controller */

#ifdef CONFIG_PLAT_S3C24XX
static struct resource s3c_lcd_resource[] = {
	[0] = DEFINE_RES_MEM(S3C24XX_PA_LCD, S3C24XX_SZ_LCD),
	[1] = DEFINE_RES_IRQ(IRQ_LCD),
};

struct platform_device s3c_device_lcd = {
	.name		= "s3c2410-lcd",
	.id		= -1,
	.num_resources	= ARRAY_SIZE(s3c_lcd_resource),
	.resource	= s3c_lcd_resource,
	.dev		= {
		.dma_mask		= &samsung_device_dma_mask,
		.coherent_dma_mask	= DMA_BIT_MASK(32),
	}
};

void __init s3c24xx_fb_set_platdata(struct s3c2410fb_mach_info *pd)
{
	struct s3c2410fb_mach_info *npd;

	npd = s3c_set_platdata(pd, sizeof(*npd), &s3c_device_lcd);
	if (npd) {
		npd->displays = kmemdup(pd->displays,
			sizeof(struct s3c2410fb_display) * npd->num_displays,
			GFP_KERNEL);
		if (!npd->displays)
			printk(KERN_ERR "no memory for LCD display data\n");
	} else {
		printk(KERN_ERR "no memory for LCD platform data\n");
	}
}
#endif /* CONFIG_PLAT_S3C24XX */

/* MFC */

#ifdef CONFIG_S5P_DEV_MFC
static struct resource s5p_mfc_resource[] = {
	[0] = DEFINE_RES_MEM(S5P_PA_MFC, SZ_64K),
	[1] = DEFINE_RES_IRQ(IRQ_MFC),
};

struct platform_device s5p_device_mfc = {
	.name		= "s5p-mfc",
	.id		= -1,
	.num_resources	= ARRAY_SIZE(s5p_mfc_resource),
	.resource	= s5p_mfc_resource,
};

/*
 * MFC hardware has 2 memory interfaces which are modelled as two separate
 * platform devices to let dma-mapping distinguish between them.
 *
 * MFC parent device (s5p_device_mfc) must be registered before memory
 * interface specific devices (s5p_device_mfc_l and s5p_device_mfc_r).
 */

struct platform_device s5p_device_mfc_l = {
	.name		= "s5p-mfc-l",
	.id		= -1,
	.dev		= {
		.parent			= &s5p_device_mfc.dev,
		.dma_mask		= &samsung_device_dma_mask,
		.coherent_dma_mask	= DMA_BIT_MASK(32),
	},
};

struct platform_device s5p_device_mfc_r = {
	.name		= "s5p-mfc-r",
	.id		= -1,
	.dev		= {
		.parent			= &s5p_device_mfc.dev,
		.dma_mask		= &samsung_device_dma_mask,
		.coherent_dma_mask	= DMA_BIT_MASK(32),
	},
};
#endif /* CONFIG_S5P_DEV_MFC */

/* MIPI CSIS */

#ifdef CONFIG_S5P_DEV_CSIS0
static struct resource s5p_mipi_csis0_resource[] = {
	[0] = DEFINE_RES_MEM(S5P_PA_MIPI_CSIS0, SZ_16K),
	[1] = DEFINE_RES_IRQ(IRQ_MIPI_CSIS0),
};

struct platform_device s5p_device_mipi_csis0 = {
	.name		= "s5p-mipi-csis",
	.id		= 0,
	.num_resources	= ARRAY_SIZE(s5p_mipi_csis0_resource),
	.resource	= s5p_mipi_csis0_resource,
};
#endif /* CONFIG_S5P_DEV_CSIS0 */

#ifdef CONFIG_S5P_DEV_CSIS1
static struct resource s5p_mipi_csis1_resource[] = {
	[0] = DEFINE_RES_MEM(S5P_PA_MIPI_CSIS1, SZ_16K),
	[1] = DEFINE_RES_IRQ(IRQ_MIPI_CSIS1),
};

struct platform_device s5p_device_mipi_csis1 = {
	.name		= "s5p-mipi-csis",
	.id		= 1,
	.num_resources	= ARRAY_SIZE(s5p_mipi_csis1_resource),
	.resource	= s5p_mipi_csis1_resource,
};
#endif

/* NAND */

#ifdef CONFIG_S3C_DEV_NAND
static struct resource s3c_nand_resource[] = {
	[0] = DEFINE_RES_MEM(S3C_PA_NAND, SZ_1M),
};

struct platform_device s3c_device_nand = {
	.name		= "s3c2410-nand",
	.id		= -1,
	.num_resources	= ARRAY_SIZE(s3c_nand_resource),
	.resource	= s3c_nand_resource,
};

/*
 * s3c_nand_copy_set() - copy nand set data
 * @set: The new structure, directly copied from the old.
 *
 * Copy all the fields from the NAND set field from what is probably __initdata
 * to new kernel memory. The code returns 0 if the copy happened correctly or
 * an error code for the calling function to display.
 *
 * Note, we currently do not try and look to see if we've already copied the
 * data in a previous set.
 */
static int __init s3c_nand_copy_set(struct s3c2410_nand_set *set)
{
	void *ptr;
	int size;

	size = sizeof(struct mtd_partition) * set->nr_partitions;
	if (size) {
		ptr = kmemdup(set->partitions, size, GFP_KERNEL);
		set->partitions = ptr;

		if (!ptr)
			return -ENOMEM;
	}

	if (set->nr_map && set->nr_chips) {
		size = sizeof(int) * set->nr_chips;
		ptr = kmemdup(set->nr_map, size, GFP_KERNEL);
		set->nr_map = ptr;

		if (!ptr)
			return -ENOMEM;
	}

	if (set->ecc_layout) {
		ptr = kmemdup(set->ecc_layout,
			      sizeof(struct nand_ecclayout), GFP_KERNEL);
		set->ecc_layout = ptr;

		if (!ptr)
			return -ENOMEM;
	}

	return 0;
}

void __init s3c_nand_set_platdata(struct s3c2410_platform_nand *nand)
{
	struct s3c2410_platform_nand *npd;
	int size;
	int ret;

	/* note, if we get a failure in allocation, we simply drop out of the
	 * function. If there is so little memory available at initialisation
	 * time then there is little chance the system is going to run.
	 */

	npd = s3c_set_platdata(nand, sizeof(struct s3c2410_platform_nand),
				&s3c_device_nand);
	if (!npd)
		return;

	/* now see if we need to copy any of the nand set data */

	size = sizeof(struct s3c2410_nand_set) * npd->nr_sets;
	if (size) {
		struct s3c2410_nand_set *from = npd->sets;
		struct s3c2410_nand_set *to;
		int i;

		to = kmemdup(from, size, GFP_KERNEL);
		npd->sets = to;	/* set, even if we failed */

		if (!to) {
			printk(KERN_ERR "%s: no memory for sets\n", __func__);
			return;
		}

		for (i = 0; i < npd->nr_sets; i++) {
			ret = s3c_nand_copy_set(to);
			if (ret) {
				printk(KERN_ERR "%s: failed to copy set %d\n",
				__func__, i);
				return;
			}
			to++;
		}
	}
}
#endif /* CONFIG_S3C_DEV_NAND */

/* ONENAND */

#ifdef CONFIG_S3C_DEV_ONENAND
static struct resource s3c_onenand_resources[] = {
	[0] = DEFINE_RES_MEM(S3C_PA_ONENAND, SZ_1K),
	[1] = DEFINE_RES_MEM(S3C_PA_ONENAND_BUF, S3C_SZ_ONENAND_BUF),
	[2] = DEFINE_RES_IRQ(IRQ_ONENAND),
};

struct platform_device s3c_device_onenand = {
	.name		= "samsung-onenand",
	.id		= 0,
	.num_resources	= ARRAY_SIZE(s3c_onenand_resources),
	.resource	= s3c_onenand_resources,
};
#endif /* CONFIG_S3C_DEV_ONENAND */

#ifdef CONFIG_S3C64XX_DEV_ONENAND1
static struct resource s3c64xx_onenand1_resources[] = {
	[0] = DEFINE_RES_MEM(S3C64XX_PA_ONENAND1, SZ_1K),
	[1] = DEFINE_RES_MEM(S3C64XX_PA_ONENAND1_BUF, S3C64XX_SZ_ONENAND1_BUF),
	[2] = DEFINE_RES_IRQ(IRQ_ONENAND1),
};

struct platform_device s3c64xx_device_onenand1 = {
	.name		= "samsung-onenand",
	.id		= 1,
	.num_resources	= ARRAY_SIZE(s3c64xx_onenand1_resources),
	.resource	= s3c64xx_onenand1_resources,
};

void __init s3c64xx_onenand1_set_platdata(struct onenand_platform_data *pdata)
{
	s3c_set_platdata(pdata, sizeof(struct onenand_platform_data),
			 &s3c64xx_device_onenand1);
}
#endif /* CONFIG_S3C64XX_DEV_ONENAND1 */

#ifdef CONFIG_S5P_DEV_ONENAND
static struct resource s5p_onenand_resources[] = {
	[0] = DEFINE_RES_MEM(S5P_PA_ONENAND, SZ_128K),
	[1] = DEFINE_RES_MEM(S5P_PA_ONENAND_DMA, SZ_8K),
	[2] = DEFINE_RES_IRQ(IRQ_ONENAND_AUDI),
};

struct platform_device s5p_device_onenand = {
	.name		= "s5pc110-onenand",
	.id		= -1,
	.num_resources	= ARRAY_SIZE(s5p_onenand_resources),
	.resource	= s5p_onenand_resources,
};
#endif /* CONFIG_S5P_DEV_ONENAND */

/* PMU */

#ifdef CONFIG_PLAT_S5P
static struct resource s5p_pmu_resource[] = {
	DEFINE_RES_IRQ(IRQ_PMU)
};

static struct platform_device s5p_device_pmu = {
	.name		= "arm-pmu",
	.id		= ARM_PMU_DEVICE_CPU,
	.num_resources	= ARRAY_SIZE(s5p_pmu_resource),
	.resource	= s5p_pmu_resource,
};

static int __init s5p_pmu_init(void)
{
	platform_device_register(&s5p_device_pmu);
	return 0;
}
arch_initcall(s5p_pmu_init);
#endif /* CONFIG_PLAT_S5P */

/* PWM Timer */

#ifdef CONFIG_SAMSUNG_DEV_PWM

#define TIMER_RESOURCE_SIZE (1)

#define TIMER_RESOURCE(_tmr, _irq)			\
	(struct resource [TIMER_RESOURCE_SIZE]) {	\
		[0] = {					\
			.start	= _irq,			\
			.end	= _irq,			\
			.flags	= IORESOURCE_IRQ	\
		}					\
	}

#define DEFINE_S3C_TIMER(_tmr_no, _irq)			\
	.name		= "s3c24xx-pwm",		\
	.id		= _tmr_no,			\
	.num_resources	= TIMER_RESOURCE_SIZE,		\
	.resource	= TIMER_RESOURCE(_tmr_no, _irq),	\

/*
 * since we already have an static mapping for the timer,
 * we do not bother setting any IO resource for the base.
 */

struct platform_device s3c_device_timer[] = {
	[0] = { DEFINE_S3C_TIMER(0, IRQ_TIMER0) },
	[1] = { DEFINE_S3C_TIMER(1, IRQ_TIMER1) },
	[2] = { DEFINE_S3C_TIMER(2, IRQ_TIMER2) },
	[3] = { DEFINE_S3C_TIMER(3, IRQ_TIMER3) },
	[4] = { DEFINE_S3C_TIMER(4, IRQ_TIMER4) },
};
#endif /* CONFIG_SAMSUNG_DEV_PWM */

/* RTC */

#ifdef CONFIG_PLAT_S3C24XX
static struct resource s3c_rtc_resource[] = {
	[0] = DEFINE_RES_MEM(S3C24XX_PA_RTC, SZ_256),
	[1] = DEFINE_RES_IRQ(IRQ_RTC),
	[2] = DEFINE_RES_IRQ(IRQ_TICK),
};

struct platform_device s3c_device_rtc = {
	.name		= "s3c2410-rtc",
	.id		= -1,
	.num_resources	= ARRAY_SIZE(s3c_rtc_resource),
	.resource	= s3c_rtc_resource,
};
#endif /* CONFIG_PLAT_S3C24XX */

#ifdef CONFIG_S3C_DEV_RTC
static struct resource s3c_rtc_resource[] = {
	[0] = DEFINE_RES_MEM(S3C_PA_RTC, SZ_256),
	[1] = DEFINE_RES_IRQ(IRQ_RTC_ALARM),
	[2] = DEFINE_RES_IRQ(IRQ_RTC_TIC),
};

struct platform_device s3c_device_rtc = {
	.name		= "s3c64xx-rtc",
	.id		= -1,
	.num_resources	= ARRAY_SIZE(s3c_rtc_resource),
	.resource	= s3c_rtc_resource,
};
#endif /* CONFIG_S3C_DEV_RTC */

/* SDI */

#ifdef CONFIG_PLAT_S3C24XX
static struct resource s3c_sdi_resource[] = {
	[0] = DEFINE_RES_MEM(S3C24XX_PA_SDI, S3C24XX_SZ_SDI),
	[1] = DEFINE_RES_IRQ(IRQ_SDI),
};

struct platform_device s3c_device_sdi = {
	.name		= "s3c2410-sdi",
	.id		= -1,
	.num_resources	= ARRAY_SIZE(s3c_sdi_resource),
	.resource	= s3c_sdi_resource,
};

void __init s3c24xx_mci_set_platdata(struct s3c24xx_mci_pdata *pdata)
{
	s3c_set_platdata(pdata, sizeof(struct s3c24xx_mci_pdata),
			 &s3c_device_sdi);
}
#endif /* CONFIG_PLAT_S3C24XX */

/* SPI */

#ifdef CONFIG_PLAT_S3C24XX
static struct resource s3c_spi0_resource[] = {
	[0] = DEFINE_RES_MEM(S3C24XX_PA_SPI, SZ_32),
	[1] = DEFINE_RES_IRQ(IRQ_SPI0),
};

struct platform_device s3c_device_spi0 = {
	.name		= "s3c2410-spi",
	.id		= 0,
	.num_resources	= ARRAY_SIZE(s3c_spi0_resource),
	.resource	= s3c_spi0_resource,
	.dev		= {
		.dma_mask		= &samsung_device_dma_mask,
		.coherent_dma_mask	= DMA_BIT_MASK(32),
	}
};

static struct resource s3c_spi1_resource[] = {
	[0] = DEFINE_RES_MEM(S3C24XX_PA_SPI1, SZ_32),
	[1] = DEFINE_RES_IRQ(IRQ_SPI1),
};

struct platform_device s3c_device_spi1 = {
	.name		= "s3c2410-spi",
	.id		= 1,
	.num_resources	= ARRAY_SIZE(s3c_spi1_resource),
	.resource	= s3c_spi1_resource,
	.dev		= {
		.dma_mask		= &samsung_device_dma_mask,
		.coherent_dma_mask	= DMA_BIT_MASK(32),
	}
};
#endif /* CONFIG_PLAT_S3C24XX */

/* Touchscreen */

#ifdef CONFIG_PLAT_S3C24XX
static struct resource s3c_ts_resource[] = {
	[0] = DEFINE_RES_MEM(S3C24XX_PA_ADC, S3C24XX_SZ_ADC),
	[1] = DEFINE_RES_IRQ(IRQ_TC),
};

struct platform_device s3c_device_ts = {
	.name		= "s3c2410-ts",
	.id		= -1,
	.dev.parent	= &s3c_device_adc.dev,
	.num_resources	= ARRAY_SIZE(s3c_ts_resource),
	.resource	= s3c_ts_resource,
};

void __init s3c24xx_ts_set_platdata(struct s3c2410_ts_mach_info *hard_s3c2410ts_info)
{
	s3c_set_platdata(hard_s3c2410ts_info,
			 sizeof(struct s3c2410_ts_mach_info), &s3c_device_ts);
}
#endif /* CONFIG_PLAT_S3C24XX */

#ifdef CONFIG_SAMSUNG_DEV_TS
static struct resource s3c_ts_resource[] = {
	[0] = DEFINE_RES_MEM(SAMSUNG_PA_ADC, SZ_256),
	[1] = DEFINE_RES_IRQ(IRQ_TC),
};

static struct s3c2410_ts_mach_info default_ts_data __initdata = {
	.delay			= 10000,
	.presc			= 49,
	.oversampling_shift	= 2,
};

struct platform_device s3c_device_ts = {
	.name		= "s3c64xx-ts",
	.id		= -1,
	.num_resources	= ARRAY_SIZE(s3c_ts_resource),
	.resource	= s3c_ts_resource,
};

void __init s3c24xx_ts_set_platdata(struct s3c2410_ts_mach_info *pd)
{
	if (!pd)
		pd = &default_ts_data;

	s3c_set_platdata(pd, sizeof(struct s3c2410_ts_mach_info),
			 &s3c_device_ts);
}
#endif /* CONFIG_SAMSUNG_DEV_TS */

/* TV */

#ifdef CONFIG_S5P_DEV_TV

static struct resource s5p_hdmi_resources[] = {
	[0] = DEFINE_RES_MEM(S5P_PA_HDMI, SZ_1M),
	[1] = DEFINE_RES_IRQ(IRQ_HDMI),
};

struct platform_device s5p_device_hdmi = {
	.name		= "s5p-hdmi",
	.id		= -1,
	.num_resources	= ARRAY_SIZE(s5p_hdmi_resources),
	.resource	= s5p_hdmi_resources,
};

static struct resource s5p_sdo_resources[] = {
	[0] = DEFINE_RES_MEM(S5P_PA_SDO, SZ_64K),
	[1] = DEFINE_RES_IRQ(IRQ_SDO),
};

struct platform_device s5p_device_sdo = {
	.name		= "s5p-sdo",
	.id		= -1,
	.num_resources	= ARRAY_SIZE(s5p_sdo_resources),
	.resource	= s5p_sdo_resources,
};

static struct resource s5p_mixer_resources[] = {
	[0] = DEFINE_RES_MEM_NAMED(S5P_PA_MIXER, SZ_64K, "mxr"),
	[1] = DEFINE_RES_MEM_NAMED(S5P_PA_VP, SZ_64K, "vp"),
	[2] = DEFINE_RES_IRQ_NAMED(IRQ_MIXER, "irq"),
};

struct platform_device s5p_device_mixer = {
	.name		= "s5p-mixer",
	.id		= -1,
	.num_resources	= ARRAY_SIZE(s5p_mixer_resources),
	.resource	= s5p_mixer_resources,
	.dev		= {
		.dma_mask		= &samsung_device_dma_mask,
		.coherent_dma_mask	= DMA_BIT_MASK(32),
	}
};
#endif /* CONFIG_S5P_DEV_TV */

/* USB */

#ifdef CONFIG_S3C_DEV_USB_HOST
static struct resource s3c_usb_resource[] = {
	[0] = DEFINE_RES_MEM(S3C_PA_USBHOST, SZ_256),
	[1] = DEFINE_RES_IRQ(IRQ_USBH),
};

struct platform_device s3c_device_ohci = {
	.name		= "s3c2410-ohci",
	.id		= -1,
	.num_resources	= ARRAY_SIZE(s3c_usb_resource),
	.resource	= s3c_usb_resource,
	.dev		= {
		.dma_mask		= &samsung_device_dma_mask,
		.coherent_dma_mask	= DMA_BIT_MASK(32),
	}
};

/*
 * s3c_ohci_set_platdata - initialise OHCI device platform data
 * @info: The platform data.
 *
 * This call copies the @info passed in and sets the device .platform_data
 * field to that copy. The @info is copied so that the original can be marked
 * __initdata.
 */

void __init s3c_ohci_set_platdata(struct s3c2410_hcd_info *info)
{
	s3c_set_platdata(info, sizeof(struct s3c2410_hcd_info),
			 &s3c_device_ohci);
}
#endif /* CONFIG_S3C_DEV_USB_HOST */

/* USB Device (Gadget) */

#ifdef CONFIG_PLAT_S3C24XX
static struct resource s3c_usbgadget_resource[] = {
	[0] = DEFINE_RES_MEM(S3C24XX_PA_USBDEV, S3C24XX_SZ_USBDEV),
	[1] = DEFINE_RES_IRQ(IRQ_USBD),
};

struct platform_device s3c_device_usbgadget = {
	.name		= "s3c2410-usbgadget",
	.id		= -1,
	.num_resources	= ARRAY_SIZE(s3c_usbgadget_resource),
	.resource	= s3c_usbgadget_resource,
};

void __init s3c24xx_udc_set_platdata(struct s3c2410_udc_mach_info *pd)
{
	s3c_set_platdata(pd, sizeof(*pd), &s3c_device_usbgadget);
}
#endif /* CONFIG_PLAT_S3C24XX */

/* USB EHCI Host Controller */

#ifdef CONFIG_S5P_DEV_USB_EHCI
static struct resource s5p_ehci_resource[] = {
	[0] = DEFINE_RES_MEM(S5P_PA_EHCI, SZ_256),
	[1] = DEFINE_RES_IRQ(IRQ_USB_HOST),
};

struct platform_device s5p_device_ehci = {
	.name		= "s5p-ehci",
	.id		= -1,
	.num_resources	= ARRAY_SIZE(s5p_ehci_resource),
	.resource	= s5p_ehci_resource,
	.dev		= {
		.dma_mask		= &samsung_device_dma_mask,
		.coherent_dma_mask	= DMA_BIT_MASK(32),
	}
};

void __init s5p_ehci_set_platdata(struct s5p_ehci_platdata *pd)
{
	struct s5p_ehci_platdata *npd;

	npd = s3c_set_platdata(pd, sizeof(struct s5p_ehci_platdata),
			&s5p_device_ehci);

	if (!npd->phy_init)
		npd->phy_init = s5p_usb_phy_init;
	if (!npd->phy_exit)
		npd->phy_exit = s5p_usb_phy_exit;
}
#endif /* CONFIG_S5P_DEV_USB_EHCI */

/* USB HSOTG */

#ifdef CONFIG_S3C_DEV_USB_HSOTG
static struct resource s3c_usb_hsotg_resources[] = {
	[0] = DEFINE_RES_MEM(S3C_PA_USB_HSOTG, SZ_128K),
	[1] = DEFINE_RES_IRQ(IRQ_OTG),
};

struct platform_device s3c_device_usb_hsotg = {
	.name		= "s3c-hsotg",
	.id		= -1,
	.num_resources	= ARRAY_SIZE(s3c_usb_hsotg_resources),
	.resource	= s3c_usb_hsotg_resources,
	.dev		= {
		.dma_mask		= &samsung_device_dma_mask,
		.coherent_dma_mask	= DMA_BIT_MASK(32),
	},
};

void __init s3c_hsotg_set_platdata(struct s3c_hsotg_plat *pd)
{
	struct s3c_hsotg_plat *npd;

	npd = s3c_set_platdata(pd, sizeof(struct s3c_hsotg_plat),
			&s3c_device_usb_hsotg);

	if (!npd->phy_init)
		npd->phy_init = s5p_usb_phy_init;
	if (!npd->phy_exit)
		npd->phy_exit = s5p_usb_phy_exit;
}
#endif /* CONFIG_S3C_DEV_USB_HSOTG */

/* USB High Spped 2.0 Device (Gadget) */

#ifdef CONFIG_PLAT_S3C24XX
static struct resource s3c_hsudc_resource[] = {
	[0] = DEFINE_RES_MEM(S3C2416_PA_HSUDC, S3C2416_SZ_HSUDC),
	[1] = DEFINE_RES_IRQ(IRQ_USBD),
};

struct platform_device s3c_device_usb_hsudc = {
	.name		= "s3c-hsudc",
	.id		= -1,
	.num_resources	= ARRAY_SIZE(s3c_hsudc_resource),
	.resource	= s3c_hsudc_resource,
	.dev		= {
		.dma_mask		= &samsung_device_dma_mask,
		.coherent_dma_mask	= DMA_BIT_MASK(32),
	},
};

void __init s3c24xx_hsudc_set_platdata(struct s3c24xx_hsudc_platdata *pd)
{
	s3c_set_platdata(pd, sizeof(*pd), &s3c_device_usb_hsudc);
}
#endif /* CONFIG_PLAT_S3C24XX */

/* WDT */

#ifdef CONFIG_S3C_DEV_WDT
static struct resource s3c_wdt_resource[] = {
	[0] = DEFINE_RES_MEM(S3C_PA_WDT, SZ_1K),
	[1] = DEFINE_RES_IRQ(IRQ_WDT),
};

struct platform_device s3c_device_wdt = {
	.name		= "s3c2410-wdt",
	.id		= -1,
	.num_resources	= ARRAY_SIZE(s3c_wdt_resource),
	.resource	= s3c_wdt_resource,
};
#endif /* CONFIG_S3C_DEV_WDT */

#ifdef CONFIG_S3C64XX_DEV_SPI0
static struct resource s3c64xx_spi0_resource[] = {
	[0] = DEFINE_RES_MEM(S3C_PA_SPI0, SZ_256),
	[1] = DEFINE_RES_DMA(DMACH_SPI0_TX),
	[2] = DEFINE_RES_DMA(DMACH_SPI0_RX),
	[3] = DEFINE_RES_IRQ(IRQ_SPI0),
};

struct platform_device s3c64xx_device_spi0 = {
	.name		= "s3c6410-spi",
	.id		= 0,
	.num_resources	= ARRAY_SIZE(s3c64xx_spi0_resource),
	.resource	= s3c64xx_spi0_resource,
	.dev = {
		.dma_mask		= &samsung_device_dma_mask,
		.coherent_dma_mask	= DMA_BIT_MASK(32),
	},
};

void __init s3c64xx_spi0_set_platdata(int (*cfg_gpio)(void), int src_clk_nr,
						int num_cs)
{
	struct s3c64xx_spi_info pd;

	/* Reject invalid configuration */
	if (!num_cs || src_clk_nr < 0) {
		pr_err("%s: Invalid SPI configuration\n", __func__);
		return;
	}

	pd.num_cs = num_cs;
	pd.src_clk_nr = src_clk_nr;
	pd.cfg_gpio = (cfg_gpio) ? cfg_gpio : s3c64xx_spi0_cfg_gpio;

	s3c_set_platdata(&pd, sizeof(pd), &s3c64xx_device_spi0);
}
#endif /* CONFIG_S3C64XX_DEV_SPI0 */

#ifdef CONFIG_S3C64XX_DEV_SPI1
static struct resource s3c64xx_spi1_resource[] = {
	[0] = DEFINE_RES_MEM(S3C_PA_SPI1, SZ_256),
	[1] = DEFINE_RES_DMA(DMACH_SPI1_TX),
	[2] = DEFINE_RES_DMA(DMACH_SPI1_RX),
	[3] = DEFINE_RES_IRQ(IRQ_SPI1),
};

struct platform_device s3c64xx_device_spi1 = {
	.name		= "s3c6410-spi",
	.id		= 1,
	.num_resources	= ARRAY_SIZE(s3c64xx_spi1_resource),
	.resource	= s3c64xx_spi1_resource,
	.dev = {
		.dma_mask		= &samsung_device_dma_mask,
		.coherent_dma_mask	= DMA_BIT_MASK(32),
	},
};

void __init s3c64xx_spi1_set_platdata(int (*cfg_gpio)(void), int src_clk_nr,
						int num_cs)
{
	/* Reject invalid configuration */
	if (!num_cs || src_clk_nr < 0) {
		pr_err("%s: Invalid SPI configuration\n", __func__);
		return;
	}

	pd.num_cs = num_cs;
	pd.src_clk_nr = src_clk_nr;
	pd.cfg_gpio = (cfg_gpio) ? cfg_gpio : s3c64xx_spi1_cfg_gpio;

	s3c_set_platdata(&pd, sizeof(pd), &s3c64xx_device_spi1);
}
#endif /* CONFIG_S3C64XX_DEV_SPI1 */

#ifdef CONFIG_S3C64XX_DEV_SPI2
static struct resource s3c64xx_spi2_resource[] = {
	[0] = DEFINE_RES_MEM(S3C_PA_SPI2, SZ_256),
	[1] = DEFINE_RES_DMA(DMACH_SPI2_TX),
	[2] = DEFINE_RES_DMA(DMACH_SPI2_RX),
	[3] = DEFINE_RES_IRQ(IRQ_SPI2),
};

struct platform_device s3c64xx_device_spi2 = {
	.name		= "s3c6410-spi",
	.id		= 2,
	.num_resources	= ARRAY_SIZE(s3c64xx_spi2_resource),
	.resource	= s3c64xx_spi2_resource,
	.dev = {
		.dma_mask		= &samsung_device_dma_mask,
		.coherent_dma_mask	= DMA_BIT_MASK(32),
	},
};

void __init s3c64xx_spi2_set_platdata(int (*cfg_gpio)(void), int src_clk_nr,
						int num_cs)
{
	struct s3c64xx_spi_info pd;

	/* Reject invalid configuration */
	if (!num_cs || src_clk_nr < 0) {
		pr_err("%s: Invalid SPI configuration\n", __func__);
		return;
	}

	pd.num_cs = num_cs;
	pd.src_clk_nr = src_clk_nr;
	pd.cfg_gpio = (cfg_gpio) ? cfg_gpio : s3c64xx_spi2_cfg_gpio;

	s3c_set_platdata(&pd, sizeof(pd), &s3c64xx_device_spi2);
}
#endif /* CONFIG_S3C64XX_DEV_SPI2 */<|MERGE_RESOLUTION|>--- conflicted
+++ resolved
@@ -768,22 +768,12 @@
 struct s5p_hdmi_platform_data s5p_hdmi_def_platdata;
 
 void __init s5p_hdmi_set_platdata(struct i2c_board_info *hdmiphy_info,
-<<<<<<< HEAD
-				struct i2c_board_info *mhl_info, int mhl_bus)
-{
-	struct s5p_hdmi_platform_data *pd = &s5p_hdmi_def_platdata;
-
-	if (soc_is_exynos4210())
-		pd->hdmiphy_bus = 8;
-	else if (soc_is_exynos4212() || soc_is_exynos4412())
-=======
 				  struct i2c_board_info *mhl_info, int mhl_bus)
 {
 	struct s5p_hdmi_platform_data *pd = &s5p_hdmi_def_platdata;
 
 	if (soc_is_exynos4210() ||
 	    soc_is_exynos4212() || soc_is_exynos4412())
->>>>>>> 5b716ac7
 		pd->hdmiphy_bus = 8;
 	else if (soc_is_s5pv210())
 		pd->hdmiphy_bus = 3;
@@ -795,11 +785,7 @@
 	pd->mhl_bus = mhl_bus;
 
 	s3c_set_platdata(pd, sizeof(struct s5p_hdmi_platform_data),
-<<<<<<< HEAD
-				&s5p_device_hdmi);
-=======
 			 &s5p_device_hdmi);
->>>>>>> 5b716ac7
 }
 
 #endif /* CONFIG_S5P_DEV_I2C_HDMIPHY */
