/*
 * AP4EVB board support
 *
 * Copyright (C) 2010  Magnus Damm
 * Copyright (C) 2008  Yoshihiro Shimoda
 *
 * This program is free software; you can redistribute it and/or modify
 * it under the terms of the GNU General Public License as published by
 * the Free Software Foundation; version 2 of the License.
 *
 * This program is distributed in the hope that it will be useful,
 * but WITHOUT ANY WARRANTY; without even the implied warranty of
 * MERCHANTABILITY or FITNESS FOR A PARTICULAR PURPOSE.  See the
 * GNU General Public License for more details.
 *
 * You should have received a copy of the GNU General Public License
 * along with this program; if not, write to the Free Software
 * Foundation, Inc., 51 Franklin St, Fifth Floor, Boston, MA  02110-1301  USA
 */
#include <linux/clk.h>
#include <linux/kernel.h>
#include <linux/init.h>
#include <linux/interrupt.h>
#include <linux/irq.h>
#include <linux/platform_device.h>
#include <linux/delay.h>
#include <linux/mfd/tmio.h>
#include <linux/mmc/host.h>
#include <linux/mmc/sh_mobile_sdhi.h>
#include <linux/mtd/mtd.h>
#include <linux/mtd/partitions.h>
#include <linux/mtd/physmap.h>
#include <linux/mmc/sh_mmcif.h>
#include <linux/i2c.h>
#include <linux/i2c/tsc2007.h>
#include <linux/io.h>
#include <linux/smsc911x.h>
#include <linux/sh_intc.h>
#include <linux/sh_clk.h>
#include <linux/gpio.h>
#include <linux/input.h>
#include <linux/leds.h>
#include <linux/input/sh_keysc.h>
#include <linux/usb/r8a66597.h>
#include <linux/pm_clock.h>
#include <linux/dma-mapping.h>

#include <media/sh_mobile_ceu.h>
#include <media/sh_mobile_csi2.h>
#include <media/soc_camera.h>

#include <sound/sh_fsi.h>

#include <video/sh_mobile_hdmi.h>
#include <video/sh_mobile_lcdc.h>
#include <video/sh_mipi_dsi.h>

#include <mach/common.h>
#include <mach/irqs.h>
#include <mach/sh7372.h>

#include <asm/mach-types.h>
#include <asm/mach/arch.h>
#include <asm/mach/map.h>
#include <asm/mach/time.h>
#include <asm/setup.h>

/*
 * Address	Interface		BusWidth	note
 * ------------------------------------------------------------------
 * 0x0000_0000	NOR Flash ROM (MCP)	16bit		SW7 : bit1 = ON
 * 0x0800_0000	user area		-
 * 0x1000_0000	NOR Flash ROM (MCP)	16bit		SW7 : bit1 = OFF
 * 0x1400_0000	Ether (LAN9220)		16bit
 * 0x1600_0000	user area		-		cannot use with NAND
 * 0x1800_0000	user area		-
 * 0x1A00_0000	-
 * 0x4000_0000	LPDDR2-SDRAM (POP)	32bit
 */

/*
 * NOR Flash ROM
 *
 *  SW1  |     SW2    | SW7  | NOR Flash ROM
 *  bit1 | bit1  bit2 | bit1 | Memory allocation
 * ------+------------+------+------------------
 *  OFF  | ON     OFF | ON   |    Area 0
 *  OFF  | ON     OFF | OFF  |    Area 4
 */

/*
 * NAND Flash ROM
 *
 *  SW1  |     SW2    | SW7  | NAND Flash ROM
 *  bit1 | bit1  bit2 | bit2 | Memory allocation
 * ------+------------+------+------------------
 *  OFF  | ON     OFF | ON   |    FCE 0
 *  OFF  | ON     OFF | OFF  |    FCE 1
 */

/*
 * SMSC 9220
 *
 *  SW1		SMSC 9220
 * -----------------------
 *  ON		access disable
 *  OFF		access enable
 */

/*
 * LCD / IRQ / KEYSC / IrDA
 *
 * IRQ = IRQ26 (TS), IRQ27 (VIO), IRQ28 (QHD-TouchScreen)
 * LCD = 2nd LCDC (WVGA)
 *
 * 		|		SW43			|
 * SW3		|	ON		|	OFF	|
 * -------------+-----------------------+---------------+
 * ON		| KEY / IrDA		| LCD		|
 * OFF		| KEY / IrDA / IRQ	| IRQ		|
 *
 *
 * QHD / WVGA display
 *
 * You can choice display type on menuconfig.
 * Then, check above dip-switch.
 */

/*
 * USB
 *
 * J7 : 1-2  MAX3355E VBUS
 *      2-3  DC 5.0V
 *
 * S39: bit2: off
 */

/*
 * FSI/FSMI
 *
 * SW41	:  ON : SH-Mobile AP4 Audio Mode
 *	: OFF : Bluetooth Audio Mode
 */

/*
 * MMC0/SDHI1 (CN7)
 *
 * J22 : select card voltage
 *       1-2 pin : 1.8v
 *       2-3 pin : 3.3v
 *
 *        SW1  |             SW33
 *             | bit1 | bit2 | bit3 | bit4
 * ------------+------+------+------+-------
 * MMC0   OFF  |  OFF |  ON  |  ON  |  X
 * SDHI1  OFF  |  ON  |   X  |  OFF | ON
 *
 * voltage lebel
 * CN7 : 1.8v
 * CN12: 3.3v
 */

/* MTD */
static struct mtd_partition nor_flash_partitions[] = {
	{
		.name		= "loader",
		.offset		= 0x00000000,
		.size		= 512 * 1024,
		.mask_flags	= MTD_WRITEABLE,
	},
	{
		.name		= "bootenv",
		.offset		= MTDPART_OFS_APPEND,
		.size		= 512 * 1024,
		.mask_flags	= MTD_WRITEABLE,
	},
	{
		.name		= "kernel_ro",
		.offset		= MTDPART_OFS_APPEND,
		.size		= 8 * 1024 * 1024,
		.mask_flags	= MTD_WRITEABLE,
	},
	{
		.name		= "kernel",
		.offset		= MTDPART_OFS_APPEND,
		.size		= 8 * 1024 * 1024,
	},
	{
		.name		= "data",
		.offset		= MTDPART_OFS_APPEND,
		.size		= MTDPART_SIZ_FULL,
	},
};

static struct physmap_flash_data nor_flash_data = {
	.width		= 2,
	.parts		= nor_flash_partitions,
	.nr_parts	= ARRAY_SIZE(nor_flash_partitions),
};

static struct resource nor_flash_resources[] = {
	[0]	= {
		.start	= 0x20000000, /* CS0 shadow instead of regular CS0 */
		.end	= 0x28000000 - 1, /* needed by USB MASK ROM boot */
		.flags	= IORESOURCE_MEM,
	}
};

static struct platform_device nor_flash_device = {
	.name		= "physmap-flash",
	.dev		= {
		.platform_data	= &nor_flash_data,
	},
	.num_resources	= ARRAY_SIZE(nor_flash_resources),
	.resource	= nor_flash_resources,
};

/* SMSC 9220 */
static struct resource smc911x_resources[] = {
	{
		.start	= 0x14000000,
		.end	= 0x16000000 - 1,
		.flags	= IORESOURCE_MEM,
	}, {
		.start	= evt2irq(0x02c0) /* IRQ6A */,
		.flags	= IORESOURCE_IRQ | IORESOURCE_IRQ_LOWLEVEL,
	},
};

static struct smsc911x_platform_config smsc911x_info = {
	.flags		= SMSC911X_USE_16BIT | SMSC911X_SAVE_MAC_ADDRESS,
	.irq_polarity   = SMSC911X_IRQ_POLARITY_ACTIVE_LOW,
	.irq_type       = SMSC911X_IRQ_TYPE_PUSH_PULL,
};

static struct platform_device smc911x_device = {
	.name           = "smsc911x",
	.id             = -1,
	.num_resources  = ARRAY_SIZE(smc911x_resources),
	.resource       = smc911x_resources,
	.dev            = {
		.platform_data = &smsc911x_info,
	},
};

/*
 * The card detect pin of the top SD/MMC slot (CN7) is active low and is
 * connected to GPIO A22 of SH7372 (GPIO_PORT41).
 */
static int slot_cn7_get_cd(struct platform_device *pdev)
{
	return !gpio_get_value(GPIO_PORT41);
}
/* MERAM */
static struct sh_mobile_meram_info meram_info = {
	.addr_mode      = SH_MOBILE_MERAM_MODE1,
};

static struct resource meram_resources[] = {
	[0] = {
		.name   = "MERAM",
		.start  = 0xe8000000,
		.end    = 0xe81fffff,
		.flags  = IORESOURCE_MEM,
	},
};

static struct platform_device meram_device = {
	.name           = "sh_mobile_meram",
	.id             = 0,
	.num_resources  = ARRAY_SIZE(meram_resources),
	.resource       = meram_resources,
	.dev            = {
		.platform_data = &meram_info,
	},
};

/* SH_MMCIF */
static struct resource sh_mmcif_resources[] = {
	[0] = {
		.name	= "MMCIF",
		.start	= 0xE6BD0000,
		.end	= 0xE6BD00FF,
		.flags	= IORESOURCE_MEM,
	},
	[1] = {
		/* MMC ERR */
		.start	= evt2irq(0x1ac0),
		.flags	= IORESOURCE_IRQ,
	},
	[2] = {
		/* MMC NOR */
		.start	= evt2irq(0x1ae0),
		.flags	= IORESOURCE_IRQ,
	},
};

static struct sh_mmcif_plat_data sh_mmcif_plat = {
	.sup_pclk	= 0,
	.ocr		= MMC_VDD_165_195 | MMC_VDD_32_33 | MMC_VDD_33_34,
	.caps		= MMC_CAP_4_BIT_DATA |
			  MMC_CAP_8_BIT_DATA |
			  MMC_CAP_NEEDS_POLL,
	.get_cd		= slot_cn7_get_cd,
	.slave_id_tx	= SHDMA_SLAVE_MMCIF_TX,
	.slave_id_rx	= SHDMA_SLAVE_MMCIF_RX,
};

static struct platform_device sh_mmcif_device = {
	.name		= "sh_mmcif",
	.id		= 0,
	.dev		= {
		.dma_mask		= NULL,
		.coherent_dma_mask	= 0xffffffff,
		.platform_data		= &sh_mmcif_plat,
	},
	.num_resources	= ARRAY_SIZE(sh_mmcif_resources),
	.resource	= sh_mmcif_resources,
};

/* SDHI0 */
static struct sh_mobile_sdhi_info sdhi0_info = {
	.dma_slave_tx	= SHDMA_SLAVE_SDHI0_TX,
	.dma_slave_rx	= SHDMA_SLAVE_SDHI0_RX,
	.tmio_caps	= MMC_CAP_SDIO_IRQ,
};

static struct resource sdhi0_resources[] = {
	[0] = {
		.name	= "SDHI0",
		.start  = 0xe6850000,
		.end    = 0xe68500ff,
		.flags  = IORESOURCE_MEM,
	},
	[1] = {
		.start	= evt2irq(0x0e00) /* SDHI0_SDHI0I0 */,
		.flags	= IORESOURCE_IRQ,
	},
	[2] = {
		.start	= evt2irq(0x0e20) /* SDHI0_SDHI0I1 */,
		.flags	= IORESOURCE_IRQ,
	},
	[3] = {
		.start	= evt2irq(0x0e40) /* SDHI0_SDHI0I2 */,
		.flags	= IORESOURCE_IRQ,
	},
};

static struct platform_device sdhi0_device = {
	.name           = "sh_mobile_sdhi",
	.num_resources  = ARRAY_SIZE(sdhi0_resources),
	.resource       = sdhi0_resources,
	.id             = 0,
	.dev	= {
		.platform_data	= &sdhi0_info,
	},
};

/* SDHI1 */
static struct sh_mobile_sdhi_info sdhi1_info = {
	.dma_slave_tx	= SHDMA_SLAVE_SDHI1_TX,
	.dma_slave_rx	= SHDMA_SLAVE_SDHI1_RX,
	.tmio_ocr_mask	= MMC_VDD_165_195,
	.tmio_flags	= TMIO_MMC_WRPROTECT_DISABLE,
	.tmio_caps	= MMC_CAP_NEEDS_POLL | MMC_CAP_SDIO_IRQ,
	.get_cd		= slot_cn7_get_cd,
};

static struct resource sdhi1_resources[] = {
	[0] = {
		.name	= "SDHI1",
		.start  = 0xe6860000,
		.end    = 0xe68600ff,
		.flags  = IORESOURCE_MEM,
	},
	[1] = {
		.start	= evt2irq(0x0e80), /* SDHI1_SDHI1I0 */
		.flags	= IORESOURCE_IRQ,
	},
	[2] = {
		.start	= evt2irq(0x0ea0), /* SDHI1_SDHI1I1 */
		.flags	= IORESOURCE_IRQ,
	},
	[3] = {
		.start	= evt2irq(0x0ec0), /* SDHI1_SDHI1I2 */
		.flags	= IORESOURCE_IRQ,
	},
};

static struct platform_device sdhi1_device = {
	.name           = "sh_mobile_sdhi",
	.num_resources  = ARRAY_SIZE(sdhi1_resources),
	.resource       = sdhi1_resources,
	.id             = 1,
	.dev	= {
		.platform_data	= &sdhi1_info,
	},
};

/* USB1 */
static void usb1_host_port_power(int port, int power)
{
	if (!power) /* only power-on supported for now */
		return;

	/* set VBOUT/PWEN and EXTLP1 in DVSTCTR */
	__raw_writew(__raw_readw(0xE68B0008) | 0x600, 0xE68B0008);
}

static struct r8a66597_platdata usb1_host_data = {
	.on_chip	= 1,
	.port_power	= usb1_host_port_power,
};

static struct resource usb1_host_resources[] = {
	[0] = {
		.name	= "USBHS",
		.start	= 0xE68B0000,
		.end	= 0xE68B00E6 - 1,
		.flags	= IORESOURCE_MEM,
	},
	[1] = {
		.start	= evt2irq(0x1ce0) /* USB1_USB1I0 */,
		.flags	= IORESOURCE_IRQ,
	},
};

static struct platform_device usb1_host_device = {
	.name	= "r8a66597_hcd",
	.id	= 1,
	.dev = {
		.dma_mask		= NULL,         /*  not use dma */
		.coherent_dma_mask	= 0xffffffff,
		.platform_data		= &usb1_host_data,
	},
	.num_resources	= ARRAY_SIZE(usb1_host_resources),
	.resource	= usb1_host_resources,
};

static const struct fb_videomode ap4evb_lcdc_modes[] = {
	{
#ifdef CONFIG_AP4EVB_QHD
		.name		= "R63302(QHD)",
		.xres		= 544,
		.yres		= 961,
		.left_margin	= 72,
		.right_margin	= 600,
		.hsync_len	= 16,
		.upper_margin	= 8,
		.lower_margin	= 8,
		.vsync_len	= 2,
		.sync		= FB_SYNC_VERT_HIGH_ACT | FB_SYNC_HOR_HIGH_ACT,
#else
		.name		= "WVGA Panel",
		.xres		= 800,
		.yres		= 480,
		.left_margin	= 220,
		.right_margin	= 110,
		.hsync_len	= 70,
		.upper_margin	= 20,
		.lower_margin	= 5,
		.vsync_len	= 5,
		.sync		= 0,
#endif
	},
};
static struct sh_mobile_meram_cfg lcd_meram_cfg = {
	.icb[0] = {
		.marker_icb     = 28,
		.cache_icb      = 24,
		.meram_offset   = 0x0,
		.meram_size     = 0x40,
	},
	.icb[1] = {
		.marker_icb     = 29,
		.cache_icb      = 25,
		.meram_offset   = 0x40,
		.meram_size     = 0x40,
	},
};

static struct sh_mobile_lcdc_info lcdc_info = {
	.meram_dev = &meram_info,
	.ch[0] = {
		.chan = LCDC_CHAN_MAINLCD,
		.fourcc = V4L2_PIX_FMT_RGB565,
		.lcd_cfg = ap4evb_lcdc_modes,
		.num_cfg = ARRAY_SIZE(ap4evb_lcdc_modes),
		.meram_cfg = &lcd_meram_cfg,
	}
};

static struct resource lcdc_resources[] = {
	[0] = {
		.name	= "LCDC",
		.start	= 0xfe940000, /* P4-only space */
		.end	= 0xfe943fff,
		.flags	= IORESOURCE_MEM,
	},
	[1] = {
		.start	= intcs_evt2irq(0x580),
		.flags	= IORESOURCE_IRQ,
	},
};

static struct platform_device lcdc_device = {
	.name		= "sh_mobile_lcdc_fb",
	.num_resources	= ARRAY_SIZE(lcdc_resources),
	.resource	= lcdc_resources,
	.dev	= {
		.platform_data	= &lcdc_info,
		.coherent_dma_mask = ~0,
	},
};

/*
 * QHD display
 */
#ifdef CONFIG_AP4EVB_QHD

/* KEYSC (Needs SW43 set to ON) */
static struct sh_keysc_info keysc_info = {
	.mode		= SH_KEYSC_MODE_1,
	.scan_timing	= 3,
	.delay		= 2500,
	.keycodes = {
		KEY_0, KEY_1, KEY_2, KEY_3, KEY_4,
		KEY_5, KEY_6, KEY_7, KEY_8, KEY_9,
		KEY_A, KEY_B, KEY_C, KEY_D, KEY_E,
		KEY_F, KEY_G, KEY_H, KEY_I, KEY_J,
		KEY_K, KEY_L, KEY_M, KEY_N, KEY_O,
	},
};

static struct resource keysc_resources[] = {
	[0] = {
		.name	= "KEYSC",
		.start  = 0xe61b0000,
		.end    = 0xe61b0063,
		.flags  = IORESOURCE_MEM,
	},
	[1] = {
		.start  = evt2irq(0x0be0), /* KEYSC_KEY */
		.flags  = IORESOURCE_IRQ,
	},
};

static struct platform_device keysc_device = {
	.name           = "sh_keysc",
	.id             = 0, /* "keysc0" clock */
	.num_resources  = ARRAY_SIZE(keysc_resources),
	.resource       = keysc_resources,
	.dev	= {
		.platform_data	= &keysc_info,
	},
};

/* MIPI-DSI */
#define PHYCTRL		0x0070
static int sh_mipi_set_dot_clock(struct platform_device *pdev,
				 void __iomem *base,
				 int enable)
{
	struct clk *pck = clk_get(&pdev->dev, "dsip_clk");
	void __iomem *phy =  base + PHYCTRL;

	if (IS_ERR(pck))
		return PTR_ERR(pck);

	if (enable) {
		clk_set_rate(pck, clk_round_rate(pck, 24000000));
		iowrite32(ioread32(phy) | (0xb << 8), phy);
		clk_enable(pck);
	} else {
		clk_disable(pck);
	}

	clk_put(pck);

	return 0;
}

static struct resource mipidsi0_resources[] = {
	[0] = {
		.start  = 0xffc60000,
		.end    = 0xffc63073,
		.flags  = IORESOURCE_MEM,
	},
	[1] = {
		.start  = 0xffc68000,
		.end    = 0xffc680ef,
		.flags  = IORESOURCE_MEM,
	},
};

static struct sh_mipi_dsi_info mipidsi0_info = {
	.data_format	= MIPI_RGB888,
	.lcd_chan	= &lcdc_info.ch[0],
	.lane		= 2,
	.vsynw_offset	= 17,
	.flags		= SH_MIPI_DSI_SYNC_PULSES_MODE |
			  SH_MIPI_DSI_HSbyteCLK,
	.set_dot_clock	= sh_mipi_set_dot_clock,
};

static struct platform_device mipidsi0_device = {
	.name           = "sh-mipi-dsi",
	.num_resources  = ARRAY_SIZE(mipidsi0_resources),
	.resource       = mipidsi0_resources,
	.id             = 0,
	.dev	= {
		.platform_data	= &mipidsi0_info,
	},
};

static struct platform_device *qhd_devices[] __initdata = {
	&mipidsi0_device,
	&keysc_device,
};
#endif /* CONFIG_AP4EVB_QHD */

/* FSI */
#define IRQ_FSI		evt2irq(0x1840)
static int __fsi_set_rate(struct clk *clk, long rate, int enable)
{
	int ret = 0;

	if (rate <= 0)
		return ret;

	if (enable) {
		ret = clk_set_rate(clk, rate);
		if (0 == ret)
			ret = clk_enable(clk);
	} else {
		clk_disable(clk);
	}

	return ret;
}

static int __fsi_set_round_rate(struct clk *clk, long rate, int enable)
{
	return __fsi_set_rate(clk, clk_round_rate(clk, rate), enable);
}

static int fsi_ak4642_set_rate(struct device *dev, int rate, int enable)
{
	struct clk *fsia_ick;
	struct clk *fsiack;
	int ret = -EIO;

	fsia_ick = clk_get(dev, "icka");
	if (IS_ERR(fsia_ick))
		return PTR_ERR(fsia_ick);

	/*
	 * FSIACK is connected to AK4642,
	 * and use external clock pin from it.
	 * it is parent of fsia_ick now.
	 */
	fsiack = clk_get_parent(fsia_ick);
	if (!fsiack)
		goto fsia_ick_out;

	/*
	 * we get 1/1 divided clock by setting same rate to fsiack and fsia_ick
	 *
	 ** FIXME **
	 * Because the freq_table of external clk (fsiack) are all 0,
	 * the return value of clk_round_rate became 0.
	 * So, it use __fsi_set_rate here.
	 */
	ret = __fsi_set_rate(fsiack, rate, enable);
	if (ret < 0)
		goto fsiack_out;

	ret = __fsi_set_round_rate(fsia_ick, rate, enable);
	if ((ret < 0) && enable)
		__fsi_set_round_rate(fsiack, rate, 0); /* disable FSI ACK */

fsiack_out:
	clk_put(fsiack);

fsia_ick_out:
	clk_put(fsia_ick);

	return 0;
}

static int fsi_hdmi_set_rate(struct device *dev, int rate, int enable)
{
	struct clk *fsib_clk;
	struct clk *fdiv_clk = &sh7372_fsidivb_clk;
	long fsib_rate = 0;
	long fdiv_rate = 0;
	int ackmd_bpfmd;
	int ret;

	switch (rate) {
	case 44100:
		fsib_rate	= rate * 256;
		ackmd_bpfmd	= SH_FSI_ACKMD_256 | SH_FSI_BPFMD_64;
		break;
	case 48000:
		fsib_rate	= 85428000; /* around 48kHz x 256 x 7 */
		fdiv_rate	= rate * 256;
		ackmd_bpfmd	= SH_FSI_ACKMD_256 | SH_FSI_BPFMD_64;
		break;
	default:
		pr_err("unsupported rate in FSI2 port B\n");
		return -EINVAL;
	}

	/* FSI B setting */
	fsib_clk = clk_get(dev, "ickb");
	if (IS_ERR(fsib_clk))
		return -EIO;

	ret = __fsi_set_round_rate(fsib_clk, fsib_rate, enable);
	if (ret < 0)
		goto fsi_set_rate_end;

	/* FSI DIV setting */
	ret = __fsi_set_round_rate(fdiv_clk, fdiv_rate, enable);
	if (ret < 0) {
		/* disable FSI B */
		if (enable)
			__fsi_set_round_rate(fsib_clk, fsib_rate, 0);
		goto fsi_set_rate_end;
	}

	ret = ackmd_bpfmd;

fsi_set_rate_end:
	clk_put(fsib_clk);
	return ret;
}

static int fsi_set_rate(struct device *dev, int is_porta, int rate, int enable)
{
	int ret;

	if (is_porta)
		ret = fsi_ak4642_set_rate(dev, rate, enable);
	else
		ret = fsi_hdmi_set_rate(dev, rate, enable);

	return ret;
}

static struct sh_fsi_platform_info fsi_info = {
	.porta_flags = SH_FSI_BRS_INV,

	.portb_flags = SH_FSI_BRS_INV |
		       SH_FSI_BRM_INV |
		       SH_FSI_LRS_INV |
		       SH_FSI_FMT_SPDIF,
	.set_rate = fsi_set_rate,
};

static struct resource fsi_resources[] = {
	[0] = {
		.name	= "FSI",
		.start	= 0xFE3C0000,
		.end	= 0xFE3C0400 - 1,
		.flags	= IORESOURCE_MEM,
	},
	[1] = {
		.start  = IRQ_FSI,
		.flags  = IORESOURCE_IRQ,
	},
};

static struct platform_device fsi_device = {
	.name		= "sh_fsi2",
	.id		= -1,
	.num_resources	= ARRAY_SIZE(fsi_resources),
	.resource	= fsi_resources,
	.dev	= {
		.platform_data	= &fsi_info,
	},
};

static struct fsi_ak4642_info fsi2_ak4643_info = {
	.name		= "AK4643",
	.card		= "FSI2A-AK4643",
	.cpu_dai	= "fsia-dai",
	.codec		= "ak4642-codec.0-0013",
	.platform	= "sh_fsi2",
	.id		= FSI_PORT_A,
};

static struct platform_device fsi_ak4643_device = {
	.name	= "fsi-ak4642-audio",
	.dev	= {
<<<<<<< HEAD
		.platform_data	= &fsi_info,
=======
		.platform_data	= &fsi2_ak4643_info,
>>>>>>> c16fa4f2
	},
};

static struct sh_mobile_meram_cfg hdmi_meram_cfg = {
	.icb[0] = {
		.marker_icb     = 30,
		.cache_icb      = 26,
		.meram_offset   = 0x80,
		.meram_size     = 0x100,
	},
	.icb[1] = {
		.marker_icb     = 31,
		.cache_icb      = 27,
		.meram_offset   = 0x180,
		.meram_size     = 0x100,
	},
};

static struct sh_mobile_lcdc_info sh_mobile_lcdc1_info = {
	.clock_source = LCDC_CLK_EXTERNAL,
	.meram_dev = &meram_info,
	.ch[0] = {
		.chan = LCDC_CHAN_MAINLCD,
		.fourcc = V4L2_PIX_FMT_RGB565,
		.interface_type = RGB24,
		.clock_divider = 1,
		.flags = LCDC_FLAGS_DWPOL,
		.meram_cfg = &hdmi_meram_cfg,
	}
};

static struct resource lcdc1_resources[] = {
	[0] = {
		.name	= "LCDC1",
		.start	= 0xfe944000,
		.end	= 0xfe947fff,
		.flags	= IORESOURCE_MEM,
	},
	[1] = {
		.start	= intcs_evt2irq(0x1780),
		.flags	= IORESOURCE_IRQ,
	},
};

static struct platform_device lcdc1_device = {
	.name		= "sh_mobile_lcdc_fb",
	.num_resources	= ARRAY_SIZE(lcdc1_resources),
	.resource	= lcdc1_resources,
	.id             = 1,
	.dev	= {
		.platform_data	= &sh_mobile_lcdc1_info,
		.coherent_dma_mask = ~0,
	},
};

static long ap4evb_clk_optimize(unsigned long target, unsigned long *best_freq,
				unsigned long *parent_freq);


static struct sh_mobile_hdmi_info hdmi_info = {
	.lcd_chan = &sh_mobile_lcdc1_info.ch[0],
	.lcd_dev = &lcdc1_device.dev,
	.flags = HDMI_SND_SRC_SPDIF,
	.clk_optimize_parent = ap4evb_clk_optimize,
};

static struct resource hdmi_resources[] = {
	[0] = {
		.name	= "HDMI",
		.start	= 0xe6be0000,
		.end	= 0xe6be00ff,
		.flags	= IORESOURCE_MEM,
	},
	[1] = {
		/* There's also an HDMI interrupt on INTCS @ 0x18e0 */
		.start	= evt2irq(0x17e0),
		.flags	= IORESOURCE_IRQ,
	},
};

static struct platform_device hdmi_device = {
	.name		= "sh-mobile-hdmi",
	.num_resources	= ARRAY_SIZE(hdmi_resources),
	.resource	= hdmi_resources,
	.id             = -1,
	.dev	= {
		.platform_data	= &hdmi_info,
	},
};

static struct platform_device fsi_hdmi_device = {
	.name		= "sh_fsi2_b_hdmi",
};

static long ap4evb_clk_optimize(unsigned long target, unsigned long *best_freq,
				unsigned long *parent_freq)
{
	struct clk *hdmi_ick = clk_get(&hdmi_device.dev, "ick");
	long error;

	if (IS_ERR(hdmi_ick)) {
		int ret = PTR_ERR(hdmi_ick);
		pr_err("Cannot get HDMI ICK: %d\n", ret);
		return ret;
	}

	error = clk_round_parent(hdmi_ick, target, best_freq, parent_freq, 1, 64);

	clk_put(hdmi_ick);

	return error;
}

static struct gpio_led ap4evb_leds[] = {
	{
		.name			= "led4",
		.gpio			= GPIO_PORT185,
		.default_state	= LEDS_GPIO_DEFSTATE_ON,
	},
	{
		.name			= "led2",
		.gpio			= GPIO_PORT186,
		.default_state	= LEDS_GPIO_DEFSTATE_ON,
	},
	{
		.name			= "led3",
		.gpio			= GPIO_PORT187,
		.default_state	= LEDS_GPIO_DEFSTATE_ON,
	},
	{
		.name			= "led1",
		.gpio			= GPIO_PORT188,
		.default_state	= LEDS_GPIO_DEFSTATE_ON,
	}
};

static struct gpio_led_platform_data ap4evb_leds_pdata = {
	.num_leds = ARRAY_SIZE(ap4evb_leds),
	.leds = ap4evb_leds,
};

static struct platform_device leds_device = {
	.name = "leds-gpio",
	.id = 0,
	.dev = {
		.platform_data  = &ap4evb_leds_pdata,
	},
};

static struct i2c_board_info imx074_info = {
	I2C_BOARD_INFO("imx074", 0x1a),
};

static struct soc_camera_link imx074_link = {
	.bus_id		= 0,
	.board_info	= &imx074_info,
	.i2c_adapter_id	= 0,
	.module_name	= "imx074",
};

static struct platform_device ap4evb_camera = {
	.name   = "soc-camera-pdrv",
	.id     = 0,
	.dev    = {
		.platform_data = &imx074_link,
	},
};

static struct sh_csi2_client_config csi2_clients[] = {
	{
		.phy		= SH_CSI2_PHY_MAIN,
		.lanes		= 0,		/* default: 2 lanes */
		.channel	= 0,
		.pdev		= &ap4evb_camera,
	},
};

static struct sh_csi2_pdata csi2_info = {
	.type		= SH_CSI2C,
	.clients	= csi2_clients,
	.num_clients	= ARRAY_SIZE(csi2_clients),
	.flags		= SH_CSI2_ECC | SH_CSI2_CRC,
};

static struct resource csi2_resources[] = {
	[0] = {
		.name	= "CSI2",
		.start	= 0xffc90000,
		.end	= 0xffc90fff,
		.flags	= IORESOURCE_MEM,
	},
	[1] = {
		.start	= intcs_evt2irq(0x17a0),
		.flags  = IORESOURCE_IRQ,
	},
};

static struct sh_mobile_ceu_companion csi2 = {
	.id		= 0,
	.num_resources	= ARRAY_SIZE(csi2_resources),
	.resource	= csi2_resources,
	.platform_data	= &csi2_info,
};

static struct sh_mobile_ceu_info sh_mobile_ceu_info = {
	.flags = SH_CEU_FLAG_USE_8BIT_BUS,
	.csi2 = &csi2,
};

static struct resource ceu_resources[] = {
	[0] = {
		.name	= "CEU",
		.start	= 0xfe910000,
		.end	= 0xfe91009f,
		.flags	= IORESOURCE_MEM,
	},
	[1] = {
		.start	= intcs_evt2irq(0x880),
		.flags  = IORESOURCE_IRQ,
	},
	[2] = {
		/* place holder for contiguous memory */
	},
};

static struct platform_device ceu_device = {
	.name		= "sh_mobile_ceu",
	.id             = 0, /* "ceu0" clock */
	.num_resources	= ARRAY_SIZE(ceu_resources),
	.resource	= ceu_resources,
	.dev	= {
		.platform_data		= &sh_mobile_ceu_info,
		.coherent_dma_mask	= 0xffffffff,
	},
};

static struct platform_device *ap4evb_devices[] __initdata = {
	&leds_device,
	&nor_flash_device,
	&smc911x_device,
	&sdhi0_device,
	&sdhi1_device,
	&usb1_host_device,
	&fsi_device,
	&fsi_ak4643_device,
	&fsi_hdmi_device,
	&sh_mmcif_device,
	&lcdc1_device,
	&lcdc_device,
	&hdmi_device,
	&ceu_device,
	&ap4evb_camera,
	&meram_device,
};

static void __init hdmi_init_pm_clock(void)
{
	struct clk *hdmi_ick = clk_get(&hdmi_device.dev, "ick");
	int ret;
	long rate;

	if (IS_ERR(hdmi_ick)) {
		ret = PTR_ERR(hdmi_ick);
		pr_err("Cannot get HDMI ICK: %d\n", ret);
		goto out;
	}

	ret = clk_set_parent(&sh7372_pllc2_clk, &sh7372_dv_clki_div2_clk);
	if (ret < 0) {
		pr_err("Cannot set PLLC2 parent: %d, %d users\n", ret, sh7372_pllc2_clk.usecount);
		goto out;
	}

	pr_debug("PLLC2 initial frequency %lu\n", clk_get_rate(&sh7372_pllc2_clk));

	rate = clk_round_rate(&sh7372_pllc2_clk, 594000000);
	if (rate < 0) {
		pr_err("Cannot get suitable rate: %ld\n", rate);
		ret = rate;
		goto out;
	}

	ret = clk_set_rate(&sh7372_pllc2_clk, rate);
	if (ret < 0) {
		pr_err("Cannot set rate %ld: %d\n", rate, ret);
		goto out;
	}

	pr_debug("PLLC2 set frequency %lu\n", rate);

	ret = clk_set_parent(hdmi_ick, &sh7372_pllc2_clk);
	if (ret < 0)
		pr_err("Cannot set HDMI parent: %d\n", ret);

out:
	if (!IS_ERR(hdmi_ick))
		clk_put(hdmi_ick);
}

static void __init fsi_init_pm_clock(void)
{
	struct clk *fsia_ick;
	int ret;

	fsia_ick = clk_get(&fsi_device.dev, "icka");
	if (IS_ERR(fsia_ick)) {
		ret = PTR_ERR(fsia_ick);
		pr_err("Cannot get FSI ICK: %d\n", ret);
		return;
	}

	ret = clk_set_parent(fsia_ick, &sh7372_fsiack_clk);
	if (ret < 0)
		pr_err("Cannot set FSI-A parent: %d\n", ret);

	clk_put(fsia_ick);
}

/*
 * FIXME !!
 *
 * gpio_no_direction
 * are quick_hack.
 *
 * current gpio frame work doesn't have
 * the method to control only pull up/down/free.
 * this function should be replaced by correct gpio function
 */
static void __init gpio_no_direction(u32 addr)
{
	__raw_writeb(0x00, addr);
}

/* TouchScreen */
#ifdef CONFIG_AP4EVB_QHD
# define GPIO_TSC_IRQ	GPIO_FN_IRQ28_123
# define GPIO_TSC_PORT	GPIO_PORT123
#else /* WVGA */
# define GPIO_TSC_IRQ	GPIO_FN_IRQ7_40
# define GPIO_TSC_PORT	GPIO_PORT40
#endif

#define IRQ28	evt2irq(0x3380) /* IRQ28A */
#define IRQ7	evt2irq(0x02e0) /* IRQ7A */
static int ts_get_pendown_state(void)
{
	int val;

	gpio_free(GPIO_TSC_IRQ);

	gpio_request(GPIO_TSC_PORT, NULL);

	gpio_direction_input(GPIO_TSC_PORT);

	val = gpio_get_value(GPIO_TSC_PORT);

	gpio_request(GPIO_TSC_IRQ, NULL);

	return !val;
}

static int ts_init(void)
{
	gpio_request(GPIO_TSC_IRQ, NULL);

	return 0;
}

static struct tsc2007_platform_data tsc2007_info = {
	.model			= 2007,
	.x_plate_ohms		= 180,
	.get_pendown_state	= ts_get_pendown_state,
	.init_platform_hw	= ts_init,
};

static struct i2c_board_info tsc_device = {
	I2C_BOARD_INFO("tsc2007", 0x48),
	.type		= "tsc2007",
	.platform_data	= &tsc2007_info,
	/*.irq is selected on ap4evb_init */
};

/* I2C */
static struct i2c_board_info i2c0_devices[] = {
	{
		I2C_BOARD_INFO("ak4643", 0x13),
	},
};

static struct i2c_board_info i2c1_devices[] = {
	{
		I2C_BOARD_INFO("r2025sd", 0x32),
	},
};

static struct map_desc ap4evb_io_desc[] __initdata = {
	/* create a 1:1 entity map for 0xe6xxxxxx
	 * used by CPGA, INTC and PFC.
	 */
	{
		.virtual	= 0xe6000000,
		.pfn		= __phys_to_pfn(0xe6000000),
		.length		= 256 << 20,
		.type		= MT_DEVICE_NONSHARED
	},
};

static void __init ap4evb_map_io(void)
{
	iotable_init(ap4evb_io_desc, ARRAY_SIZE(ap4evb_io_desc));

	/* setup early devices and console here as well */
	sh7372_add_early_devices();
	shmobile_setup_console();
}

#define GPIO_PORT9CR	0xE6051009
#define GPIO_PORT10CR	0xE605100A
#define USCCR1		0xE6058144
static void __init ap4evb_init(void)
{
	u32 srcr4;
	struct clk *clk;

	sh7372_pinmux_init();

	/* enable SCIFA0 */
	gpio_request(GPIO_FN_SCIFA0_TXD, NULL);
	gpio_request(GPIO_FN_SCIFA0_RXD, NULL);

	/* enable SMSC911X */
	gpio_request(GPIO_FN_CS5A,	NULL);
	gpio_request(GPIO_FN_IRQ6_39,	NULL);

	/* enable Debug switch (S6) */
	gpio_request(GPIO_PORT32, NULL);
	gpio_request(GPIO_PORT33, NULL);
	gpio_request(GPIO_PORT34, NULL);
	gpio_request(GPIO_PORT35, NULL);
	gpio_direction_input(GPIO_PORT32);
	gpio_direction_input(GPIO_PORT33);
	gpio_direction_input(GPIO_PORT34);
	gpio_direction_input(GPIO_PORT35);
	gpio_export(GPIO_PORT32, 0);
	gpio_export(GPIO_PORT33, 0);
	gpio_export(GPIO_PORT34, 0);
	gpio_export(GPIO_PORT35, 0);

	/* SDHI0 */
	gpio_request(GPIO_FN_SDHICD0, NULL);
	gpio_request(GPIO_FN_SDHIWP0, NULL);
	gpio_request(GPIO_FN_SDHICMD0, NULL);
	gpio_request(GPIO_FN_SDHICLK0, NULL);
	gpio_request(GPIO_FN_SDHID0_3, NULL);
	gpio_request(GPIO_FN_SDHID0_2, NULL);
	gpio_request(GPIO_FN_SDHID0_1, NULL);
	gpio_request(GPIO_FN_SDHID0_0, NULL);

	/* SDHI1 */
	gpio_request(GPIO_FN_SDHICMD1, NULL);
	gpio_request(GPIO_FN_SDHICLK1, NULL);
	gpio_request(GPIO_FN_SDHID1_3, NULL);
	gpio_request(GPIO_FN_SDHID1_2, NULL);
	gpio_request(GPIO_FN_SDHID1_1, NULL);
	gpio_request(GPIO_FN_SDHID1_0, NULL);

	/* MMCIF */
	gpio_request(GPIO_FN_MMCD0_0, NULL);
	gpio_request(GPIO_FN_MMCD0_1, NULL);
	gpio_request(GPIO_FN_MMCD0_2, NULL);
	gpio_request(GPIO_FN_MMCD0_3, NULL);
	gpio_request(GPIO_FN_MMCD0_4, NULL);
	gpio_request(GPIO_FN_MMCD0_5, NULL);
	gpio_request(GPIO_FN_MMCD0_6, NULL);
	gpio_request(GPIO_FN_MMCD0_7, NULL);
	gpio_request(GPIO_FN_MMCCMD0, NULL);
	gpio_request(GPIO_FN_MMCCLK0, NULL);

	/* USB enable */
	gpio_request(GPIO_FN_VBUS0_1,    NULL);
	gpio_request(GPIO_FN_IDIN_1_18,  NULL);
	gpio_request(GPIO_FN_PWEN_1_115, NULL);
	gpio_request(GPIO_FN_OVCN_1_114, NULL);
	gpio_request(GPIO_FN_EXTLP_1,    NULL);
	gpio_request(GPIO_FN_OVCN2_1,    NULL);

	/* setup USB phy */
	__raw_writew(0x8a0a, 0xE6058130);	/* USBCR4 */

	/* enable FSI2 port A (ak4643) */
	gpio_request(GPIO_FN_FSIAIBT,	NULL);
	gpio_request(GPIO_FN_FSIAILR,	NULL);
	gpio_request(GPIO_FN_FSIAISLD,	NULL);
	gpio_request(GPIO_FN_FSIAOSLD,	NULL);
	gpio_request(GPIO_PORT161,	NULL);
	gpio_direction_output(GPIO_PORT161, 0); /* slave */

	gpio_request(GPIO_PORT9, NULL);
	gpio_request(GPIO_PORT10, NULL);
	gpio_no_direction(GPIO_PORT9CR);  /* FSIAOBT needs no direction */
	gpio_no_direction(GPIO_PORT10CR); /* FSIAOLR needs no direction */

	/* card detect pin for MMC slot (CN7) */
	gpio_request(GPIO_PORT41, NULL);
	gpio_direction_input(GPIO_PORT41);

	/* setup FSI2 port B (HDMI) */
	gpio_request(GPIO_FN_FSIBCK, NULL);
	__raw_writew(__raw_readw(USCCR1) & ~(1 << 6), USCCR1); /* use SPDIF */

	/* set SPU2 clock to 119.6 MHz */
	clk = clk_get(NULL, "spu_clk");
	if (!IS_ERR(clk)) {
		clk_set_rate(clk, clk_round_rate(clk, 119600000));
		clk_put(clk);
	}

	/*
	 * set irq priority, to avoid sound chopping
	 * when NFS rootfs is used
	 *  FSI(3) > SMSC911X(2)
	 */
	intc_set_priority(IRQ_FSI, 3);

	i2c_register_board_info(0, i2c0_devices,
				ARRAY_SIZE(i2c0_devices));

	i2c_register_board_info(1, i2c1_devices,
				ARRAY_SIZE(i2c1_devices));

#ifdef CONFIG_AP4EVB_QHD

	/*
	 * For QHD Panel (MIPI-DSI, CONFIG_AP4EVB_QHD=y) and
	 * IRQ28 for Touch Panel, set dip switches S3, S43 as OFF, ON.
	 */

	/* enable KEYSC */
	gpio_request(GPIO_FN_KEYOUT0, NULL);
	gpio_request(GPIO_FN_KEYOUT1, NULL);
	gpio_request(GPIO_FN_KEYOUT2, NULL);
	gpio_request(GPIO_FN_KEYOUT3, NULL);
	gpio_request(GPIO_FN_KEYOUT4, NULL);
	gpio_request(GPIO_FN_KEYIN0_136, NULL);
	gpio_request(GPIO_FN_KEYIN1_135, NULL);
	gpio_request(GPIO_FN_KEYIN2_134, NULL);
	gpio_request(GPIO_FN_KEYIN3_133, NULL);
	gpio_request(GPIO_FN_KEYIN4,     NULL);

	/* enable TouchScreen */
	irq_set_irq_type(IRQ28, IRQ_TYPE_LEVEL_LOW);

	tsc_device.irq = IRQ28;
	i2c_register_board_info(1, &tsc_device, 1);

	/* LCDC0 */
	lcdc_info.clock_source			= LCDC_CLK_PERIPHERAL;
	lcdc_info.ch[0].interface_type		= RGB24;
	lcdc_info.ch[0].clock_divider		= 1;
	lcdc_info.ch[0].flags			= LCDC_FLAGS_DWPOL;
	lcdc_info.ch[0].lcd_size_cfg.width	= 44;
	lcdc_info.ch[0].lcd_size_cfg.height	= 79;

	platform_add_devices(qhd_devices, ARRAY_SIZE(qhd_devices));

#else
	/*
	 * For WVGA Panel (18-bit RGB, CONFIG_AP4EVB_WVGA=y) and
	 * IRQ7 for Touch Panel, set dip switches S3, S43 to ON, OFF.
	 */

	gpio_request(GPIO_FN_LCDD17,   NULL);
	gpio_request(GPIO_FN_LCDD16,   NULL);
	gpio_request(GPIO_FN_LCDD15,   NULL);
	gpio_request(GPIO_FN_LCDD14,   NULL);
	gpio_request(GPIO_FN_LCDD13,   NULL);
	gpio_request(GPIO_FN_LCDD12,   NULL);
	gpio_request(GPIO_FN_LCDD11,   NULL);
	gpio_request(GPIO_FN_LCDD10,   NULL);
	gpio_request(GPIO_FN_LCDD9,    NULL);
	gpio_request(GPIO_FN_LCDD8,    NULL);
	gpio_request(GPIO_FN_LCDD7,    NULL);
	gpio_request(GPIO_FN_LCDD6,    NULL);
	gpio_request(GPIO_FN_LCDD5,    NULL);
	gpio_request(GPIO_FN_LCDD4,    NULL);
	gpio_request(GPIO_FN_LCDD3,    NULL);
	gpio_request(GPIO_FN_LCDD2,    NULL);
	gpio_request(GPIO_FN_LCDD1,    NULL);
	gpio_request(GPIO_FN_LCDD0,    NULL);
	gpio_request(GPIO_FN_LCDDISP,  NULL);
	gpio_request(GPIO_FN_LCDDCK,   NULL);

	gpio_request(GPIO_PORT189, NULL); /* backlight */
	gpio_direction_output(GPIO_PORT189, 1);

	gpio_request(GPIO_PORT151, NULL); /* LCDDON */
	gpio_direction_output(GPIO_PORT151, 1);

	lcdc_info.clock_source			= LCDC_CLK_BUS;
	lcdc_info.ch[0].interface_type		= RGB18;
	lcdc_info.ch[0].clock_divider		= 3;
	lcdc_info.ch[0].flags			= 0;
	lcdc_info.ch[0].lcd_size_cfg.width	= 152;
	lcdc_info.ch[0].lcd_size_cfg.height	= 91;

	/* enable TouchScreen */
	irq_set_irq_type(IRQ7, IRQ_TYPE_LEVEL_LOW);

	tsc_device.irq = IRQ7;
	i2c_register_board_info(0, &tsc_device, 1);
#endif /* CONFIG_AP4EVB_QHD */

	/* CEU */

	/*
	 * TODO: reserve memory for V4L2 DMA buffers, when a suitable API
	 * becomes available
	 */

	/* MIPI-CSI stuff */
	gpio_request(GPIO_FN_VIO_CKO, NULL);

	clk = clk_get(NULL, "vck1_clk");
	if (!IS_ERR(clk)) {
		clk_set_rate(clk, clk_round_rate(clk, 13000000));
		clk_enable(clk);
		clk_put(clk);
	}

	sh7372_add_standard_devices();

	/* HDMI */
	gpio_request(GPIO_FN_HDMI_HPD, NULL);
	gpio_request(GPIO_FN_HDMI_CEC, NULL);

	/* Reset HDMI, must be held at least one EXTALR (32768Hz) period */
#define SRCR4 0xe61580bc
	srcr4 = __raw_readl(SRCR4);
	__raw_writel(srcr4 | (1 << 13), SRCR4);
	udelay(50);
	__raw_writel(srcr4 & ~(1 << 13), SRCR4);

	platform_add_devices(ap4evb_devices, ARRAY_SIZE(ap4evb_devices));

	sh7372_add_device_to_domain(&sh7372_a4lc, &lcdc1_device);
	sh7372_add_device_to_domain(&sh7372_a4lc, &lcdc_device);
	sh7372_add_device_to_domain(&sh7372_a4mp, &fsi_device);

	sh7372_add_device_to_domain(&sh7372_a3sp, &sh_mmcif_device);
	sh7372_add_device_to_domain(&sh7372_a3sp, &sdhi0_device);
	sh7372_add_device_to_domain(&sh7372_a3sp, &sdhi1_device);
	sh7372_add_device_to_domain(&sh7372_a4r, &ceu_device);

	hdmi_init_pm_clock();
	fsi_init_pm_clock();
	sh7372_pm_init();
	pm_clk_add(&fsi_device.dev, "spu2");
	pm_clk_add(&lcdc1_device.dev, "hdmi");
}

static void __init ap4evb_timer_init(void)
{
	sh7372_clock_init();
	shmobile_timer.init();

	/* External clock source */
	clk_set_rate(&sh7372_dv_clki_clk, 27000000);
}

static struct sys_timer ap4evb_timer = {
	.init		= ap4evb_timer_init,
};

MACHINE_START(AP4EVB, "ap4evb")
	.map_io		= ap4evb_map_io,
	.init_irq	= sh7372_init_irq,
	.handle_irq	= shmobile_handle_irq_intc,
	.init_machine	= ap4evb_init,
	.timer		= &ap4evb_timer,
MACHINE_END<|MERGE_RESOLUTION|>--- conflicted
+++ resolved
@@ -794,11 +794,7 @@
 static struct platform_device fsi_ak4643_device = {
 	.name	= "fsi-ak4642-audio",
 	.dev	= {
-<<<<<<< HEAD
-		.platform_data	= &fsi_info,
-=======
 		.platform_data	= &fsi2_ak4643_info,
->>>>>>> c16fa4f2
 	},
 };
 
