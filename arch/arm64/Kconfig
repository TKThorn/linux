config ARM64
	def_bool y
	select ARCH_HAS_ATOMIC64_DEC_IF_POSITIVE
	select ARCH_USE_CMPXCHG_LOCKREF
	select ARCH_SUPPORTS_ATOMIC_RMW
	select ARCH_HAS_TICK_BROADCAST if GENERIC_CLOCKEVENTS_BROADCAST
	select ARCH_HAS_OPP
	select ARCH_WANT_OPTIONAL_GPIOLIB
	select ARCH_WANT_COMPAT_IPC_PARSE_VERSION
	select ARCH_WANT_FRAME_POINTERS
	select ARM_AMBA
	select ARM_ARCH_TIMER
	select ARM_GIC
	select BUILDTIME_EXTABLE_SORT
	select CLONE_BACKWARDS
	select COMMON_CLK
	select CPU_PM if (SUSPEND || CPU_IDLE)
	select DCACHE_WORD_ACCESS
	select GENERIC_CLOCKEVENTS
	select GENERIC_CLOCKEVENTS_BROADCAST if SMP
<<<<<<< HEAD
	select GENERIC_CPU_AUTOPROBE
=======
>>>>>>> b139b911
	select GENERIC_EARLY_IOREMAP
	select GENERIC_IOMAP
	select GENERIC_IRQ_PROBE
	select GENERIC_IRQ_SHOW
	select GENERIC_SCHED_CLOCK
	select GENERIC_SMP_IDLE_THREAD
	select GENERIC_STRNCPY_FROM_USER
	select GENERIC_STRNLEN_USER
	select GENERIC_TIME_VSYSCALL
	select HARDIRQS_SW_RESEND
	select HAVE_ARCH_JUMP_LABEL
	select HAVE_ARCH_KGDB
	select HAVE_ARCH_TRACEHOOK
	select HAVE_C_RECORDMCOUNT
	select HAVE_DEBUG_BUGVERBOSE
	select HAVE_DEBUG_KMEMLEAK
	select HAVE_DMA_API_DEBUG
	select HAVE_DMA_ATTRS
	select HAVE_DMA_CONTIGUOUS
	select HAVE_EFFICIENT_UNALIGNED_ACCESS
	select HAVE_DYNAMIC_FTRACE
	select HAVE_FTRACE_MCOUNT_RECORD
	select HAVE_FUNCTION_TRACER
	select HAVE_FUNCTION_GRAPH_TRACER
	select HAVE_GENERIC_DMA_COHERENT
	select HAVE_HW_BREAKPOINT if PERF_EVENTS
	select HAVE_MEMBLOCK
	select HAVE_PATA_PLATFORM
	select HAVE_PERF_EVENTS
	select HAVE_PERF_REGS
	select HAVE_PERF_USER_STACK_DUMP
	select HAVE_SYSCALL_TRACEPOINTS
	select IRQ_DOMAIN
	select MODULES_USE_ELF_RELA
	select NO_BOOTMEM
	select OF
	select OF_EARLY_FLATTREE
	select OF_RESERVED_MEM
	select PERF_USE_VMALLOC
	select POWER_RESET
	select POWER_SUPPLY
	select RTC_LIB
	select SPARSE_IRQ
	select SYSCTL_EXCEPTION_TRACE
	help
	  ARM 64-bit (AArch64) Linux support.

config 64BIT
	def_bool y

config ARCH_PHYS_ADDR_T_64BIT
	def_bool y

config MMU
	def_bool y

config NO_IOPORT
	def_bool y

config STACKTRACE_SUPPORT
	def_bool y

config LOCKDEP_SUPPORT
	def_bool y

config TRACE_IRQFLAGS_SUPPORT
	def_bool y

config RWSEM_GENERIC_SPINLOCK
	def_bool y

config GENERIC_HWEIGHT
	def_bool y

config GENERIC_CSUM
        def_bool y

config GENERIC_CALIBRATE_DELAY
	def_bool y

config ZONE_DMA
	def_bool y

config ARCH_DMA_ADDR_T_64BIT
	def_bool y

config NEED_DMA_MAP_STATE
	def_bool y

config NEED_SG_DMA_LENGTH
	def_bool y

config SWIOTLB
	def_bool y

config IOMMU_HELPER
	def_bool SWIOTLB

config KERNEL_MODE_NEON
	def_bool y

config FIX_EARLYCON_MEM
	def_bool y

source "init/Kconfig"

source "kernel/Kconfig.freezer"

menu "Platform selection"

config ARCH_VEXPRESS
	bool "ARMv8 software model (Versatile Express)"
	select ARCH_REQUIRE_GPIOLIB
	select COMMON_CLK_VERSATILE
	select POWER_RESET_VEXPRESS
	select VEXPRESS_CONFIG
	help
	  This enables support for the ARMv8 software model (Versatile
	  Express).

config ARCH_XGENE
	bool "AppliedMicro X-Gene SOC Family"
	help
	  This enables support for AppliedMicro X-Gene SOC Family

endmenu

menu "Bus support"

config ARM_AMBA
	bool

endmenu

menu "Kernel Features"

config ARM64_64K_PAGES
	bool "Enable 64KB pages support"
	help
	  This feature enables 64KB pages support (4KB by default)
	  allowing only two levels of page tables and faster TLB
	  look-up. AArch32 emulation is not available when this feature
	  is enabled.

config CPU_BIG_ENDIAN
       bool "Build big-endian kernel"
       help
         Say Y if you plan on running a kernel in big-endian mode.

config SMP
	bool "Symmetric Multi-Processing"
	help
	  This enables support for systems with more than one CPU.  If
	  you say N here, the kernel will run on single and
	  multiprocessor machines, but will use only one CPU of a
	  multiprocessor machine. If you say Y here, the kernel will run
	  on many, but not all, single processor machines. On a single
	  processor machine, the kernel will run faster if you say N
	  here.

	  If you don't know what to do here, say N.

config SCHED_MC
	bool "Multi-core scheduler support"
	depends on SMP
	help
	  Multi-core scheduler support improves the CPU scheduler's decision
	  making when dealing with multi-core CPU chips at a cost of slightly
	  increased overhead in some places. If unsure say N here.

config SCHED_SMT
	bool "SMT scheduler support"
	depends on SMP
	help
	  Improves the CPU scheduler's decision making when dealing with
	  MultiThreading at a cost of slightly increased overhead in some
	  places. If unsure say N here.

config SCHED_MC
	bool "Multi-core scheduler support"
	depends on ARM_CPU_TOPOLOGY
	help
	  Multi-core scheduler support improves the CPU scheduler's decision
	  making when dealing with multi-core CPU chips at a cost of slightly
	  increased overhead in some places. If unsure say N here.

config SCHED_SMT
	bool "SMT scheduler support"
	depends on ARM_CPU_TOPOLOGY
	help
	  Improves the CPU scheduler's decision making when dealing with
	  MultiThreading at a cost of slightly increased overhead in some
	  places. If unsure say N here.

config DISABLE_CPU_SCHED_DOMAIN_BALANCE
	bool "(EXPERIMENTAL) Disable CPU level scheduler load-balancing"
	help
	  Disables scheduler load-balancing at CPU sched domain level.

config SCHED_HMP
	bool "(EXPERIMENTAL) Heterogenous multiprocessor scheduling"
	depends on DISABLE_CPU_SCHED_DOMAIN_BALANCE && SCHED_MC && FAIR_GROUP_SCHED && !SCHED_AUTOGROUP
	help
	  Experimental scheduler optimizations for heterogeneous platforms.
	  Attempts to introspectively select task affinity to optimize power
	  and performance. Basic support for multiple (>2) cpu types is in place,
	  but it has only been tested with two types of cpus.
	  There is currently no support for migration of task groups, hence
	  !SCHED_AUTOGROUP. Furthermore, normal load-balancing must be disabled
	  between cpus of different type (DISABLE_CPU_SCHED_DOMAIN_BALANCE).

config SCHED_HMP_PRIO_FILTER
	bool "(EXPERIMENTAL) Filter HMP migrations by task priority"
	depends on SCHED_HMP
	help
	  Enables task priority based HMP migration filter. Any task with
	  a NICE value above the threshold will always be on low-power cpus
	  with less compute capacity.

config SCHED_HMP_PRIO_FILTER_VAL
	int "NICE priority threshold"
	default 5
	depends on SCHED_HMP_PRIO_FILTER

config HMP_FAST_CPU_MASK
	string "HMP scheduler fast CPU mask"
	depends on SCHED_HMP
	help
          Leave empty to use device tree information.
	  Specify the cpuids of the fast CPUs in the system as a list string,
	  e.g. cpuid 0+1 should be specified as 0-1.

config HMP_SLOW_CPU_MASK
	string "HMP scheduler slow CPU mask"
	depends on SCHED_HMP
	help
	  Leave empty to use device tree information.
	  Specify the cpuids of the slow CPUs in the system as a list string,
	  e.g. cpuid 0+1 should be specified as 0-1.

config HMP_VARIABLE_SCALE
	bool "Allows changing the load tracking scale through sysfs"
	depends on SCHED_HMP
	help
	  When turned on, this option exports the thresholds and load average
	  period value for the load tracking patches through sysfs.
	  The values can be modified to change the rate of load accumulation
	  and the thresholds used for HMP migration.
	  The load_avg_period_ms is the time in ms to reach a load average of
	  0.5 for an idle task of 0 load average ratio that start a busy loop.
	  The up_threshold and down_threshold is the value to go to a faster
	  CPU or to go back to a slower cpu.
	  The {up,down}_threshold are devided by 1024 before being compared
	  to the load average.
	  For examples, with load_avg_period_ms = 128 and up_threshold = 512,
	  a running task with a load of 0 will be migrated to a bigger CPU after
	  128ms, because after 128ms its load_avg_ratio is 0.5 and the real
	  up_threshold is 0.5.
	  This patch has the same behavior as changing the Y of the load
	  average computation to
	        (1002/1024)^(LOAD_AVG_PERIOD/load_avg_period_ms)
	  but it remove intermadiate overflows in computation.

config HMP_FREQUENCY_INVARIANT_SCALE
	bool "(EXPERIMENTAL) Frequency-Invariant Tracked Load for HMP"
	depends on HMP_VARIABLE_SCALE && CPU_FREQ
	help
	  Scales the current load contribution in line with the frequency
	  of the CPU that the task was executed on.
	  In this version, we use a simple linear scale derived from the
	  maximum frequency reported by CPUFreq.
	  Restricting tracked load to be scaled by the CPU's frequency
	  represents the consumption of possible compute capacity
	  (rather than consumption of actual instantaneous capacity as
	  normal) and allows the HMP migration's simple threshold
	  migration strategy to interact more predictably with CPUFreq's
	  asynchronous compute capacity changes.

config SCHED_HMP_LITTLE_PACKING
	bool "Small task packing for HMP"
	depends on SCHED_HMP
	default n
	help
	  Allows the HMP Scheduler to pack small tasks into CPUs in the
	  smallest HMP domain.
	  Controlled by two sysfs files in sys/kernel/hmp.
	  packing_enable: 1 to enable, 0 to disable packing. Default 1.
	  packing_limit: runqueue load ratio where a RQ is considered
	    to be full. Default is NICE_0_LOAD * 9/8.

config NR_CPUS
	int "Maximum number of CPUs (2-32)"
	range 2 32
	depends on SMP
	# These have to remain sorted largest to smallest
	default "8"

config HOTPLUG_CPU
	bool "Support for hot-pluggable CPUs"
	depends on SMP
	help
	  Say Y here to experiment with turning CPUs off and on.  CPUs
	  can be controlled through /sys/devices/system/cpu.

source kernel/Kconfig.preempt

config HZ
	int
	default 100

config ARCH_HAS_HOLES_MEMORYMODEL
	def_bool y if SPARSEMEM

config ARCH_SPARSEMEM_ENABLE
	def_bool y
	select SPARSEMEM_VMEMMAP_ENABLE

config ARCH_SPARSEMEM_DEFAULT
	def_bool ARCH_SPARSEMEM_ENABLE

config ARCH_SELECT_MEMORY_MODEL
	def_bool ARCH_SPARSEMEM_ENABLE

config HAVE_ARCH_PFN_VALID
	def_bool ARCH_HAS_HOLES_MEMORYMODEL || !SPARSEMEM

config HW_PERF_EVENTS
	bool "Enable hardware performance counter support for perf events"
	depends on PERF_EVENTS
	default y
	help
	  Enable hardware performance counter support for perf events. If
	  disabled, perf events will use software events only.

config SYS_SUPPORTS_HUGETLBFS
	def_bool y

config ARCH_WANT_GENERAL_HUGETLB
	def_bool y

config ARCH_WANT_HUGE_PMD_SHARE
	def_bool y if !ARM64_64K_PAGES

config HAVE_ARCH_TRANSPARENT_HUGEPAGE
	def_bool y

source "mm/Kconfig"

config XEN_DOM0
	def_bool y
	depends on XEN

config XEN
	bool "Xen guest support on ARM64 (EXPERIMENTAL)"
	depends on ARM64 && OF
	select SWIOTLB_XEN
	help
	  Say Y if you want to run Linux in a Virtual Machine on Xen on ARM64.

config FORCE_MAX_ZONEORDER
	int
	default "14" if (ARM64_64K_PAGES && TRANSPARENT_HUGEPAGE)
	default "11"

endmenu

menu "Boot options"

config CMDLINE
	string "Default kernel command string"
	default ""
	help
	  Provide a set of default command-line options at build time by
	  entering them here. As a minimum, you should specify the the
	  root device (e.g. root=/dev/nfs).

config CMDLINE_FORCE
	bool "Always use the default kernel command string"
	help
	  Always use the default kernel command string, even if the boot
	  loader passes other arguments to the kernel.
	  This is useful if you cannot or don't want to change the
	  command-line options your boot loader passes to the kernel.

endmenu

menu "Userspace binary formats"

source "fs/Kconfig.binfmt"

config COMPAT
	bool "Kernel support for 32-bit EL0"
	depends on !ARM64_64K_PAGES
	select COMPAT_BINFMT_ELF
	select HAVE_UID16
	select OLD_SIGSUSPEND3
	select COMPAT_OLD_SIGACTION
	help
	  This option enables support for a 32-bit EL0 running under a 64-bit
	  kernel at EL1. AArch32-specific components such as system calls,
	  the user helper functions, VFP support and the ptrace interface are
	  handled appropriately by the kernel.

	  If you want to execute 32-bit userspace applications, say Y.

config SYSVIPC_COMPAT
	def_bool y
	depends on COMPAT && SYSVIPC

endmenu

menu "Power management options"

source "kernel/power/Kconfig"

config ARCH_SUSPEND_POSSIBLE
	def_bool y

config ARM64_CPU_SUSPEND
	def_bool PM_SLEEP

endmenu

menu "CPU Power Management"

source "drivers/cpuidle/Kconfig"

endmenu

source "net/Kconfig"

source "drivers/Kconfig"

source "fs/Kconfig"

source "arch/arm64/kvm/Kconfig"

source "arch/arm64/Kconfig.debug"

source "security/Kconfig"

source "crypto/Kconfig"
if CRYPTO
source "arch/arm64/crypto/Kconfig"
endif

source "lib/Kconfig"<|MERGE_RESOLUTION|>--- conflicted
+++ resolved
@@ -18,10 +18,7 @@
 	select DCACHE_WORD_ACCESS
 	select GENERIC_CLOCKEVENTS
 	select GENERIC_CLOCKEVENTS_BROADCAST if SMP
-<<<<<<< HEAD
 	select GENERIC_CPU_AUTOPROBE
-=======
->>>>>>> b139b911
 	select GENERIC_EARLY_IOREMAP
 	select GENERIC_IOMAP
 	select GENERIC_IRQ_PROBE
