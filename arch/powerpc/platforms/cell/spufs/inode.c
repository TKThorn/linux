--- conflicted
+++ resolved
@@ -488,11 +488,7 @@
 	}
 
 	ret = spufs_context_open(&path);
-<<<<<<< HEAD
-	if (ret < 0) {
-=======
 	if (ret < 0)
->>>>>>> 29fbbf80
 		WARN_ON(spufs_rmdir(inode, dentry));
 
 out_aff_unlock:
@@ -570,22 +566,12 @@
 	int ret;
 
 	ret = spufs_mkgang(inode, dentry, mode & S_IRWXUGO);
-<<<<<<< HEAD
-	if (ret)
-		goto out;
-
-	ret = spufs_gang_open(&path);
-	if (ret < 0) {
-		int err = simple_rmdir(inode, dentry);
-		WARN_ON(err);
-=======
 	if (!ret) {
 		ret = spufs_gang_open(&path);
 		if (ret < 0) {
 			int err = simple_rmdir(inode, dentry);
 			WARN_ON(err);
 		}
->>>>>>> 29fbbf80
 	}
 	return ret;
 }
