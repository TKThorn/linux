/*
 * mm/mmap.c
 *
 * Written by obz.
 *
 * Address space accounting code	<alan@lxorguk.ukuu.org.uk>
 */

#include <linux/slab.h>
#include <linux/backing-dev.h>
#include <linux/mm.h>
#include <linux/shm.h>
#include <linux/mman.h>
#include <linux/pagemap.h>
#include <linux/swap.h>
#include <linux/syscalls.h>
#include <linux/capability.h>
#include <linux/init.h>
#include <linux/file.h>
#include <linux/fs.h>
#include <linux/personality.h>
#include <linux/security.h>
#include <linux/hugetlb.h>
#include <linux/profile.h>
#include <linux/export.h>
#include <linux/mount.h>
#include <linux/mempolicy.h>
#include <linux/rmap.h>
#include <linux/mmu_notifier.h>
#include <linux/perf_event.h>
#include <linux/audit.h>
#include <linux/khugepaged.h>
#include <linux/uprobes.h>

#include <asm/uaccess.h>
#include <asm/cacheflush.h>
#include <asm/tlb.h>
#include <asm/mmu_context.h>

#include "internal.h"

#ifndef arch_mmap_check
#define arch_mmap_check(addr, len, flags)	(0)
#endif

#ifndef arch_rebalance_pgtables
#define arch_rebalance_pgtables(addr, len)		(addr)
#endif

static void unmap_region(struct mm_struct *mm,
		struct vm_area_struct *vma, struct vm_area_struct *prev,
		unsigned long start, unsigned long end);

/*
 * WARNING: the debugging will use recursive algorithms so never enable this
 * unless you know what you are doing.
 */
#undef DEBUG_MM_RB

/* description of effects of mapping type and prot in current implementation.
 * this is due to the limited x86 page protection hardware.  The expected
 * behavior is in parens:
 *
 * map_type	prot
 *		PROT_NONE	PROT_READ	PROT_WRITE	PROT_EXEC
 * MAP_SHARED	r: (no) no	r: (yes) yes	r: (no) yes	r: (no) yes
 *		w: (no) no	w: (no) no	w: (yes) yes	w: (no) no
 *		x: (no) no	x: (no) yes	x: (no) yes	x: (yes) yes
 *		
 * MAP_PRIVATE	r: (no) no	r: (yes) yes	r: (no) yes	r: (no) yes
 *		w: (no) no	w: (no) no	w: (copy) copy	w: (no) no
 *		x: (no) no	x: (no) yes	x: (no) yes	x: (yes) yes
 *
 */
pgprot_t protection_map[16] = {
	__P000, __P001, __P010, __P011, __P100, __P101, __P110, __P111,
	__S000, __S001, __S010, __S011, __S100, __S101, __S110, __S111
};

pgprot_t vm_get_page_prot(unsigned long vm_flags)
{
	return __pgprot(pgprot_val(protection_map[vm_flags &
				(VM_READ|VM_WRITE|VM_EXEC|VM_SHARED)]) |
			pgprot_val(arch_vm_get_page_prot(vm_flags)));
}
EXPORT_SYMBOL(vm_get_page_prot);

int sysctl_overcommit_memory __read_mostly = OVERCOMMIT_GUESS;  /* heuristic overcommit */
int sysctl_overcommit_ratio __read_mostly = 50;	/* default is 50% */
int sysctl_max_map_count __read_mostly = DEFAULT_MAX_MAP_COUNT;
/*
 * Make sure vm_committed_as in one cacheline and not cacheline shared with
 * other variables. It can be updated by several CPUs frequently.
 */
struct percpu_counter vm_committed_as ____cacheline_aligned_in_smp;

/*
 * Check that a process has enough memory to allocate a new virtual
 * mapping. 0 means there is enough memory for the allocation to
 * succeed and -ENOMEM implies there is not.
 *
 * We currently support three overcommit policies, which are set via the
 * vm.overcommit_memory sysctl.  See Documentation/vm/overcommit-accounting
 *
 * Strict overcommit modes added 2002 Feb 26 by Alan Cox.
 * Additional code 2002 Jul 20 by Robert Love.
 *
 * cap_sys_admin is 1 if the process has admin privileges, 0 otherwise.
 *
 * Note this is a helper function intended to be used by LSMs which
 * wish to use this logic.
 */
int __vm_enough_memory(struct mm_struct *mm, long pages, int cap_sys_admin)
{
	unsigned long free, allowed;

	vm_acct_memory(pages);

	/*
	 * Sometimes we want to use more memory than we have
	 */
	if (sysctl_overcommit_memory == OVERCOMMIT_ALWAYS)
		return 0;

	if (sysctl_overcommit_memory == OVERCOMMIT_GUESS) {
		free = global_page_state(NR_FREE_PAGES);
		free += global_page_state(NR_FILE_PAGES);

		/*
		 * shmem pages shouldn't be counted as free in this
		 * case, they can't be purged, only swapped out, and
		 * that won't affect the overall amount of available
		 * memory in the system.
		 */
		free -= global_page_state(NR_SHMEM);

		free += nr_swap_pages;

		/*
		 * Any slabs which are created with the
		 * SLAB_RECLAIM_ACCOUNT flag claim to have contents
		 * which are reclaimable, under pressure.  The dentry
		 * cache and most inode caches should fall into this
		 */
		free += global_page_state(NR_SLAB_RECLAIMABLE);

		/*
		 * Leave reserved pages. The pages are not for anonymous pages.
		 */
		if (free <= totalreserve_pages)
			goto error;
		else
			free -= totalreserve_pages;

		/*
		 * Leave the last 3% for root
		 */
		if (!cap_sys_admin)
			free -= free / 32;

		if (free > pages)
			return 0;

		goto error;
	}

	allowed = (totalram_pages - hugetlb_total_pages())
	       	* sysctl_overcommit_ratio / 100;
	/*
	 * Leave the last 3% for root
	 */
	if (!cap_sys_admin)
		allowed -= allowed / 32;
	allowed += total_swap_pages;

	/* Don't let a single process grow too big:
	   leave 3% of the size of this process for other processes */
	if (mm)
		allowed -= mm->total_vm / 32;

	if (percpu_counter_read_positive(&vm_committed_as) < allowed)
		return 0;
error:
	vm_unacct_memory(pages);

	return -ENOMEM;
}

/*
 * Requires inode->i_mapping->i_mmap_mutex
 */
static void __remove_shared_vm_struct(struct vm_area_struct *vma,
		struct file *file, struct address_space *mapping)
{
	if (vma->vm_flags & VM_DENYWRITE)
		atomic_inc(&file->f_path.dentry->d_inode->i_writecount);
	if (vma->vm_flags & VM_SHARED)
		mapping->i_mmap_writable--;

	flush_dcache_mmap_lock(mapping);
	if (unlikely(vma->vm_flags & VM_NONLINEAR))
		list_del_init(&vma->shared.vm_set.list);
	else
		vma_prio_tree_remove(vma, &mapping->i_mmap);
	flush_dcache_mmap_unlock(mapping);
}

/*
 * Unlink a file-based vm structure from its prio_tree, to hide
 * vma from rmap and vmtruncate before freeing its page tables.
 */
void unlink_file_vma(struct vm_area_struct *vma)
{
	struct file *file = vma->vm_file;

	if (file) {
		struct address_space *mapping = file->f_mapping;
		mutex_lock(&mapping->i_mmap_mutex);
		__remove_shared_vm_struct(vma, file, mapping);
		mutex_unlock(&mapping->i_mmap_mutex);
	}
}

/*
 * Close a vm structure and free it, returning the next.
 */
static struct vm_area_struct *remove_vma(struct vm_area_struct *vma)
{
	struct vm_area_struct *next = vma->vm_next;

	might_sleep();
	if (vma->vm_ops && vma->vm_ops->close)
		vma->vm_ops->close(vma);
	if (vma->vm_file) {
		fput(vma->vm_file);
		if (vma->vm_prfile)
			fput(vma->vm_prfile);
		if (vma->vm_flags & VM_EXECUTABLE)
			removed_exe_file_vma(vma->vm_mm);
	}
	mpol_put(vma_policy(vma));
	kmem_cache_free(vm_area_cachep, vma);
	return next;
}

static unsigned long do_brk(unsigned long addr, unsigned long len);

SYSCALL_DEFINE1(brk, unsigned long, brk)
{
	unsigned long rlim, retval;
	unsigned long newbrk, oldbrk;
	struct mm_struct *mm = current->mm;
	unsigned long min_brk;

	down_write(&mm->mmap_sem);

#ifdef CONFIG_COMPAT_BRK
	/*
	 * CONFIG_COMPAT_BRK can still be overridden by setting
	 * randomize_va_space to 2, which will still cause mm->start_brk
	 * to be arbitrarily shifted
	 */
	if (current->brk_randomized)
		min_brk = mm->start_brk;
	else
		min_brk = mm->end_data;
#else
	min_brk = mm->start_brk;
#endif
	if (brk < min_brk)
		goto out;

	/*
	 * Check against rlimit here. If this check is done later after the test
	 * of oldbrk with newbrk then it can escape the test and let the data
	 * segment grow beyond its set limit the in case where the limit is
	 * not page aligned -Ram Gupta
	 */
	rlim = rlimit(RLIMIT_DATA);
	if (rlim < RLIM_INFINITY && (brk - mm->start_brk) +
			(mm->end_data - mm->start_data) > rlim)
		goto out;

	newbrk = PAGE_ALIGN(brk);
	oldbrk = PAGE_ALIGN(mm->brk);
	if (oldbrk == newbrk)
		goto set_brk;

	/* Always allow shrinking brk. */
	if (brk <= mm->brk) {
		if (!do_munmap(mm, newbrk, oldbrk-newbrk))
			goto set_brk;
		goto out;
	}

	/* Check against existing mmap mappings. */
	if (find_vma_intersection(mm, oldbrk, newbrk+PAGE_SIZE))
		goto out;

	/* Ok, looks good - let it rip. */
	if (do_brk(oldbrk, newbrk-oldbrk) != oldbrk)
		goto out;
set_brk:
	mm->brk = brk;
out:
	retval = mm->brk;
	up_write(&mm->mmap_sem);
	return retval;
}

#ifdef DEBUG_MM_RB
static int browse_rb(struct rb_root *root)
{
	int i = 0, j;
	struct rb_node *nd, *pn = NULL;
	unsigned long prev = 0, pend = 0;

	for (nd = rb_first(root); nd; nd = rb_next(nd)) {
		struct vm_area_struct *vma;
		vma = rb_entry(nd, struct vm_area_struct, vm_rb);
		if (vma->vm_start < prev)
			printk("vm_start %lx prev %lx\n", vma->vm_start, prev), i = -1;
		if (vma->vm_start < pend)
			printk("vm_start %lx pend %lx\n", vma->vm_start, pend);
		if (vma->vm_start > vma->vm_end)
			printk("vm_end %lx < vm_start %lx\n", vma->vm_end, vma->vm_start);
		i++;
		pn = nd;
		prev = vma->vm_start;
		pend = vma->vm_end;
	}
	j = 0;
	for (nd = pn; nd; nd = rb_prev(nd)) {
		j++;
	}
	if (i != j)
		printk("backwards %d, forwards %d\n", j, i), i = 0;
	return i;
}

void validate_mm(struct mm_struct *mm)
{
	int bug = 0;
	int i = 0;
	struct vm_area_struct *tmp = mm->mmap;
	while (tmp) {
		tmp = tmp->vm_next;
		i++;
	}
	if (i != mm->map_count)
		printk("map_count %d vm_next %d\n", mm->map_count, i), bug = 1;
	i = browse_rb(&mm->mm_rb);
	if (i != mm->map_count)
		printk("map_count %d rb %d\n", mm->map_count, i), bug = 1;
	BUG_ON(bug);
}
#else
#define validate_mm(mm) do { } while (0)
#endif

static struct vm_area_struct *
find_vma_prepare(struct mm_struct *mm, unsigned long addr,
		struct vm_area_struct **pprev, struct rb_node ***rb_link,
		struct rb_node ** rb_parent)
{
	struct vm_area_struct * vma;
	struct rb_node ** __rb_link, * __rb_parent, * rb_prev;

	__rb_link = &mm->mm_rb.rb_node;
	rb_prev = __rb_parent = NULL;
	vma = NULL;

	while (*__rb_link) {
		struct vm_area_struct *vma_tmp;

		__rb_parent = *__rb_link;
		vma_tmp = rb_entry(__rb_parent, struct vm_area_struct, vm_rb);

		if (vma_tmp->vm_end > addr) {
			vma = vma_tmp;
			if (vma_tmp->vm_start <= addr)
				break;
			__rb_link = &__rb_parent->rb_left;
		} else {
			rb_prev = __rb_parent;
			__rb_link = &__rb_parent->rb_right;
		}
	}

	*pprev = NULL;
	if (rb_prev)
		*pprev = rb_entry(rb_prev, struct vm_area_struct, vm_rb);
	*rb_link = __rb_link;
	*rb_parent = __rb_parent;
	return vma;
}

void __vma_link_rb(struct mm_struct *mm, struct vm_area_struct *vma,
		struct rb_node **rb_link, struct rb_node *rb_parent)
{
	rb_link_node(&vma->vm_rb, rb_parent, rb_link);
	rb_insert_color(&vma->vm_rb, &mm->mm_rb);
}

static void __vma_link_file(struct vm_area_struct *vma)
{
	struct file *file;

	file = vma->vm_file;
	if (file) {
		struct address_space *mapping = file->f_mapping;

		if (vma->vm_flags & VM_DENYWRITE)
			atomic_dec(&file->f_path.dentry->d_inode->i_writecount);
		if (vma->vm_flags & VM_SHARED)
			mapping->i_mmap_writable++;

		flush_dcache_mmap_lock(mapping);
		if (unlikely(vma->vm_flags & VM_NONLINEAR))
			vma_nonlinear_insert(vma, &mapping->i_mmap_nonlinear);
		else
			vma_prio_tree_insert(vma, &mapping->i_mmap);
		flush_dcache_mmap_unlock(mapping);
	}
}

static void
__vma_link(struct mm_struct *mm, struct vm_area_struct *vma,
	struct vm_area_struct *prev, struct rb_node **rb_link,
	struct rb_node *rb_parent)
{
	__vma_link_list(mm, vma, prev, rb_parent);
	__vma_link_rb(mm, vma, rb_link, rb_parent);
}

static void vma_link(struct mm_struct *mm, struct vm_area_struct *vma,
			struct vm_area_struct *prev, struct rb_node **rb_link,
			struct rb_node *rb_parent)
{
	struct address_space *mapping = NULL;

	if (vma->vm_file)
		mapping = vma->vm_file->f_mapping;

	if (mapping)
		mutex_lock(&mapping->i_mmap_mutex);

	__vma_link(mm, vma, prev, rb_link, rb_parent);
	__vma_link_file(vma);

	if (mapping)
		mutex_unlock(&mapping->i_mmap_mutex);

	mm->map_count++;
	validate_mm(mm);
}

/*
 * Helper for vma_adjust() in the split_vma insert case: insert a vma into the
 * mm's list and rbtree.  It has already been inserted into the prio_tree.
 */
static void __insert_vm_struct(struct mm_struct *mm, struct vm_area_struct *vma)
{
	struct vm_area_struct *__vma, *prev;
	struct rb_node **rb_link, *rb_parent;

	__vma = find_vma_prepare(mm, vma->vm_start,&prev, &rb_link, &rb_parent);
	BUG_ON(__vma && __vma->vm_start < vma->vm_end);
	__vma_link(mm, vma, prev, rb_link, rb_parent);
	mm->map_count++;
}

static inline void
__vma_unlink(struct mm_struct *mm, struct vm_area_struct *vma,
		struct vm_area_struct *prev)
{
	struct vm_area_struct *next = vma->vm_next;

	prev->vm_next = next;
	if (next)
		next->vm_prev = prev;
	rb_erase(&vma->vm_rb, &mm->mm_rb);
	if (mm->mmap_cache == vma)
		mm->mmap_cache = prev;
}

/*
 * We cannot adjust vm_start, vm_end, vm_pgoff fields of a vma that
 * is already present in an i_mmap tree without adjusting the tree.
 * The following helper function should be used when such adjustments
 * are necessary.  The "insert" vma (if any) is to be inserted
 * before we drop the necessary locks.
 */
int vma_adjust(struct vm_area_struct *vma, unsigned long start,
	unsigned long end, pgoff_t pgoff, struct vm_area_struct *insert)
{
	struct mm_struct *mm = vma->vm_mm;
	struct vm_area_struct *next = vma->vm_next;
	struct vm_area_struct *importer = NULL;
	struct address_space *mapping = NULL;
	struct prio_tree_root *root = NULL;
	struct anon_vma *anon_vma = NULL;
	struct file *file = vma->vm_file;
	long adjust_next = 0;
	int remove_next = 0;

	if (next && !insert) {
		struct vm_area_struct *exporter = NULL;

		if (end >= next->vm_end) {
			/*
			 * vma expands, overlapping all the next, and
			 * perhaps the one after too (mprotect case 6).
			 */
again:			remove_next = 1 + (end > next->vm_end);
			end = next->vm_end;
			exporter = next;
			importer = vma;
		} else if (end > next->vm_start) {
			/*
			 * vma expands, overlapping part of the next:
			 * mprotect case 5 shifting the boundary up.
			 */
			adjust_next = (end - next->vm_start) >> PAGE_SHIFT;
			exporter = next;
			importer = vma;
		} else if (end < vma->vm_end) {
			/*
			 * vma shrinks, and !insert tells it's not
			 * split_vma inserting another: so it must be
			 * mprotect case 4 shifting the boundary down.
			 */
			adjust_next = - ((vma->vm_end - end) >> PAGE_SHIFT);
			exporter = vma;
			importer = next;
		}

		/*
		 * Easily overlooked: when mprotect shifts the boundary,
		 * make sure the expanding vma has anon_vma set if the
		 * shrinking vma had, to cover any anon pages imported.
		 */
		if (exporter && exporter->anon_vma && !importer->anon_vma) {
			if (anon_vma_clone(importer, exporter))
				return -ENOMEM;
			importer->anon_vma = exporter->anon_vma;
		}
	}

	if (file) {
		mapping = file->f_mapping;
		if (!(vma->vm_flags & VM_NONLINEAR)) {
			root = &mapping->i_mmap;
			uprobe_munmap(vma, vma->vm_start, vma->vm_end);

			if (adjust_next)
				uprobe_munmap(next, next->vm_start,
							next->vm_end);
		}

		mutex_lock(&mapping->i_mmap_mutex);
		if (insert) {
			/*
			 * Put into prio_tree now, so instantiated pages
			 * are visible to arm/parisc __flush_dcache_page
			 * throughout; but we cannot insert into address
			 * space until vma start or end is updated.
			 */
			__vma_link_file(insert);
		}
	}

	vma_adjust_trans_huge(vma, start, end, adjust_next);

	/*
	 * When changing only vma->vm_end, we don't really need anon_vma
	 * lock. This is a fairly rare case by itself, but the anon_vma
	 * lock may be shared between many sibling processes.  Skipping
	 * the lock for brk adjustments makes a difference sometimes.
	 */
	if (vma->anon_vma && (importer || start != vma->vm_start)) {
		anon_vma = vma->anon_vma;
		anon_vma_lock(anon_vma);
	}

	if (root) {
		flush_dcache_mmap_lock(mapping);
		vma_prio_tree_remove(vma, root);
		if (adjust_next)
			vma_prio_tree_remove(next, root);
	}

	vma->vm_start = start;
	vma->vm_end = end;
	vma->vm_pgoff = pgoff;
	if (adjust_next) {
		next->vm_start += adjust_next << PAGE_SHIFT;
		next->vm_pgoff += adjust_next;
	}

	if (root) {
		if (adjust_next)
			vma_prio_tree_insert(next, root);
		vma_prio_tree_insert(vma, root);
		flush_dcache_mmap_unlock(mapping);
	}

	if (remove_next) {
		/*
		 * vma_merge has merged next into vma, and needs
		 * us to remove next before dropping the locks.
		 */
		__vma_unlink(mm, next, vma);
		if (file)
			__remove_shared_vm_struct(next, file, mapping);
	} else if (insert) {
		/*
		 * split_vma has split insert from vma, and needs
		 * us to insert it before dropping the locks
		 * (it may either follow vma or precede it).
		 */
		__insert_vm_struct(mm, insert);
	}

	if (anon_vma)
		anon_vma_unlock(anon_vma);
	if (mapping)
		mutex_unlock(&mapping->i_mmap_mutex);

	if (root) {
		uprobe_mmap(vma);

		if (adjust_next)
			uprobe_mmap(next);
	}

	if (remove_next) {
		if (file) {
			uprobe_munmap(next, next->vm_start, next->vm_end);
			fput(file);
			if (vma->vm_prfile)
				fput(vma->vm_prfile);
			if (next->vm_flags & VM_EXECUTABLE)
				removed_exe_file_vma(mm);
		}
		if (next->anon_vma)
			anon_vma_merge(vma, next);
		mm->map_count--;
		mpol_put(vma_policy(next));
		kmem_cache_free(vm_area_cachep, next);
		/*
		 * In mprotect's case 6 (see comments on vma_merge),
		 * we must remove another next too. It would clutter
		 * up the code too much to do both in one go.
		 */
		if (remove_next == 2) {
			next = vma->vm_next;
			goto again;
		}
	}
	if (insert && file)
		uprobe_mmap(insert);

	validate_mm(mm);

	return 0;
}

/*
 * If the vma has a ->close operation then the driver probably needs to release
 * per-vma resources, so we don't attempt to merge those.
 */
static inline int is_mergeable_vma(struct vm_area_struct *vma,
			struct file *file, unsigned long vm_flags)
{
	/* VM_CAN_NONLINEAR may get set later by f_op->mmap() */
	if ((vma->vm_flags ^ vm_flags) & ~VM_CAN_NONLINEAR)
		return 0;
	if (vma->vm_file != file)
		return 0;
	if (vma->vm_ops && vma->vm_ops->close)
		return 0;
	return 1;
}

static inline int is_mergeable_anon_vma(struct anon_vma *anon_vma1,
					struct anon_vma *anon_vma2,
					struct vm_area_struct *vma)
{
	/*
	 * The list_is_singular() test is to avoid merging VMA cloned from
	 * parents. This can improve scalability caused by anon_vma lock.
	 */
	if ((!anon_vma1 || !anon_vma2) && (!vma ||
		list_is_singular(&vma->anon_vma_chain)))
		return 1;
	return anon_vma1 == anon_vma2;
}

/*
 * Return true if we can merge this (vm_flags,anon_vma,file,vm_pgoff)
 * in front of (at a lower virtual address and file offset than) the vma.
 *
 * We cannot merge two vmas if they have differently assigned (non-NULL)
 * anon_vmas, nor if same anon_vma is assigned but offsets incompatible.
 *
 * We don't check here for the merged mmap wrapping around the end of pagecache
 * indices (16TB on ia32) because do_mmap_pgoff() does not permit mmap's which
 * wrap, nor mmaps which cover the final page at index -1UL.
 */
static int
can_vma_merge_before(struct vm_area_struct *vma, unsigned long vm_flags,
	struct anon_vma *anon_vma, struct file *file, pgoff_t vm_pgoff)
{
	if (is_mergeable_vma(vma, file, vm_flags) &&
	    is_mergeable_anon_vma(anon_vma, vma->anon_vma, vma)) {
		if (vma->vm_pgoff == vm_pgoff)
			return 1;
	}
	return 0;
}

/*
 * Return true if we can merge this (vm_flags,anon_vma,file,vm_pgoff)
 * beyond (at a higher virtual address and file offset than) the vma.
 *
 * We cannot merge two vmas if they have differently assigned (non-NULL)
 * anon_vmas, nor if same anon_vma is assigned but offsets incompatible.
 */
static int
can_vma_merge_after(struct vm_area_struct *vma, unsigned long vm_flags,
	struct anon_vma *anon_vma, struct file *file, pgoff_t vm_pgoff)
{
	if (is_mergeable_vma(vma, file, vm_flags) &&
	    is_mergeable_anon_vma(anon_vma, vma->anon_vma, vma)) {
		pgoff_t vm_pglen;
		vm_pglen = (vma->vm_end - vma->vm_start) >> PAGE_SHIFT;
		if (vma->vm_pgoff + vm_pglen == vm_pgoff)
			return 1;
	}
	return 0;
}

/*
 * Given a mapping request (addr,end,vm_flags,file,pgoff), figure out
 * whether that can be merged with its predecessor or its successor.
 * Or both (it neatly fills a hole).
 *
 * In most cases - when called for mmap, brk or mremap - [addr,end) is
 * certain not to be mapped by the time vma_merge is called; but when
 * called for mprotect, it is certain to be already mapped (either at
 * an offset within prev, or at the start of next), and the flags of
 * this area are about to be changed to vm_flags - and the no-change
 * case has already been eliminated.
 *
 * The following mprotect cases have to be considered, where AAAA is
 * the area passed down from mprotect_fixup, never extending beyond one
 * vma, PPPPPP is the prev vma specified, and NNNNNN the next vma after:
 *
 *     AAAA             AAAA                AAAA          AAAA
 *    PPPPPPNNNNNN    PPPPPPNNNNNN    PPPPPPNNNNNN    PPPPNNNNXXXX
 *    cannot merge    might become    might become    might become
 *                    PPNNNNNNNNNN    PPPPPPPPPPNN    PPPPPPPPPPPP 6 or
 *    mmap, brk or    case 4 below    case 5 below    PPPPPPPPXXXX 7 or
 *    mremap move:                                    PPPPNNNNNNNN 8
 *        AAAA
 *    PPPP    NNNN    PPPPPPPPPPPP    PPPPPPPPNNNN    PPPPNNNNNNNN
 *    might become    case 1 below    case 2 below    case 3 below
 *
 * Odd one out? Case 8, because it extends NNNN but needs flags of XXXX:
 * mprotect_fixup updates vm_flags & vm_page_prot on successful return.
 */
struct vm_area_struct *vma_merge(struct mm_struct *mm,
			struct vm_area_struct *prev, unsigned long addr,
			unsigned long end, unsigned long vm_flags,
		     	struct anon_vma *anon_vma, struct file *file,
			pgoff_t pgoff, struct mempolicy *policy)
{
	pgoff_t pglen = (end - addr) >> PAGE_SHIFT;
	struct vm_area_struct *area, *next;
	int err;

	/*
	 * We later require that vma->vm_flags == vm_flags,
	 * so this tests vma->vm_flags & VM_SPECIAL, too.
	 */
	if (vm_flags & VM_SPECIAL)
		return NULL;

	if (prev)
		next = prev->vm_next;
	else
		next = mm->mmap;
	area = next;
	if (next && next->vm_end == end)		/* cases 6, 7, 8 */
		next = next->vm_next;

	/*
	 * Can it merge with the predecessor?
	 */
	if (prev && prev->vm_end == addr &&
  			mpol_equal(vma_policy(prev), policy) &&
			can_vma_merge_after(prev, vm_flags,
						anon_vma, file, pgoff)) {
		/*
		 * OK, it can.  Can we now merge in the successor as well?
		 */
		if (next && end == next->vm_start &&
				mpol_equal(policy, vma_policy(next)) &&
				can_vma_merge_before(next, vm_flags,
					anon_vma, file, pgoff+pglen) &&
				is_mergeable_anon_vma(prev->anon_vma,
						      next->anon_vma, NULL)) {
							/* cases 1, 6 */
			err = vma_adjust(prev, prev->vm_start,
				next->vm_end, prev->vm_pgoff, NULL);
		} else					/* cases 2, 5, 7 */
			err = vma_adjust(prev, prev->vm_start,
				end, prev->vm_pgoff, NULL);
		if (err)
			return NULL;
		khugepaged_enter_vma_merge(prev);
		return prev;
	}

	/*
	 * Can this new request be merged in front of next?
	 */
	if (next && end == next->vm_start &&
 			mpol_equal(policy, vma_policy(next)) &&
			can_vma_merge_before(next, vm_flags,
					anon_vma, file, pgoff+pglen)) {
		if (prev && addr < prev->vm_end)	/* case 4 */
			err = vma_adjust(prev, prev->vm_start,
				addr, prev->vm_pgoff, NULL);
		else					/* cases 3, 8 */
			err = vma_adjust(area, addr, next->vm_end,
				next->vm_pgoff - pglen, NULL);
		if (err)
			return NULL;
		khugepaged_enter_vma_merge(area);
		return area;
	}

	return NULL;
}

/*
 * Rough compatbility check to quickly see if it's even worth looking
 * at sharing an anon_vma.
 *
 * They need to have the same vm_file, and the flags can only differ
 * in things that mprotect may change.
 *
 * NOTE! The fact that we share an anon_vma doesn't _have_ to mean that
 * we can merge the two vma's. For example, we refuse to merge a vma if
 * there is a vm_ops->close() function, because that indicates that the
 * driver is doing some kind of reference counting. But that doesn't
 * really matter for the anon_vma sharing case.
 */
static int anon_vma_compatible(struct vm_area_struct *a, struct vm_area_struct *b)
{
	return a->vm_end == b->vm_start &&
		mpol_equal(vma_policy(a), vma_policy(b)) &&
		a->vm_file == b->vm_file &&
		!((a->vm_flags ^ b->vm_flags) & ~(VM_READ|VM_WRITE|VM_EXEC)) &&
		b->vm_pgoff == a->vm_pgoff + ((b->vm_start - a->vm_start) >> PAGE_SHIFT);
}

/*
 * Do some basic sanity checking to see if we can re-use the anon_vma
 * from 'old'. The 'a'/'b' vma's are in VM order - one of them will be
 * the same as 'old', the other will be the new one that is trying
 * to share the anon_vma.
 *
 * NOTE! This runs with mm_sem held for reading, so it is possible that
 * the anon_vma of 'old' is concurrently in the process of being set up
 * by another page fault trying to merge _that_. But that's ok: if it
 * is being set up, that automatically means that it will be a singleton
 * acceptable for merging, so we can do all of this optimistically. But
 * we do that ACCESS_ONCE() to make sure that we never re-load the pointer.
 *
 * IOW: that the "list_is_singular()" test on the anon_vma_chain only
 * matters for the 'stable anon_vma' case (ie the thing we want to avoid
 * is to return an anon_vma that is "complex" due to having gone through
 * a fork).
 *
 * We also make sure that the two vma's are compatible (adjacent,
 * and with the same memory policies). That's all stable, even with just
 * a read lock on the mm_sem.
 */
static struct anon_vma *reusable_anon_vma(struct vm_area_struct *old, struct vm_area_struct *a, struct vm_area_struct *b)
{
	if (anon_vma_compatible(a, b)) {
		struct anon_vma *anon_vma = ACCESS_ONCE(old->anon_vma);

		if (anon_vma && list_is_singular(&old->anon_vma_chain))
			return anon_vma;
	}
	return NULL;
}

/*
 * find_mergeable_anon_vma is used by anon_vma_prepare, to check
 * neighbouring vmas for a suitable anon_vma, before it goes off
 * to allocate a new anon_vma.  It checks because a repetitive
 * sequence of mprotects and faults may otherwise lead to distinct
 * anon_vmas being allocated, preventing vma merge in subsequent
 * mprotect.
 */
struct anon_vma *find_mergeable_anon_vma(struct vm_area_struct *vma)
{
	struct anon_vma *anon_vma;
	struct vm_area_struct *near;

	near = vma->vm_next;
	if (!near)
		goto try_prev;

	anon_vma = reusable_anon_vma(near, vma, near);
	if (anon_vma)
		return anon_vma;
try_prev:
	near = vma->vm_prev;
	if (!near)
		goto none;

	anon_vma = reusable_anon_vma(near, near, vma);
	if (anon_vma)
		return anon_vma;
none:
	/*
	 * There's no absolute need to look only at touching neighbours:
	 * we could search further afield for "compatible" anon_vmas.
	 * But it would probably just be a waste of time searching,
	 * or lead to too many vmas hanging off the same anon_vma.
	 * We're trying to allow mprotect remerging later on,
	 * not trying to minimize memory used for anon_vmas.
	 */
	return NULL;
}

#ifdef CONFIG_PROC_FS
void vm_stat_account(struct mm_struct *mm, unsigned long flags,
						struct file *file, long pages)
{
	const unsigned long stack_flags
		= VM_STACK_FLAGS & (VM_GROWSUP|VM_GROWSDOWN);

	if (file) {
		mm->shared_vm += pages;
		if ((flags & (VM_EXEC|VM_WRITE)) == VM_EXEC)
			mm->exec_vm += pages;
	} else if (flags & stack_flags)
		mm->stack_vm += pages;
	if (flags & (VM_RESERVED|VM_IO))
		mm->reserved_vm += pages;
}
#endif /* CONFIG_PROC_FS */

/*
 * If a hint addr is less than mmap_min_addr change hint to be as
 * low as possible but still greater than mmap_min_addr
 */
static inline unsigned long round_hint_to_min(unsigned long hint)
{
	hint &= PAGE_MASK;
	if (((void *)hint != NULL) &&
	    (hint < mmap_min_addr))
		return PAGE_ALIGN(mmap_min_addr);
	return hint;
}

/*
 * The caller must hold down_write(&current->mm->mmap_sem).
 */

static unsigned long do_mmap_pgoff(struct file *file, unsigned long addr,
			unsigned long len, unsigned long prot,
			unsigned long flags, unsigned long pgoff)
{
	struct mm_struct * mm = current->mm;
	struct inode *inode;
	vm_flags_t vm_flags;
	int error;
	unsigned long reqprot = prot;

	/*
	 * Does the application expect PROT_READ to imply PROT_EXEC?
	 *
	 * (the exception is when the underlying filesystem is noexec
	 *  mounted, in which case we dont add PROT_EXEC.)
	 */
	if ((prot & PROT_READ) && (current->personality & READ_IMPLIES_EXEC))
		if (!(file && (file->f_path.mnt->mnt_flags & MNT_NOEXEC)))
			prot |= PROT_EXEC;

	if (!len)
		return -EINVAL;

	if (!(flags & MAP_FIXED))
		addr = round_hint_to_min(addr);

	/* Careful about overflows.. */
	len = PAGE_ALIGN(len);
	if (!len)
		return -ENOMEM;

	/* offset overflow? */
	if ((pgoff + (len >> PAGE_SHIFT)) < pgoff)
               return -EOVERFLOW;

	/* Too many mappings? */
	if (mm->map_count > sysctl_max_map_count)
		return -ENOMEM;

	/* Obtain the address to map to. we verify (or select) it and ensure
	 * that it represents a valid section of the address space.
	 */
	addr = get_unmapped_area(file, addr, len, pgoff, flags);
	if (addr & ~PAGE_MASK)
		return addr;

	/* Do simple checking here so the lower-level routines won't have
	 * to. we assume access permissions have been handled by the open
	 * of the memory object, so we don't do any here.
	 */
	vm_flags = calc_vm_prot_bits(prot) | calc_vm_flag_bits(flags) |
			mm->def_flags | VM_MAYREAD | VM_MAYWRITE | VM_MAYEXEC;

	if (flags & MAP_LOCKED)
		if (!can_do_mlock())
			return -EPERM;

	/* mlock MCL_FUTURE? */
	if (vm_flags & VM_LOCKED) {
		unsigned long locked, lock_limit;
		locked = len >> PAGE_SHIFT;
		locked += mm->locked_vm;
		lock_limit = rlimit(RLIMIT_MEMLOCK);
		lock_limit >>= PAGE_SHIFT;
		if (locked > lock_limit && !capable(CAP_IPC_LOCK))
			return -EAGAIN;
	}

	inode = file ? file->f_path.dentry->d_inode : NULL;

	if (file) {
		switch (flags & MAP_TYPE) {
		case MAP_SHARED:
			if ((prot&PROT_WRITE) && !(file->f_mode&FMODE_WRITE))
				return -EACCES;

			/*
			 * Make sure we don't allow writing to an append-only
			 * file..
			 */
			if (IS_APPEND(inode) && (file->f_mode & FMODE_WRITE))
				return -EACCES;

			/*
			 * Make sure there are no mandatory locks on the file.
			 */
			if (locks_verify_locked(inode))
				return -EAGAIN;

			vm_flags |= VM_SHARED | VM_MAYSHARE;
			if (!(file->f_mode & FMODE_WRITE))
				vm_flags &= ~(VM_MAYWRITE | VM_SHARED);

			/* fall through */
		case MAP_PRIVATE:
			if (!(file->f_mode & FMODE_READ))
				return -EACCES;
			if (file->f_path.mnt->mnt_flags & MNT_NOEXEC) {
				if (vm_flags & VM_EXEC)
					return -EPERM;
				vm_flags &= ~VM_MAYEXEC;
			}

			if (!file->f_op || !file->f_op->mmap)
				return -ENODEV;
			break;

		default:
			return -EINVAL;
		}
	} else {
		switch (flags & MAP_TYPE) {
		case MAP_SHARED:
			/*
			 * Ignore pgoff.
			 */
			pgoff = 0;
			vm_flags |= VM_SHARED | VM_MAYSHARE;
			break;
		case MAP_PRIVATE:
			/*
			 * Set pgoff according to addr for anon_vma.
			 */
			pgoff = addr >> PAGE_SHIFT;
			break;
		default:
			return -EINVAL;
		}
	}

	error = security_file_mmap(file, reqprot, prot, flags, addr, 0);
	if (error)
		return error;

	return mmap_region(file, addr, len, flags, vm_flags, pgoff);
}

unsigned long do_mmap(struct file *file, unsigned long addr,
	unsigned long len, unsigned long prot,
	unsigned long flag, unsigned long offset)
{
	if (unlikely(offset + PAGE_ALIGN(len) < offset))
		return -EINVAL;
	if (unlikely(offset & ~PAGE_MASK))
		return -EINVAL;
	return do_mmap_pgoff(file, addr, len, prot, flag, offset >> PAGE_SHIFT);
}
EXPORT_SYMBOL(do_mmap);

unsigned long vm_mmap(struct file *file, unsigned long addr,
	unsigned long len, unsigned long prot,
	unsigned long flag, unsigned long offset)
{
	unsigned long ret;
	struct mm_struct *mm = current->mm;

	down_write(&mm->mmap_sem);
	ret = do_mmap(file, addr, len, prot, flag, offset);
	up_write(&mm->mmap_sem);
	return ret;
}
EXPORT_SYMBOL(vm_mmap);

SYSCALL_DEFINE6(mmap_pgoff, unsigned long, addr, unsigned long, len,
		unsigned long, prot, unsigned long, flags,
		unsigned long, fd, unsigned long, pgoff)
{
	struct file *file = NULL;
	unsigned long retval = -EBADF;

	if (!(flags & MAP_ANONYMOUS)) {
		audit_mmap_fd(fd, flags);
		if (unlikely(flags & MAP_HUGETLB))
			return -EINVAL;
		file = fget(fd);
		if (!file)
			goto out;
	} else if (flags & MAP_HUGETLB) {
		struct user_struct *user = NULL;
		/*
		 * VM_NORESERVE is used because the reservations will be
		 * taken when vm_ops->mmap() is called
		 * A dummy user value is used because we are not locking
		 * memory so no accounting is necessary
		 */
		file = hugetlb_file_setup(HUGETLB_ANON_FILE, addr, len,
						VM_NORESERVE, &user,
						HUGETLB_ANONHUGE_INODE);
		if (IS_ERR(file))
			return PTR_ERR(file);
	}

	flags &= ~(MAP_EXECUTABLE | MAP_DENYWRITE);

	down_write(&current->mm->mmap_sem);
	retval = do_mmap_pgoff(file, addr, len, prot, flags, pgoff);
	up_write(&current->mm->mmap_sem);

	if (file)
		fput(file);
out:
	return retval;
}

#ifdef __ARCH_WANT_SYS_OLD_MMAP
struct mmap_arg_struct {
	unsigned long addr;
	unsigned long len;
	unsigned long prot;
	unsigned long flags;
	unsigned long fd;
	unsigned long offset;
};

SYSCALL_DEFINE1(old_mmap, struct mmap_arg_struct __user *, arg)
{
	struct mmap_arg_struct a;

	if (copy_from_user(&a, arg, sizeof(a)))
		return -EFAULT;
	if (a.offset & ~PAGE_MASK)
		return -EINVAL;

	return sys_mmap_pgoff(a.addr, a.len, a.prot, a.flags, a.fd,
			      a.offset >> PAGE_SHIFT);
}
#endif /* __ARCH_WANT_SYS_OLD_MMAP */

/*
 * Some shared mappigns will want the pages marked read-only
 * to track write events. If so, we'll downgrade vm_page_prot
 * to the private version (using protection_map[] without the
 * VM_SHARED bit).
 */
int vma_wants_writenotify(struct vm_area_struct *vma)
{
	vm_flags_t vm_flags = vma->vm_flags;

	/* If it was private or non-writable, the write bit is already clear */
	if ((vm_flags & (VM_WRITE|VM_SHARED)) != ((VM_WRITE|VM_SHARED)))
		return 0;

	/* The backer wishes to know when pages are first written to? */
	if (vma->vm_ops && vma->vm_ops->page_mkwrite)
		return 1;

	/* The open routine did something to the protections already? */
	if (pgprot_val(vma->vm_page_prot) !=
	    pgprot_val(vm_get_page_prot(vm_flags)))
		return 0;

	/* Specialty mapping? */
	if (vm_flags & (VM_PFNMAP|VM_INSERTPAGE))
		return 0;

	/* Can the mapping track the dirty pages? */
	return vma->vm_file && vma->vm_file->f_mapping &&
		mapping_cap_account_dirty(vma->vm_file->f_mapping);
}

/*
 * We account for memory if it's a private writeable mapping,
 * not hugepages and VM_NORESERVE wasn't set.
 */
static inline int accountable_mapping(struct file *file, vm_flags_t vm_flags)
{
	/*
	 * hugetlb has its own accounting separate from the core VM
	 * VM_HUGETLB may not be set yet so we cannot check for that flag.
	 */
	if (file && is_file_hugepages(file))
		return 0;

	return (vm_flags & (VM_NORESERVE | VM_SHARED | VM_WRITE)) == VM_WRITE;
}

unsigned long mmap_region(struct file *file, unsigned long addr,
			  unsigned long len, unsigned long flags,
			  vm_flags_t vm_flags, unsigned long pgoff)
{
	struct mm_struct *mm = current->mm;
	struct vm_area_struct *vma, *prev;
	int correct_wcount = 0;
	int error;
	struct rb_node **rb_link, *rb_parent;
	unsigned long charged = 0;
	struct inode *inode =  file ? file->f_path.dentry->d_inode : NULL;

	/* Clear old maps */
	error = -ENOMEM;
munmap_back:
	vma = find_vma_prepare(mm, addr, &prev, &rb_link, &rb_parent);
	if (vma && vma->vm_start < addr + len) {
		if (do_munmap(mm, addr, len))
			return -ENOMEM;
		goto munmap_back;
	}

	/* Check against address space limit. */
	if (!may_expand_vm(mm, len >> PAGE_SHIFT))
		return -ENOMEM;

	/*
	 * Set 'VM_NORESERVE' if we should not account for the
	 * memory use of this mapping.
	 */
	if ((flags & MAP_NORESERVE)) {
		/* We honor MAP_NORESERVE if allowed to overcommit */
		if (sysctl_overcommit_memory != OVERCOMMIT_NEVER)
			vm_flags |= VM_NORESERVE;

		/* hugetlb applies strict overcommit unless MAP_NORESERVE */
		if (file && is_file_hugepages(file))
			vm_flags |= VM_NORESERVE;
	}

	/*
	 * Private writable mapping: check memory availability
	 */
	if (accountable_mapping(file, vm_flags)) {
		charged = len >> PAGE_SHIFT;
		if (security_vm_enough_memory_mm(mm, charged))
			return -ENOMEM;
		vm_flags |= VM_ACCOUNT;
	}

	/*
	 * Can we just expand an old mapping?
	 */
	vma = vma_merge(mm, prev, addr, addr + len, vm_flags, NULL, file, pgoff, NULL);
	if (vma)
		goto out;

	/*
	 * Determine the object being mapped and call the appropriate
	 * specific mapper. the address has already been validated, but
	 * not unmapped, but the maps are removed from the list.
	 */
	vma = kmem_cache_zalloc(vm_area_cachep, GFP_KERNEL);
	if (!vma) {
		error = -ENOMEM;
		goto unacct_error;
	}

	vma->vm_mm = mm;
	vma->vm_start = addr;
	vma->vm_end = addr + len;
	vma->vm_flags = vm_flags;
	vma->vm_page_prot = vm_get_page_prot(vm_flags);
	vma->vm_pgoff = pgoff;
	INIT_LIST_HEAD(&vma->anon_vma_chain);

	error = -EINVAL;	/* when rejecting VM_GROWSDOWN|VM_GROWSUP */

	if (file) {
		if (vm_flags & (VM_GROWSDOWN|VM_GROWSUP))
			goto free_vma;
		if (vm_flags & VM_DENYWRITE) {
			error = deny_write_access(file);
			if (error)
				goto free_vma;
			correct_wcount = 1;
		}
		vma->vm_file = file;
		get_file(file);
		error = file->f_op->mmap(file, vma);
		if (error)
			goto unmap_and_free_vma;
		if (vm_flags & VM_EXECUTABLE)
			added_exe_file_vma(mm);

		/* Can addr have changed??
		 *
		 * Answer: Yes, several device drivers can do it in their
		 *         f_op->mmap method. -DaveM
		 */
		addr = vma->vm_start;
		pgoff = vma->vm_pgoff;
		vm_flags = vma->vm_flags;
	} else if (vm_flags & VM_SHARED) {
		if (unlikely(vm_flags & (VM_GROWSDOWN|VM_GROWSUP)))
			goto free_vma;
		error = shmem_zero_setup(vma);
		if (error)
			goto free_vma;
	}

	if (vma_wants_writenotify(vma)) {
		pgprot_t pprot = vma->vm_page_prot;

		/* Can vma->vm_page_prot have changed??
		 *
		 * Answer: Yes, drivers may have changed it in their
		 *         f_op->mmap method.
		 *
		 * Ensures that vmas marked as uncached stay that way.
		 */
		vma->vm_page_prot = vm_get_page_prot(vm_flags & ~VM_SHARED);
		if (pgprot_val(pprot) == pgprot_val(pgprot_noncached(pprot)))
			vma->vm_page_prot = pgprot_noncached(vma->vm_page_prot);
	}

	vma_link(mm, vma, prev, rb_link, rb_parent);
	file = vma->vm_file;

	/* Once vma denies write, undo our temporary denial count */
	if (correct_wcount)
		atomic_inc(&inode->i_writecount);
out:
	perf_event_mmap(vma);

	mm->total_vm += len >> PAGE_SHIFT;
	vm_stat_account(mm, vm_flags, file, len >> PAGE_SHIFT);
	if (vm_flags & VM_LOCKED) {
		if (!mlock_vma_pages_range(vma, addr, addr + len))
			mm->locked_vm += (len >> PAGE_SHIFT);
	} else if ((flags & MAP_POPULATE) && !(flags & MAP_NONBLOCK))
		make_pages_present(addr, addr + len);

	if (file && uprobe_mmap(vma))
		/* matching probes but cannot insert */
		goto unmap_and_free_vma;

	return addr;

unmap_and_free_vma:
	if (correct_wcount)
		atomic_inc(&inode->i_writecount);
	vma->vm_file = NULL;
	fput(file);

	/* Undo any partial mapping done by a device driver. */
	unmap_region(mm, vma, prev, vma->vm_start, vma->vm_end);
	charged = 0;
free_vma:
	kmem_cache_free(vm_area_cachep, vma);
unacct_error:
	if (charged)
		vm_unacct_memory(charged);
	return error;
}

/* Get an address range which is currently unmapped.
 * For shmat() with addr=0.
 *
 * Ugly calling convention alert:
 * Return value with the low bits set means error value,
 * ie
 *	if (ret & ~PAGE_MASK)
 *		error = ret;
 *
 * This function "knows" that -ENOMEM has the bits set.
 */
#ifndef HAVE_ARCH_UNMAPPED_AREA
unsigned long
arch_get_unmapped_area(struct file *filp, unsigned long addr,
		unsigned long len, unsigned long pgoff, unsigned long flags)
{
	struct mm_struct *mm = current->mm;
	struct vm_area_struct *vma;
	unsigned long start_addr;

	if (len > TASK_SIZE)
		return -ENOMEM;

	if (flags & MAP_FIXED)
		return addr;

	if (addr) {
		addr = PAGE_ALIGN(addr);
		vma = find_vma(mm, addr);
		if (TASK_SIZE - len >= addr &&
		    (!vma || addr + len <= vma->vm_start))
			return addr;
	}
	if (len > mm->cached_hole_size) {
	        start_addr = addr = mm->free_area_cache;
	} else {
	        start_addr = addr = TASK_UNMAPPED_BASE;
	        mm->cached_hole_size = 0;
	}

full_search:
	for (vma = find_vma(mm, addr); ; vma = vma->vm_next) {
		/* At this point:  (!vma || addr < vma->vm_end). */
		if (TASK_SIZE - len < addr) {
			/*
			 * Start a new search - just in case we missed
			 * some holes.
			 */
			if (start_addr != TASK_UNMAPPED_BASE) {
				addr = TASK_UNMAPPED_BASE;
			        start_addr = addr;
				mm->cached_hole_size = 0;
				goto full_search;
			}
			return -ENOMEM;
		}
		if (!vma || addr + len <= vma->vm_start) {
			/*
			 * Remember the place where we stopped the search:
			 */
			mm->free_area_cache = addr + len;
			return addr;
		}
		if (addr + mm->cached_hole_size < vma->vm_start)
		        mm->cached_hole_size = vma->vm_start - addr;
		addr = vma->vm_end;
	}
}
#endif	

void arch_unmap_area(struct mm_struct *mm, unsigned long addr)
{
	/*
	 * Is this a new hole at the lowest possible address?
	 */
	if (addr >= TASK_UNMAPPED_BASE && addr < mm->free_area_cache)
		mm->free_area_cache = addr;
}

/*
 * This mmap-allocator allocates new areas top-down from below the
 * stack's low limit (the base):
 */
#ifndef HAVE_ARCH_UNMAPPED_AREA_TOPDOWN
unsigned long
arch_get_unmapped_area_topdown(struct file *filp, const unsigned long addr0,
			  const unsigned long len, const unsigned long pgoff,
			  const unsigned long flags)
{
	struct vm_area_struct *vma;
	struct mm_struct *mm = current->mm;
	unsigned long addr = addr0, start_addr;

	/* requested length too big for entire address space */
	if (len > TASK_SIZE)
		return -ENOMEM;

	if (flags & MAP_FIXED)
		return addr;

	/* requesting a specific address */
	if (addr) {
		addr = PAGE_ALIGN(addr);
		vma = find_vma(mm, addr);
		if (TASK_SIZE - len >= addr &&
				(!vma || addr + len <= vma->vm_start))
			return addr;
	}

	/* check if free_area_cache is useful for us */
	if (len <= mm->cached_hole_size) {
 	        mm->cached_hole_size = 0;
 		mm->free_area_cache = mm->mmap_base;
 	}

try_again:
	/* either no address requested or can't fit in requested address hole */
	start_addr = addr = mm->free_area_cache;

	if (addr < len)
		goto fail;

	addr -= len;
	do {
		/*
		 * Lookup failure means no vma is above this address,
		 * else if new region fits below vma->vm_start,
		 * return with success:
		 */
		vma = find_vma(mm, addr);
		if (!vma || addr+len <= vma->vm_start)
			/* remember the address as a hint for next time */
			return (mm->free_area_cache = addr);

 		/* remember the largest hole we saw so far */
 		if (addr + mm->cached_hole_size < vma->vm_start)
 		        mm->cached_hole_size = vma->vm_start - addr;

		/* try just below the current vma->vm_start */
		addr = vma->vm_start-len;
	} while (len < vma->vm_start);

fail:
	/*
	 * if hint left us with no space for the requested
	 * mapping then try again:
	 *
	 * Note: this is different with the case of bottomup
	 * which does the fully line-search, but we use find_vma
	 * here that causes some holes skipped.
	 */
	if (start_addr != mm->mmap_base) {
		mm->free_area_cache = mm->mmap_base;
		mm->cached_hole_size = 0;
		goto try_again;
	}

	/*
	 * A failed mmap() very likely causes application failure,
	 * so fall back to the bottom-up function here. This scenario
	 * can happen with large stack limits and large mmap()
	 * allocations.
	 */
	mm->cached_hole_size = ~0UL;
  	mm->free_area_cache = TASK_UNMAPPED_BASE;
	addr = arch_get_unmapped_area(filp, addr0, len, pgoff, flags);
	/*
	 * Restore the topdown base:
	 */
	mm->free_area_cache = mm->mmap_base;
	mm->cached_hole_size = ~0UL;

	return addr;
}
#endif

void arch_unmap_area_topdown(struct mm_struct *mm, unsigned long addr)
{
	/*
	 * Is this a new hole at the highest possible address?
	 */
	if (addr > mm->free_area_cache)
		mm->free_area_cache = addr;

	/* dont allow allocations above current base */
	if (mm->free_area_cache > mm->mmap_base)
		mm->free_area_cache = mm->mmap_base;
}

unsigned long
get_unmapped_area(struct file *file, unsigned long addr, unsigned long len,
		unsigned long pgoff, unsigned long flags)
{
	unsigned long (*get_area)(struct file *, unsigned long,
				  unsigned long, unsigned long, unsigned long);

	unsigned long error = arch_mmap_check(addr, len, flags);
	if (error)
		return error;

	/* Careful about overflows.. */
	if (len > TASK_SIZE)
		return -ENOMEM;

	get_area = current->mm->get_unmapped_area;
	if (file && file->f_op && file->f_op->get_unmapped_area)
		get_area = file->f_op->get_unmapped_area;
	addr = get_area(file, addr, len, pgoff, flags);
	if (IS_ERR_VALUE(addr))
		return addr;

	if (addr > TASK_SIZE - len)
		return -ENOMEM;
	if (addr & ~PAGE_MASK)
		return -EINVAL;

	return arch_rebalance_pgtables(addr, len);
}

EXPORT_SYMBOL(get_unmapped_area);

/* Look up the first VMA which satisfies  addr < vm_end,  NULL if none. */
struct vm_area_struct *find_vma(struct mm_struct *mm, unsigned long addr)
{
	struct vm_area_struct *vma = NULL;

	if (mm) {
		/* Check the cache first. */
		/* (Cache hit rate is typically around 35%.) */
		vma = mm->mmap_cache;
		if (!(vma && vma->vm_end > addr && vma->vm_start <= addr)) {
			struct rb_node * rb_node;

			rb_node = mm->mm_rb.rb_node;
			vma = NULL;

			while (rb_node) {
				struct vm_area_struct * vma_tmp;

				vma_tmp = rb_entry(rb_node,
						struct vm_area_struct, vm_rb);

				if (vma_tmp->vm_end > addr) {
					vma = vma_tmp;
					if (vma_tmp->vm_start <= addr)
						break;
					rb_node = rb_node->rb_left;
				} else
					rb_node = rb_node->rb_right;
			}
			if (vma)
				mm->mmap_cache = vma;
		}
	}
	return vma;
}

EXPORT_SYMBOL(find_vma);

/*
 * Same as find_vma, but also return a pointer to the previous VMA in *pprev.
 */
struct vm_area_struct *
find_vma_prev(struct mm_struct *mm, unsigned long addr,
			struct vm_area_struct **pprev)
{
	struct vm_area_struct *vma;

	vma = find_vma(mm, addr);
	if (vma) {
		*pprev = vma->vm_prev;
	} else {
		struct rb_node *rb_node = mm->mm_rb.rb_node;
		*pprev = NULL;
		while (rb_node) {
			*pprev = rb_entry(rb_node, struct vm_area_struct, vm_rb);
			rb_node = rb_node->rb_right;
		}
	}
	return vma;
}

/*
 * Verify that the stack growth is acceptable and
 * update accounting. This is shared with both the
 * grow-up and grow-down cases.
 */
static int acct_stack_growth(struct vm_area_struct *vma, unsigned long size, unsigned long grow)
{
	struct mm_struct *mm = vma->vm_mm;
	struct rlimit *rlim = current->signal->rlim;
	unsigned long new_start;

	/* address space limit tests */
	if (!may_expand_vm(mm, grow))
		return -ENOMEM;

	/* Stack limit test */
	if (size > ACCESS_ONCE(rlim[RLIMIT_STACK].rlim_cur))
		return -ENOMEM;

	/* mlock limit tests */
	if (vma->vm_flags & VM_LOCKED) {
		unsigned long locked;
		unsigned long limit;
		locked = mm->locked_vm + grow;
		limit = ACCESS_ONCE(rlim[RLIMIT_MEMLOCK].rlim_cur);
		limit >>= PAGE_SHIFT;
		if (locked > limit && !capable(CAP_IPC_LOCK))
			return -ENOMEM;
	}

	/* Check to ensure the stack will not grow into a hugetlb-only region */
	new_start = (vma->vm_flags & VM_GROWSUP) ? vma->vm_start :
			vma->vm_end - size;
	if (is_hugepage_only_range(vma->vm_mm, new_start, size))
		return -EFAULT;

	/*
	 * Overcommit..  This must be the final test, as it will
	 * update security statistics.
	 */
	if (security_vm_enough_memory_mm(mm, grow))
		return -ENOMEM;

	/* Ok, everything looks good - let it rip */
	mm->total_vm += grow;
	if (vma->vm_flags & VM_LOCKED)
		mm->locked_vm += grow;
	vm_stat_account(mm, vma->vm_flags, vma->vm_file, grow);
	return 0;
}

#if defined(CONFIG_STACK_GROWSUP) || defined(CONFIG_IA64)
/*
 * PA-RISC uses this for its stack; IA64 for its Register Backing Store.
 * vma is the last one with address > vma->vm_end.  Have to extend vma.
 */
int expand_upwards(struct vm_area_struct *vma, unsigned long address)
{
	int error;

	if (!(vma->vm_flags & VM_GROWSUP))
		return -EFAULT;

	/*
	 * We must make sure the anon_vma is allocated
	 * so that the anon_vma locking is not a noop.
	 */
	if (unlikely(anon_vma_prepare(vma)))
		return -ENOMEM;
	vma_lock_anon_vma(vma);

	/*
	 * vma->vm_start/vm_end cannot change under us because the caller
	 * is required to hold the mmap_sem in read mode.  We need the
	 * anon_vma lock to serialize against concurrent expand_stacks.
	 * Also guard against wrapping around to address 0.
	 */
	if (address < PAGE_ALIGN(address+4))
		address = PAGE_ALIGN(address+4);
	else {
		vma_unlock_anon_vma(vma);
		return -ENOMEM;
	}
	error = 0;

	/* Somebody else might have raced and expanded it already */
	if (address > vma->vm_end) {
		unsigned long size, grow;

		size = address - vma->vm_start;
		grow = (address - vma->vm_end) >> PAGE_SHIFT;

		error = -ENOMEM;
		if (vma->vm_pgoff + (size >> PAGE_SHIFT) >= vma->vm_pgoff) {
			error = acct_stack_growth(vma, size, grow);
			if (!error) {
				vma->vm_end = address;
				perf_event_mmap(vma);
			}
		}
	}
	vma_unlock_anon_vma(vma);
	khugepaged_enter_vma_merge(vma);
	return error;
}
#endif /* CONFIG_STACK_GROWSUP || CONFIG_IA64 */

/*
 * vma is the first one with address < vma->vm_start.  Have to extend vma.
 */
int expand_downwards(struct vm_area_struct *vma,
				   unsigned long address)
{
	int error;

	/*
	 * We must make sure the anon_vma is allocated
	 * so that the anon_vma locking is not a noop.
	 */
	if (unlikely(anon_vma_prepare(vma)))
		return -ENOMEM;

	address &= PAGE_MASK;
	error = security_file_mmap(NULL, 0, 0, 0, address, 1);
	if (error)
		return error;

	vma_lock_anon_vma(vma);

	/*
	 * vma->vm_start/vm_end cannot change under us because the caller
	 * is required to hold the mmap_sem in read mode.  We need the
	 * anon_vma lock to serialize against concurrent expand_stacks.
	 */

	/* Somebody else might have raced and expanded it already */
	if (address < vma->vm_start) {
		unsigned long size, grow;

		size = vma->vm_end - address;
		grow = (vma->vm_start - address) >> PAGE_SHIFT;

		error = -ENOMEM;
		if (grow <= vma->vm_pgoff) {
			error = acct_stack_growth(vma, size, grow);
			if (!error) {
				vma->vm_start = address;
				vma->vm_pgoff -= grow;
				perf_event_mmap(vma);
			}
		}
	}
	vma_unlock_anon_vma(vma);
	khugepaged_enter_vma_merge(vma);
	return error;
}

#ifdef CONFIG_STACK_GROWSUP
int expand_stack(struct vm_area_struct *vma, unsigned long address)
{
	return expand_upwards(vma, address);
}

struct vm_area_struct *
find_extend_vma(struct mm_struct *mm, unsigned long addr)
{
	struct vm_area_struct *vma, *prev;

	addr &= PAGE_MASK;
	vma = find_vma_prev(mm, addr, &prev);
	if (vma && (vma->vm_start <= addr))
		return vma;
	if (!prev || expand_stack(prev, addr))
		return NULL;
	if (prev->vm_flags & VM_LOCKED) {
		mlock_vma_pages_range(prev, addr, prev->vm_end);
	}
	return prev;
}
#else
int expand_stack(struct vm_area_struct *vma, unsigned long address)
{
	return expand_downwards(vma, address);
}

struct vm_area_struct *
find_extend_vma(struct mm_struct * mm, unsigned long addr)
{
	struct vm_area_struct * vma;
	unsigned long start;

	addr &= PAGE_MASK;
	vma = find_vma(mm,addr);
	if (!vma)
		return NULL;
	if (vma->vm_start <= addr)
		return vma;
	if (!(vma->vm_flags & VM_GROWSDOWN))
		return NULL;
	start = vma->vm_start;
	if (expand_stack(vma, addr))
		return NULL;
	if (vma->vm_flags & VM_LOCKED) {
		mlock_vma_pages_range(vma, addr, start);
	}
	return vma;
}
#endif

/*
 * Ok - we have the memory areas we should free on the vma list,
 * so release them, and do the vma updates.
 *
 * Called with the mm semaphore held.
 */
static void remove_vma_list(struct mm_struct *mm, struct vm_area_struct *vma)
{
	unsigned long nr_accounted = 0;

	/* Update high watermark before we lower total_vm */
	update_hiwater_vm(mm);
	do {
		long nrpages = vma_pages(vma);

		if (vma->vm_flags & VM_ACCOUNT)
			nr_accounted += nrpages;
		mm->total_vm -= nrpages;
		vm_stat_account(mm, vma->vm_flags, vma->vm_file, -nrpages);
		vma = remove_vma(vma);
	} while (vma);
	vm_unacct_memory(nr_accounted);
	validate_mm(mm);
}

/*
 * Get rid of page table information in the indicated region.
 *
 * Called with the mm semaphore held.
 */
static void unmap_region(struct mm_struct *mm,
		struct vm_area_struct *vma, struct vm_area_struct *prev,
		unsigned long start, unsigned long end)
{
	struct vm_area_struct *next = prev? prev->vm_next: mm->mmap;
	struct mmu_gather tlb;

	lru_add_drain();
	tlb_gather_mmu(&tlb, mm, 0);
	update_hiwater_rss(mm);
	unmap_vmas(&tlb, vma, start, end);
	free_pgtables(&tlb, vma, prev ? prev->vm_end : FIRST_USER_ADDRESS,
				 next ? next->vm_start : 0);
	tlb_finish_mmu(&tlb, start, end);
}

/*
 * Create a list of vma's touched by the unmap, removing them from the mm's
 * vma list as we go..
 */
static void
detach_vmas_to_be_unmapped(struct mm_struct *mm, struct vm_area_struct *vma,
	struct vm_area_struct *prev, unsigned long end)
{
	struct vm_area_struct **insertion_point;
	struct vm_area_struct *tail_vma = NULL;
	unsigned long addr;

	insertion_point = (prev ? &prev->vm_next : &mm->mmap);
	vma->vm_prev = NULL;
	do {
		rb_erase(&vma->vm_rb, &mm->mm_rb);
		mm->map_count--;
		tail_vma = vma;
		vma = vma->vm_next;
	} while (vma && vma->vm_start < end);
	*insertion_point = vma;
	if (vma)
		vma->vm_prev = prev;
	tail_vma->vm_next = NULL;
	if (mm->unmap_area == arch_unmap_area)
		addr = prev ? prev->vm_end : mm->mmap_base;
	else
		addr = vma ?  vma->vm_start : mm->mmap_base;
	mm->unmap_area(mm, addr);
	mm->mmap_cache = NULL;		/* Kill the cache. */
}

/*
 * __split_vma() bypasses sysctl_max_map_count checking.  We use this on the
 * munmap path where it doesn't make sense to fail.
 */
static int __split_vma(struct mm_struct * mm, struct vm_area_struct * vma,
	      unsigned long addr, int new_below)
{
	struct mempolicy *pol;
	struct vm_area_struct *new;
	int err = -ENOMEM;

	if (is_vm_hugetlb_page(vma) && (addr &
					~(huge_page_mask(hstate_vma(vma)))))
		return -EINVAL;

	new = kmem_cache_alloc(vm_area_cachep, GFP_KERNEL);
	if (!new)
		goto out_err;

	/* most fields are the same, copy all, and then fixup */
	*new = *vma;

	INIT_LIST_HEAD(&new->anon_vma_chain);

	if (new_below)
		new->vm_end = addr;
	else {
		new->vm_start = addr;
		new->vm_pgoff += ((addr - vma->vm_start) >> PAGE_SHIFT);
	}

	pol = mpol_dup(vma_policy(vma));
	if (IS_ERR(pol)) {
		err = PTR_ERR(pol);
		goto out_free_vma;
	}
	vma_set_policy(new, pol);

	if (anon_vma_clone(new, vma))
		goto out_free_mpol;

	if (new->vm_file) {
		get_file(new->vm_file);
		if (new->vm_prfile)
			get_file(new->vm_prfile);
		if (vma->vm_flags & VM_EXECUTABLE)
			added_exe_file_vma(mm);
	}

	if (new->vm_ops && new->vm_ops->open)
		new->vm_ops->open(new);

	if (new_below)
		err = vma_adjust(vma, addr, vma->vm_end, vma->vm_pgoff +
			((addr - new->vm_start) >> PAGE_SHIFT), new);
	else
		err = vma_adjust(vma, vma->vm_start, addr, vma->vm_pgoff, new);

	/* Success. */
	if (!err)
		return 0;

	/* Clean everything up if vma_adjust failed. */
	if (new->vm_ops && new->vm_ops->close)
		new->vm_ops->close(new);
	if (new->vm_file) {
		if (vma->vm_flags & VM_EXECUTABLE)
			removed_exe_file_vma(mm);
		fput(new->vm_file);
		if (new->vm_prfile)
			fput(new->vm_prfile);
	}
	unlink_anon_vmas(new);
 out_free_mpol:
	mpol_put(pol);
 out_free_vma:
	kmem_cache_free(vm_area_cachep, new);
 out_err:
	return err;
}

/*
 * Split a vma into two pieces at address 'addr', a new vma is allocated
 * either for the first part or the tail.
 */
int split_vma(struct mm_struct *mm, struct vm_area_struct *vma,
	      unsigned long addr, int new_below)
{
	if (mm->map_count >= sysctl_max_map_count)
		return -ENOMEM;

	return __split_vma(mm, vma, addr, new_below);
}

/* Munmap is split into 2 main parts -- this part which finds
 * what needs doing, and the areas themselves, which do the
 * work.  This now handles partial unmappings.
 * Jeremy Fitzhardinge <jeremy@goop.org>
 */
int do_munmap(struct mm_struct *mm, unsigned long start, size_t len)
{
	unsigned long end;
	struct vm_area_struct *vma, *prev, *last;

	if ((start & ~PAGE_MASK) || start > TASK_SIZE || len > TASK_SIZE-start)
		return -EINVAL;

	if ((len = PAGE_ALIGN(len)) == 0)
		return -EINVAL;

	/* Find the first overlapping VMA */
	vma = find_vma(mm, start);
	if (!vma)
		return 0;
	prev = vma->vm_prev;
	/* we have  start < vma->vm_end  */

	/* if it doesn't overlap, we have nothing.. */
	end = start + len;
	if (vma->vm_start >= end)
		return 0;

	/*
	 * If we need to split any vma, do it now to save pain later.
	 *
	 * Note: mremap's move_vma VM_ACCOUNT handling assumes a partially
	 * unmapped vm_area_struct will remain in use: so lower split_vma
	 * places tmp vma above, and higher split_vma places tmp vma below.
	 */
	if (start > vma->vm_start) {
		int error;

		/*
		 * Make sure that map_count on return from munmap() will
		 * not exceed its limit; but let map_count go just above
		 * its limit temporarily, to help free resources as expected.
		 */
		if (end < vma->vm_end && mm->map_count >= sysctl_max_map_count)
			return -ENOMEM;

		error = __split_vma(mm, vma, start, 0);
		if (error)
			return error;
		prev = vma;
	}

	/* Does it split the last one? */
	last = find_vma(mm, end);
	if (last && end > last->vm_start) {
		int error = __split_vma(mm, last, end, 1);
		if (error)
			return error;
	}
	vma = prev? prev->vm_next: mm->mmap;

	/*
	 * unlock any mlock()ed ranges before detaching vmas
	 */
	if (mm->locked_vm) {
		struct vm_area_struct *tmp = vma;
		while (tmp && tmp->vm_start < end) {
			if (tmp->vm_flags & VM_LOCKED) {
				mm->locked_vm -= vma_pages(tmp);
				munlock_vma_pages_all(tmp);
			}
			tmp = tmp->vm_next;
		}
	}

	/*
	 * Remove the vma's, and unmap the actual pages
	 */
	detach_vmas_to_be_unmapped(mm, vma, prev, end);
	unmap_region(mm, vma, prev, start, end);

	/* Fix up all other VM information */
	remove_vma_list(mm, vma);

	return 0;
}
EXPORT_SYMBOL(do_munmap);

int vm_munmap(unsigned long start, size_t len)
{
	int ret;
	struct mm_struct *mm = current->mm;

	down_write(&mm->mmap_sem);
	ret = do_munmap(mm, start, len);
	up_write(&mm->mmap_sem);
	return ret;
}
EXPORT_SYMBOL(vm_munmap);

SYSCALL_DEFINE2(munmap, unsigned long, addr, size_t, len)
{
	profile_munmap(addr);
	return vm_munmap(addr, len);
}

static inline void verify_mm_writelocked(struct mm_struct *mm)
{
#ifdef CONFIG_DEBUG_VM
	if (unlikely(down_read_trylock(&mm->mmap_sem))) {
		WARN_ON(1);
		up_read(&mm->mmap_sem);
	}
#endif
}

/*
 *  this is really a simplified "do_mmap".  it only handles
 *  anonymous maps.  eventually we may be able to do some
 *  brk-specific accounting here.
 */
static unsigned long do_brk(unsigned long addr, unsigned long len)
{
	struct mm_struct * mm = current->mm;
	struct vm_area_struct * vma, * prev;
	unsigned long flags;
	struct rb_node ** rb_link, * rb_parent;
	pgoff_t pgoff = addr >> PAGE_SHIFT;
	int error;

	len = PAGE_ALIGN(len);
	if (!len)
		return addr;

	error = security_file_mmap(NULL, 0, 0, 0, addr, 1);
	if (error)
		return error;

	flags = VM_DATA_DEFAULT_FLAGS | VM_ACCOUNT | mm->def_flags;

	error = get_unmapped_area(NULL, addr, len, 0, MAP_FIXED);
	if (error & ~PAGE_MASK)
		return error;

	/*
	 * mlock MCL_FUTURE?
	 */
	if (mm->def_flags & VM_LOCKED) {
		unsigned long locked, lock_limit;
		locked = len >> PAGE_SHIFT;
		locked += mm->locked_vm;
		lock_limit = rlimit(RLIMIT_MEMLOCK);
		lock_limit >>= PAGE_SHIFT;
		if (locked > lock_limit && !capable(CAP_IPC_LOCK))
			return -EAGAIN;
	}

	/*
	 * mm->mmap_sem is required to protect against another thread
	 * changing the mappings in case we sleep.
	 */
	verify_mm_writelocked(mm);

	/*
	 * Clear old maps.  this also does some error checking for us
	 */
 munmap_back:
	vma = find_vma_prepare(mm, addr, &prev, &rb_link, &rb_parent);
	if (vma && vma->vm_start < addr + len) {
		if (do_munmap(mm, addr, len))
			return -ENOMEM;
		goto munmap_back;
	}

	/* Check against address space limits *after* clearing old maps... */
	if (!may_expand_vm(mm, len >> PAGE_SHIFT))
		return -ENOMEM;

	if (mm->map_count > sysctl_max_map_count)
		return -ENOMEM;

	if (security_vm_enough_memory_mm(mm, len >> PAGE_SHIFT))
		return -ENOMEM;

	/* Can we just expand an old private anonymous mapping? */
	vma = vma_merge(mm, prev, addr, addr + len, flags,
					NULL, NULL, pgoff, NULL);
	if (vma)
		goto out;

	/*
	 * create a vma struct for an anonymous mapping
	 */
	vma = kmem_cache_zalloc(vm_area_cachep, GFP_KERNEL);
	if (!vma) {
		vm_unacct_memory(len >> PAGE_SHIFT);
		return -ENOMEM;
	}

	INIT_LIST_HEAD(&vma->anon_vma_chain);
	vma->vm_mm = mm;
	vma->vm_start = addr;
	vma->vm_end = addr + len;
	vma->vm_pgoff = pgoff;
	vma->vm_flags = flags;
	vma->vm_page_prot = vm_get_page_prot(flags);
	vma_link(mm, vma, prev, rb_link, rb_parent);
out:
	perf_event_mmap(vma);
	mm->total_vm += len >> PAGE_SHIFT;
	if (flags & VM_LOCKED) {
		if (!mlock_vma_pages_range(vma, addr, addr + len))
			mm->locked_vm += (len >> PAGE_SHIFT);
	}
	return addr;
}

unsigned long vm_brk(unsigned long addr, unsigned long len)
{
	struct mm_struct *mm = current->mm;
	unsigned long ret;

	down_write(&mm->mmap_sem);
	ret = do_brk(addr, len);
	up_write(&mm->mmap_sem);
	return ret;
}
EXPORT_SYMBOL(vm_brk);

/* Release all mmaps. */
void exit_mmap(struct mm_struct *mm)
{
	struct mmu_gather tlb;
	struct vm_area_struct *vma;
	unsigned long nr_accounted = 0;

	/* mm's last user has gone, and its about to be pulled down */
	mmu_notifier_release(mm);

	if (mm->locked_vm) {
		vma = mm->mmap;
		while (vma) {
			if (vma->vm_flags & VM_LOCKED)
				munlock_vma_pages_all(vma);
			vma = vma->vm_next;
		}
	}

	arch_exit_mmap(mm);

	vma = mm->mmap;
	if (!vma)	/* Can happen if dup_mmap() received an OOM */
		return;

	lru_add_drain();
	flush_cache_mm(mm);
	tlb_gather_mmu(&tlb, mm, 1);
	/* update_hiwater_rss(mm) here? but nobody should be looking */
	/* Use -1 here to ensure all VMAs in the mm are unmapped */
	unmap_vmas(&tlb, vma, 0, -1);

	free_pgtables(&tlb, vma, FIRST_USER_ADDRESS, 0);
	tlb_finish_mmu(&tlb, 0, -1);

	/*
	 * Walk the list again, actually closing and freeing it,
	 * with preemption enabled, without holding any MM locks.
	 */
	while (vma) {
		if (vma->vm_flags & VM_ACCOUNT)
			nr_accounted += vma_pages(vma);
		vma = remove_vma(vma);
	}
	vm_unacct_memory(nr_accounted);

	BUG_ON(mm->nr_ptes > (FIRST_USER_ADDRESS+PMD_SIZE-1)>>PMD_SHIFT);
}

/* Insert vm structure into process list sorted by address
 * and into the inode's i_mmap tree.  If vm_file is non-NULL
 * then i_mmap_mutex is taken here.
 */
int insert_vm_struct(struct mm_struct * mm, struct vm_area_struct * vma)
{
	struct vm_area_struct * __vma, * prev;
	struct rb_node ** rb_link, * rb_parent;

	/*
	 * The vm_pgoff of a purely anonymous vma should be irrelevant
	 * until its first write fault, when page's anon_vma and index
	 * are set.  But now set the vm_pgoff it will almost certainly
	 * end up with (unless mremap moves it elsewhere before that
	 * first wfault), so /proc/pid/maps tells a consistent story.
	 *
	 * By setting it to reflect the virtual start address of the
	 * vma, merges and splits can happen in a seamless way, just
	 * using the existing file pgoff checks and manipulations.
	 * Similarly in do_mmap_pgoff and in do_brk.
	 */
	if (!vma->vm_file) {
		BUG_ON(vma->anon_vma);
		vma->vm_pgoff = vma->vm_start >> PAGE_SHIFT;
	}
	__vma = find_vma_prepare(mm,vma->vm_start,&prev,&rb_link,&rb_parent);
	if (__vma && __vma->vm_start < vma->vm_end)
		return -ENOMEM;
	if ((vma->vm_flags & VM_ACCOUNT) &&
	     security_vm_enough_memory_mm(mm, vma_pages(vma)))
		return -ENOMEM;

	if (vma->vm_file && uprobe_mmap(vma))
		return -EINVAL;

	vma_link(mm, vma, prev, rb_link, rb_parent);
	return 0;
}

/*
 * Copy the vma structure to a new location in the same mm,
 * prior to moving page table entries, to effect an mremap move.
 */
struct vm_area_struct *copy_vma(struct vm_area_struct **vmap,
	unsigned long addr, unsigned long len, pgoff_t pgoff)
{
	struct vm_area_struct *vma = *vmap;
	unsigned long vma_start = vma->vm_start;
	struct mm_struct *mm = vma->vm_mm;
	struct vm_area_struct *new_vma, *prev;
	struct rb_node **rb_link, *rb_parent;
	struct mempolicy *pol;
	bool faulted_in_anon_vma = true;

	/*
	 * If anonymous vma has not yet been faulted, update new pgoff
	 * to match new location, to increase its chance of merging.
	 */
	if (unlikely(!vma->vm_file && !vma->anon_vma)) {
		pgoff = addr >> PAGE_SHIFT;
		faulted_in_anon_vma = false;
	}

	find_vma_prepare(mm, addr, &prev, &rb_link, &rb_parent);
	new_vma = vma_merge(mm, prev, addr, addr + len, vma->vm_flags,
			vma->anon_vma, vma->vm_file, pgoff, vma_policy(vma));
	if (new_vma) {
		/*
		 * Source vma may have been merged into new_vma
		 */
		if (unlikely(vma_start >= new_vma->vm_start &&
			     vma_start < new_vma->vm_end)) {
			/*
			 * The only way we can get a vma_merge with
			 * self during an mremap is if the vma hasn't
			 * been faulted in yet and we were allowed to
			 * reset the dst vma->vm_pgoff to the
			 * destination address of the mremap to allow
			 * the merge to happen. mremap must change the
			 * vm_pgoff linearity between src and dst vmas
			 * (in turn preventing a vma_merge) to be
			 * safe. It is only safe to keep the vm_pgoff
			 * linear if there are no pages mapped yet.
			 */
			VM_BUG_ON(faulted_in_anon_vma);
			*vmap = new_vma;
		} else
			anon_vma_moveto_tail(new_vma);
	} else {
		new_vma = kmem_cache_alloc(vm_area_cachep, GFP_KERNEL);
		if (new_vma) {
			*new_vma = *vma;
			pol = mpol_dup(vma_policy(vma));
			if (IS_ERR(pol))
				goto out_free_vma;
			INIT_LIST_HEAD(&new_vma->anon_vma_chain);
			if (anon_vma_clone(new_vma, vma))
				goto out_free_mempol;
			vma_set_policy(new_vma, pol);
			new_vma->vm_start = addr;
			new_vma->vm_end = addr + len;
			new_vma->vm_pgoff = pgoff;
			if (new_vma->vm_file) {
				get_file(new_vma->vm_file);
<<<<<<< HEAD
				if (new_vma->vm_prfile)
					get_file(new_vma->vm_prfile);
=======

				if (uprobe_mmap(new_vma))
					goto out_free_mempol;

>>>>>>> d01a7a05
				if (vma->vm_flags & VM_EXECUTABLE)
					added_exe_file_vma(mm);
			}
			if (new_vma->vm_ops && new_vma->vm_ops->open)
				new_vma->vm_ops->open(new_vma);
			vma_link(mm, new_vma, prev, rb_link, rb_parent);
		}
	}
	return new_vma;

 out_free_mempol:
	mpol_put(pol);
 out_free_vma:
	kmem_cache_free(vm_area_cachep, new_vma);
	return NULL;
}

/*
 * Return true if the calling process may expand its vm space by the passed
 * number of pages
 */
int may_expand_vm(struct mm_struct *mm, unsigned long npages)
{
	unsigned long cur = mm->total_vm;	/* pages */
	unsigned long lim;

	lim = rlimit(RLIMIT_AS) >> PAGE_SHIFT;

	if (cur + npages > lim)
		return 0;
	return 1;
}


static int special_mapping_fault(struct vm_area_struct *vma,
				struct vm_fault *vmf)
{
	pgoff_t pgoff;
	struct page **pages;

	/*
	 * special mappings have no vm_file, and in that case, the mm
	 * uses vm_pgoff internally. So we have to subtract it from here.
	 * We are allowed to do this because we are the mm; do not copy
	 * this code into drivers!
	 */
	pgoff = vmf->pgoff - vma->vm_pgoff;

	for (pages = vma->vm_private_data; pgoff && *pages; ++pages)
		pgoff--;

	if (*pages) {
		struct page *page = *pages;
		get_page(page);
		vmf->page = page;
		return 0;
	}

	return VM_FAULT_SIGBUS;
}

/*
 * Having a close hook prevents vma merging regardless of flags.
 */
static void special_mapping_close(struct vm_area_struct *vma)
{
}

static const struct vm_operations_struct special_mapping_vmops = {
	.close = special_mapping_close,
	.fault = special_mapping_fault,
};

/*
 * Called with mm->mmap_sem held for writing.
 * Insert a new vma covering the given region, with the given flags.
 * Its pages are supplied by the given array of struct page *.
 * The array can be shorter than len >> PAGE_SHIFT if it's null-terminated.
 * The region past the last page supplied will always produce SIGBUS.
 * The array pointer and the pages it points to are assumed to stay alive
 * for as long as this mapping might exist.
 */
int install_special_mapping(struct mm_struct *mm,
			    unsigned long addr, unsigned long len,
			    unsigned long vm_flags, struct page **pages)
{
	int ret;
	struct vm_area_struct *vma;

	vma = kmem_cache_zalloc(vm_area_cachep, GFP_KERNEL);
	if (unlikely(vma == NULL))
		return -ENOMEM;

	INIT_LIST_HEAD(&vma->anon_vma_chain);
	vma->vm_mm = mm;
	vma->vm_start = addr;
	vma->vm_end = addr + len;

	vma->vm_flags = vm_flags | mm->def_flags | VM_DONTEXPAND;
	vma->vm_page_prot = vm_get_page_prot(vma->vm_flags);

	vma->vm_ops = &special_mapping_vmops;
	vma->vm_private_data = pages;

	ret = security_file_mmap(NULL, 0, 0, 0, vma->vm_start, 1);
	if (ret)
		goto out;

	ret = insert_vm_struct(mm, vma);
	if (ret)
		goto out;

	mm->total_vm += len >> PAGE_SHIFT;

	perf_event_mmap(vma);

	return 0;

out:
	kmem_cache_free(vm_area_cachep, vma);
	return ret;
}

static DEFINE_MUTEX(mm_all_locks_mutex);

static void vm_lock_anon_vma(struct mm_struct *mm, struct anon_vma *anon_vma)
{
	if (!test_bit(0, (unsigned long *) &anon_vma->root->head.next)) {
		/*
		 * The LSB of head.next can't change from under us
		 * because we hold the mm_all_locks_mutex.
		 */
		mutex_lock_nest_lock(&anon_vma->root->mutex, &mm->mmap_sem);
		/*
		 * We can safely modify head.next after taking the
		 * anon_vma->root->mutex. If some other vma in this mm shares
		 * the same anon_vma we won't take it again.
		 *
		 * No need of atomic instructions here, head.next
		 * can't change from under us thanks to the
		 * anon_vma->root->mutex.
		 */
		if (__test_and_set_bit(0, (unsigned long *)
				       &anon_vma->root->head.next))
			BUG();
	}
}

static void vm_lock_mapping(struct mm_struct *mm, struct address_space *mapping)
{
	if (!test_bit(AS_MM_ALL_LOCKS, &mapping->flags)) {
		/*
		 * AS_MM_ALL_LOCKS can't change from under us because
		 * we hold the mm_all_locks_mutex.
		 *
		 * Operations on ->flags have to be atomic because
		 * even if AS_MM_ALL_LOCKS is stable thanks to the
		 * mm_all_locks_mutex, there may be other cpus
		 * changing other bitflags in parallel to us.
		 */
		if (test_and_set_bit(AS_MM_ALL_LOCKS, &mapping->flags))
			BUG();
		mutex_lock_nest_lock(&mapping->i_mmap_mutex, &mm->mmap_sem);
	}
}

/*
 * This operation locks against the VM for all pte/vma/mm related
 * operations that could ever happen on a certain mm. This includes
 * vmtruncate, try_to_unmap, and all page faults.
 *
 * The caller must take the mmap_sem in write mode before calling
 * mm_take_all_locks(). The caller isn't allowed to release the
 * mmap_sem until mm_drop_all_locks() returns.
 *
 * mmap_sem in write mode is required in order to block all operations
 * that could modify pagetables and free pages without need of
 * altering the vma layout (for example populate_range() with
 * nonlinear vmas). It's also needed in write mode to avoid new
 * anon_vmas to be associated with existing vmas.
 *
 * A single task can't take more than one mm_take_all_locks() in a row
 * or it would deadlock.
 *
 * The LSB in anon_vma->head.next and the AS_MM_ALL_LOCKS bitflag in
 * mapping->flags avoid to take the same lock twice, if more than one
 * vma in this mm is backed by the same anon_vma or address_space.
 *
 * We can take all the locks in random order because the VM code
 * taking i_mmap_mutex or anon_vma->mutex outside the mmap_sem never
 * takes more than one of them in a row. Secondly we're protected
 * against a concurrent mm_take_all_locks() by the mm_all_locks_mutex.
 *
 * mm_take_all_locks() and mm_drop_all_locks are expensive operations
 * that may have to take thousand of locks.
 *
 * mm_take_all_locks() can fail if it's interrupted by signals.
 */
int mm_take_all_locks(struct mm_struct *mm)
{
	struct vm_area_struct *vma;
	struct anon_vma_chain *avc;

	BUG_ON(down_read_trylock(&mm->mmap_sem));

	mutex_lock(&mm_all_locks_mutex);

	for (vma = mm->mmap; vma; vma = vma->vm_next) {
		if (signal_pending(current))
			goto out_unlock;
		if (vma->vm_file && vma->vm_file->f_mapping)
			vm_lock_mapping(mm, vma->vm_file->f_mapping);
	}

	for (vma = mm->mmap; vma; vma = vma->vm_next) {
		if (signal_pending(current))
			goto out_unlock;
		if (vma->anon_vma)
			list_for_each_entry(avc, &vma->anon_vma_chain, same_vma)
				vm_lock_anon_vma(mm, avc->anon_vma);
	}

	return 0;

out_unlock:
	mm_drop_all_locks(mm);
	return -EINTR;
}

static void vm_unlock_anon_vma(struct anon_vma *anon_vma)
{
	if (test_bit(0, (unsigned long *) &anon_vma->root->head.next)) {
		/*
		 * The LSB of head.next can't change to 0 from under
		 * us because we hold the mm_all_locks_mutex.
		 *
		 * We must however clear the bitflag before unlocking
		 * the vma so the users using the anon_vma->head will
		 * never see our bitflag.
		 *
		 * No need of atomic instructions here, head.next
		 * can't change from under us until we release the
		 * anon_vma->root->mutex.
		 */
		if (!__test_and_clear_bit(0, (unsigned long *)
					  &anon_vma->root->head.next))
			BUG();
		anon_vma_unlock(anon_vma);
	}
}

static void vm_unlock_mapping(struct address_space *mapping)
{
	if (test_bit(AS_MM_ALL_LOCKS, &mapping->flags)) {
		/*
		 * AS_MM_ALL_LOCKS can't change to 0 from under us
		 * because we hold the mm_all_locks_mutex.
		 */
		mutex_unlock(&mapping->i_mmap_mutex);
		if (!test_and_clear_bit(AS_MM_ALL_LOCKS,
					&mapping->flags))
			BUG();
	}
}

/*
 * The mmap_sem cannot be released by the caller until
 * mm_drop_all_locks() returns.
 */
void mm_drop_all_locks(struct mm_struct *mm)
{
	struct vm_area_struct *vma;
	struct anon_vma_chain *avc;

	BUG_ON(down_read_trylock(&mm->mmap_sem));
	BUG_ON(!mutex_is_locked(&mm_all_locks_mutex));

	for (vma = mm->mmap; vma; vma = vma->vm_next) {
		if (vma->anon_vma)
			list_for_each_entry(avc, &vma->anon_vma_chain, same_vma)
				vm_unlock_anon_vma(avc->anon_vma);
		if (vma->vm_file && vma->vm_file->f_mapping)
			vm_unlock_mapping(vma->vm_file->f_mapping);
	}

	mutex_unlock(&mm_all_locks_mutex);
}

/*
 * initialise the VMA slab
 */
void __init mmap_init(void)
{
	int ret;

	ret = percpu_counter_init(&vm_committed_as, 0);
	VM_BUG_ON(ret);
}<|MERGE_RESOLUTION|>--- conflicted
+++ resolved
@@ -2462,15 +2462,12 @@
 			new_vma->vm_pgoff = pgoff;
 			if (new_vma->vm_file) {
 				get_file(new_vma->vm_file);
-<<<<<<< HEAD
 				if (new_vma->vm_prfile)
 					get_file(new_vma->vm_prfile);
-=======
 
 				if (uprobe_mmap(new_vma))
 					goto out_free_mempol;
 
->>>>>>> d01a7a05
 				if (vma->vm_flags & VM_EXECUTABLE)
 					added_exe_file_vma(mm);
 			}
