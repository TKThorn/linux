/*
 * INET		An implementation of the TCP/IP protocol suite for the LINUX
 *		operating system.  INET is implemented using the  BSD Socket
 *		interface as the means of communication with the user level.
 *
 *		Implementation of the Transmission Control Protocol(TCP).
 *
 *		IPv4 specific functions
 *
 *
 *		code split from:
 *		linux/ipv4/tcp.c
 *		linux/ipv4/tcp_input.c
 *		linux/ipv4/tcp_output.c
 *
 *		See tcp.c for author information
 *
 *	This program is free software; you can redistribute it and/or
 *      modify it under the terms of the GNU General Public License
 *      as published by the Free Software Foundation; either version
 *      2 of the License, or (at your option) any later version.
 */

/*
 * Changes:
 *		David S. Miller	:	New socket lookup architecture.
 *					This code is dedicated to John Dyson.
 *		David S. Miller :	Change semantics of established hash,
 *					half is devoted to TIME_WAIT sockets
 *					and the rest go in the other half.
 *		Andi Kleen :		Add support for syncookies and fixed
 *					some bugs: ip options weren't passed to
 *					the TCP layer, missed a check for an
 *					ACK bit.
 *		Andi Kleen :		Implemented fast path mtu discovery.
 *	     				Fixed many serious bugs in the
 *					request_sock handling and moved
 *					most of it into the af independent code.
 *					Added tail drop and some other bugfixes.
 *					Added new listen semantics.
 *		Mike McLagan	:	Routing by source
 *	Juan Jose Ciarlante:		ip_dynaddr bits
 *		Andi Kleen:		various fixes.
 *	Vitaly E. Lavrov	:	Transparent proxy revived after year
 *					coma.
 *	Andi Kleen		:	Fix new listen.
 *	Andi Kleen		:	Fix accept error reporting.
 *	YOSHIFUJI Hideaki @USAGI and:	Support IPV6_V6ONLY socket option, which
 *	Alexey Kuznetsov		allow both IPv4 and IPv6 sockets to bind
 *					a single port at the same time.
 */

#define pr_fmt(fmt) "TCP: " fmt

#include <linux/bottom_half.h>
#include <linux/types.h>
#include <linux/fcntl.h>
#include <linux/module.h>
#include <linux/random.h>
#include <linux/cache.h>
#include <linux/jhash.h>
#include <linux/init.h>
#include <linux/times.h>
#include <linux/slab.h>

#include <net/net_namespace.h>
#include <net/icmp.h>
#include <net/inet_hashtables.h>
#include <net/tcp.h>
#include <net/transp_v6.h>
#include <net/ipv6.h>
#include <net/inet_common.h>
#include <net/timewait_sock.h>
#include <net/xfrm.h>
#include <net/netdma.h>
#include <net/secure_seq.h>
#include <net/tcp_memcontrol.h>

#include <linux/inet.h>
#include <linux/ipv6.h>
#include <linux/stddef.h>
#include <linux/proc_fs.h>
#include <linux/seq_file.h>

#include <linux/crypto.h>
#include <linux/scatterlist.h>

int sysctl_tcp_tw_reuse __read_mostly;
int sysctl_tcp_low_latency __read_mostly;
EXPORT_SYMBOL(sysctl_tcp_low_latency);


#ifdef CONFIG_TCP_MD5SIG
static int tcp_v4_md5_hash_hdr(char *md5_hash, const struct tcp_md5sig_key *key,
			       __be32 daddr, __be32 saddr, const struct tcphdr *th);
#endif

struct inet_hashinfo tcp_hashinfo;
EXPORT_SYMBOL(tcp_hashinfo);

static inline __u32 tcp_v4_init_sequence(const struct sk_buff *skb)
{
	return secure_tcp_sequence_number(ip_hdr(skb)->daddr,
					  ip_hdr(skb)->saddr,
					  tcp_hdr(skb)->dest,
					  tcp_hdr(skb)->source);
}

int tcp_twsk_unique(struct sock *sk, struct sock *sktw, void *twp)
{
	const struct tcp_timewait_sock *tcptw = tcp_twsk(sktw);
	struct tcp_sock *tp = tcp_sk(sk);

	/* With PAWS, it is safe from the viewpoint
	   of data integrity. Even without PAWS it is safe provided sequence
	   spaces do not overlap i.e. at data rates <= 80Mbit/sec.

	   Actually, the idea is close to VJ's one, only timestamp cache is
	   held not per host, but per port pair and TW bucket is used as state
	   holder.

	   If TW bucket has been already destroyed we fall back to VJ's scheme
	   and use initial timestamp retrieved from peer table.
	 */
	if (tcptw->tw_ts_recent_stamp &&
	    (twp == NULL || (sysctl_tcp_tw_reuse &&
			     get_seconds() - tcptw->tw_ts_recent_stamp > 1))) {
		tp->write_seq = tcptw->tw_snd_nxt + 65535 + 2;
		if (tp->write_seq == 0)
			tp->write_seq = 1;
		tp->rx_opt.ts_recent	   = tcptw->tw_ts_recent;
		tp->rx_opt.ts_recent_stamp = tcptw->tw_ts_recent_stamp;
		sock_hold(sktw);
		return 1;
	}

	return 0;
}
EXPORT_SYMBOL_GPL(tcp_twsk_unique);

static int tcp_repair_connect(struct sock *sk)
{
	tcp_connect_init(sk);
	tcp_finish_connect(sk, NULL);

	return 0;
}

/* This will initiate an outgoing connection. */
int tcp_v4_connect(struct sock *sk, struct sockaddr *uaddr, int addr_len)
{
	struct sockaddr_in *usin = (struct sockaddr_in *)uaddr;
	struct inet_sock *inet = inet_sk(sk);
	struct tcp_sock *tp = tcp_sk(sk);
	__be16 orig_sport, orig_dport;
	__be32 daddr, nexthop;
	struct flowi4 *fl4;
	struct rtable *rt;
	int err;
	struct ip_options_rcu *inet_opt;

	if (addr_len < sizeof(struct sockaddr_in))
		return -EINVAL;

	if (usin->sin_family != AF_INET)
		return -EAFNOSUPPORT;

	nexthop = daddr = usin->sin_addr.s_addr;
	inet_opt = rcu_dereference_protected(inet->inet_opt,
					     sock_owned_by_user(sk));
	if (inet_opt && inet_opt->opt.srr) {
		if (!daddr)
			return -EINVAL;
		nexthop = inet_opt->opt.faddr;
	}

	orig_sport = inet->inet_sport;
	orig_dport = usin->sin_port;
	fl4 = &inet->cork.fl.u.ip4;
	rt = ip_route_connect(fl4, nexthop, inet->inet_saddr,
			      RT_CONN_FLAGS(sk), sk->sk_bound_dev_if,
			      IPPROTO_TCP,
			      orig_sport, orig_dport, sk, true);
	if (IS_ERR(rt)) {
		err = PTR_ERR(rt);
		if (err == -ENETUNREACH)
			IP_INC_STATS_BH(sock_net(sk), IPSTATS_MIB_OUTNOROUTES);
		return err;
	}

	if (rt->rt_flags & (RTCF_MULTICAST | RTCF_BROADCAST)) {
		ip_rt_put(rt);
		return -ENETUNREACH;
	}

	if (!inet_opt || !inet_opt->opt.srr)
		daddr = fl4->daddr;

	if (!inet->inet_saddr)
		inet->inet_saddr = fl4->saddr;
	inet->inet_rcv_saddr = inet->inet_saddr;

	if (tp->rx_opt.ts_recent_stamp && inet->inet_daddr != daddr) {
		/* Reset inherited state */
		tp->rx_opt.ts_recent	   = 0;
		tp->rx_opt.ts_recent_stamp = 0;
		if (likely(!tp->repair))
			tp->write_seq	   = 0;
	}

	if (tcp_death_row.sysctl_tw_recycle &&
	    !tp->rx_opt.ts_recent_stamp && fl4->daddr == daddr)
		tcp_fetch_timewait_stamp(sk, &rt->dst);

	inet->inet_dport = usin->sin_port;
	inet->inet_daddr = daddr;

	inet_csk(sk)->icsk_ext_hdr_len = 0;
	if (inet_opt)
		inet_csk(sk)->icsk_ext_hdr_len = inet_opt->opt.optlen;

	tp->rx_opt.mss_clamp = TCP_MSS_DEFAULT;

	/* Socket identity is still unknown (sport may be zero).
	 * However we set state to SYN-SENT and not releasing socket
	 * lock select source port, enter ourselves into the hash tables and
	 * complete initialization after this.
	 */
	tcp_set_state(sk, TCP_SYN_SENT);
	err = inet_hash_connect(&tcp_death_row, sk);
	if (err)
		goto failure;

	rt = ip_route_newports(fl4, rt, orig_sport, orig_dport,
			       inet->inet_sport, inet->inet_dport, sk);
	if (IS_ERR(rt)) {
		err = PTR_ERR(rt);
		rt = NULL;
		goto failure;
	}
	/* OK, now commit destination to socket.  */
	sk->sk_gso_type = SKB_GSO_TCPV4;
	sk_setup_caps(sk, &rt->dst);

	if (!tp->write_seq && likely(!tp->repair))
		tp->write_seq = secure_tcp_sequence_number(inet->inet_saddr,
							   inet->inet_daddr,
							   inet->inet_sport,
							   usin->sin_port);

	inet->inet_id = tp->write_seq ^ jiffies;

	if (likely(!tp->repair))
		err = tcp_connect(sk);
	else
		err = tcp_repair_connect(sk);

	rt = NULL;
	if (err)
		goto failure;

	return 0;

failure:
	/*
	 * This unhashes the socket and releases the local port,
	 * if necessary.
	 */
	tcp_set_state(sk, TCP_CLOSE);
	ip_rt_put(rt);
	sk->sk_route_caps = 0;
	inet->inet_dport = 0;
	return err;
}
EXPORT_SYMBOL(tcp_v4_connect);

/*
 * This routine reacts to ICMP_FRAG_NEEDED mtu indications as defined in RFC1191.
 * It can be called through tcp_release_cb() if socket was owned by user
 * at the time tcp_v4_err() was called to handle ICMP message.
 */
static void tcp_v4_mtu_reduced(struct sock *sk)
{
	struct dst_entry *dst;
	struct inet_sock *inet = inet_sk(sk);
	u32 mtu = tcp_sk(sk)->mtu_info;

	/* We are not interested in TCP_LISTEN and open_requests (SYN-ACKs
	 * send out by Linux are always <576bytes so they should go through
	 * unfragmented).
	 */
	if (sk->sk_state == TCP_LISTEN)
		return;

	dst = inet_csk_update_pmtu(sk, mtu);
	if (!dst)
		return;

	/* Something is about to be wrong... Remember soft error
	 * for the case, if this connection will not able to recover.
	 */
	if (mtu < dst_mtu(dst) && ip_dont_fragment(sk, dst))
		sk->sk_err_soft = EMSGSIZE;

	mtu = dst_mtu(dst);

	if (inet->pmtudisc != IP_PMTUDISC_DONT &&
	    inet_csk(sk)->icsk_pmtu_cookie > mtu) {
		tcp_sync_mss(sk, mtu);

		/* Resend the TCP packet because it's
		 * clear that the old packet has been
		 * dropped. This is the new "fast" path mtu
		 * discovery.
		 */
		tcp_simple_retransmit(sk);
	} /* else let the usual retransmit timer handle it */
}

static void do_redirect(struct sk_buff *skb, struct sock *sk)
{
	struct dst_entry *dst = __sk_dst_check(sk, 0);

	if (dst)
		dst->ops->redirect(dst, sk, skb);
}

/*
 * This routine is called by the ICMP module when it gets some
 * sort of error condition.  If err < 0 then the socket should
 * be closed and the error returned to the user.  If err > 0
 * it's just the icmp type << 8 | icmp code.  After adjustment
 * header points to the first 8 bytes of the tcp header.  We need
 * to find the appropriate port.
 *
 * The locking strategy used here is very "optimistic". When
 * someone else accesses the socket the ICMP is just dropped
 * and for some paths there is no check at all.
 * A more general error queue to queue errors for later handling
 * is probably better.
 *
 */

void tcp_v4_err(struct sk_buff *icmp_skb, u32 info)
{
	const struct iphdr *iph = (const struct iphdr *)icmp_skb->data;
	struct tcphdr *th = (struct tcphdr *)(icmp_skb->data + (iph->ihl << 2));
	struct inet_connection_sock *icsk;
	struct tcp_sock *tp;
	struct inet_sock *inet;
	const int type = icmp_hdr(icmp_skb)->type;
	const int code = icmp_hdr(icmp_skb)->code;
	struct sock *sk;
	struct sk_buff *skb;
	__u32 seq;
	__u32 remaining;
	int err;
	struct net *net = dev_net(icmp_skb->dev);

	if (icmp_skb->len < (iph->ihl << 2) + 8) {
		ICMP_INC_STATS_BH(net, ICMP_MIB_INERRORS);
		return;
	}

	sk = inet_lookup(net, &tcp_hashinfo, iph->daddr, th->dest,
			iph->saddr, th->source, inet_iif(icmp_skb));
	if (!sk) {
		ICMP_INC_STATS_BH(net, ICMP_MIB_INERRORS);
		return;
	}
	if (sk->sk_state == TCP_TIME_WAIT) {
		inet_twsk_put(inet_twsk(sk));
		return;
	}

	bh_lock_sock(sk);
	/* If too many ICMPs get dropped on busy
	 * servers this needs to be solved differently.
	 * We do take care of PMTU discovery (RFC1191) special case :
	 * we can receive locally generated ICMP messages while socket is held.
	 */
	if (sock_owned_by_user(sk) &&
	    type != ICMP_DEST_UNREACH &&
	    code != ICMP_FRAG_NEEDED)
		NET_INC_STATS_BH(net, LINUX_MIB_LOCKDROPPEDICMPS);

	if (sk->sk_state == TCP_CLOSE)
		goto out;

	if (unlikely(iph->ttl < inet_sk(sk)->min_ttl)) {
		NET_INC_STATS_BH(net, LINUX_MIB_TCPMINTTLDROP);
		goto out;
	}

	icsk = inet_csk(sk);
	tp = tcp_sk(sk);
	seq = ntohl(th->seq);
	if (sk->sk_state != TCP_LISTEN &&
	    !between(seq, tp->snd_una, tp->snd_nxt)) {
		NET_INC_STATS_BH(net, LINUX_MIB_OUTOFWINDOWICMPS);
		goto out;
	}

	switch (type) {
	case ICMP_REDIRECT:
		do_redirect(icmp_skb, sk);
		goto out;
	case ICMP_SOURCE_QUENCH:
		/* Just silently ignore these. */
		goto out;
	case ICMP_PARAMETERPROB:
		err = EPROTO;
		break;
	case ICMP_DEST_UNREACH:
		if (code > NR_ICMP_UNREACH)
			goto out;

		if (code == ICMP_FRAG_NEEDED) { /* PMTU discovery (RFC1191) */
			tp->mtu_info = info;
			if (!sock_owned_by_user(sk))
				tcp_v4_mtu_reduced(sk);
			else
				set_bit(TCP_MTU_REDUCED_DEFERRED, &tp->tsq_flags);
			goto out;
		}

		err = icmp_err_convert[code].errno;
		/* check if icmp_skb allows revert of backoff
		 * (see draft-zimmermann-tcp-lcd) */
		if (code != ICMP_NET_UNREACH && code != ICMP_HOST_UNREACH)
			break;
		if (seq != tp->snd_una  || !icsk->icsk_retransmits ||
		    !icsk->icsk_backoff)
			break;

		if (sock_owned_by_user(sk))
			break;

		icsk->icsk_backoff--;
		inet_csk(sk)->icsk_rto = (tp->srtt ? __tcp_set_rto(tp) :
			TCP_TIMEOUT_INIT) << icsk->icsk_backoff;
		tcp_bound_rto(sk);

		skb = tcp_write_queue_head(sk);
		BUG_ON(!skb);

		remaining = icsk->icsk_rto - min(icsk->icsk_rto,
				tcp_time_stamp - TCP_SKB_CB(skb)->when);

		if (remaining) {
			inet_csk_reset_xmit_timer(sk, ICSK_TIME_RETRANS,
						  remaining, TCP_RTO_MAX);
		} else {
			/* RTO revert clocked out retransmission.
			 * Will retransmit now */
			tcp_retransmit_timer(sk);
		}

		break;
	case ICMP_TIME_EXCEEDED:
		err = EHOSTUNREACH;
		break;
	default:
		goto out;
	}

	switch (sk->sk_state) {
		struct request_sock *req, **prev;
	case TCP_LISTEN:
		if (sock_owned_by_user(sk))
			goto out;

		req = inet_csk_search_req(sk, &prev, th->dest,
					  iph->daddr, iph->saddr);
		if (!req)
			goto out;

		/* ICMPs are not backlogged, hence we cannot get
		   an established socket here.
		 */
		WARN_ON(req->sk);

		if (seq != tcp_rsk(req)->snt_isn) {
			NET_INC_STATS_BH(net, LINUX_MIB_OUTOFWINDOWICMPS);
			goto out;
		}

		/*
		 * Still in SYN_RECV, just remove it silently.
		 * There is no good way to pass the error to the newly
		 * created socket, and POSIX does not want network
		 * errors returned from accept().
		 */
		inet_csk_reqsk_queue_drop(sk, req, prev);
		goto out;

	case TCP_SYN_SENT:
	case TCP_SYN_RECV:  /* Cannot happen.
			       It can f.e. if SYNs crossed.
			     */
		if (!sock_owned_by_user(sk)) {
			sk->sk_err = err;

			sk->sk_error_report(sk);

			tcp_done(sk);
		} else {
			sk->sk_err_soft = err;
		}
		goto out;
	}

	/* If we've already connected we will keep trying
	 * until we time out, or the user gives up.
	 *
	 * rfc1122 4.2.3.9 allows to consider as hard errors
	 * only PROTO_UNREACH and PORT_UNREACH (well, FRAG_FAILED too,
	 * but it is obsoleted by pmtu discovery).
	 *
	 * Note, that in modern internet, where routing is unreliable
	 * and in each dark corner broken firewalls sit, sending random
	 * errors ordered by their masters even this two messages finally lose
	 * their original sense (even Linux sends invalid PORT_UNREACHs)
	 *
	 * Now we are in compliance with RFCs.
	 *							--ANK (980905)
	 */

	inet = inet_sk(sk);
	if (!sock_owned_by_user(sk) && inet->recverr) {
		sk->sk_err = err;
		sk->sk_error_report(sk);
	} else	{ /* Only an error on timeout */
		sk->sk_err_soft = err;
	}

out:
	bh_unlock_sock(sk);
	sock_put(sk);
}

static void __tcp_v4_send_check(struct sk_buff *skb,
				__be32 saddr, __be32 daddr)
{
	struct tcphdr *th = tcp_hdr(skb);

	if (skb->ip_summed == CHECKSUM_PARTIAL) {
		th->check = ~tcp_v4_check(skb->len, saddr, daddr, 0);
		skb->csum_start = skb_transport_header(skb) - skb->head;
		skb->csum_offset = offsetof(struct tcphdr, check);
	} else {
		th->check = tcp_v4_check(skb->len, saddr, daddr,
					 csum_partial(th,
						      th->doff << 2,
						      skb->csum));
	}
}

/* This routine computes an IPv4 TCP checksum. */
void tcp_v4_send_check(struct sock *sk, struct sk_buff *skb)
{
	const struct inet_sock *inet = inet_sk(sk);

	__tcp_v4_send_check(skb, inet->inet_saddr, inet->inet_daddr);
}
EXPORT_SYMBOL(tcp_v4_send_check);

int tcp_v4_gso_send_check(struct sk_buff *skb)
{
	const struct iphdr *iph;
	struct tcphdr *th;

	if (!pskb_may_pull(skb, sizeof(*th)))
		return -EINVAL;

	iph = ip_hdr(skb);
	th = tcp_hdr(skb);

	th->check = 0;
	skb->ip_summed = CHECKSUM_PARTIAL;
	__tcp_v4_send_check(skb, iph->saddr, iph->daddr);
	return 0;
}

/*
 *	This routine will send an RST to the other tcp.
 *
 *	Someone asks: why I NEVER use socket parameters (TOS, TTL etc.)
 *		      for reset.
 *	Answer: if a packet caused RST, it is not for a socket
 *		existing in our system, if it is matched to a socket,
 *		it is just duplicate segment or bug in other side's TCP.
 *		So that we build reply only basing on parameters
 *		arrived with segment.
 *	Exception: precedence violation. We do not implement it in any case.
 */

static void tcp_v4_send_reset(struct sock *sk, struct sk_buff *skb)
{
	const struct tcphdr *th = tcp_hdr(skb);
	struct {
		struct tcphdr th;
#ifdef CONFIG_TCP_MD5SIG
		__be32 opt[(TCPOLEN_MD5SIG_ALIGNED >> 2)];
#endif
	} rep;
	struct ip_reply_arg arg;
#ifdef CONFIG_TCP_MD5SIG
	struct tcp_md5sig_key *key;
	const __u8 *hash_location = NULL;
	unsigned char newhash[16];
	int genhash;
	struct sock *sk1 = NULL;
#endif
	struct net *net;

	/* Never send a reset in response to a reset. */
	if (th->rst)
		return;

	if (skb_rtable(skb)->rt_type != RTN_LOCAL)
		return;

	/* Swap the send and the receive. */
	memset(&rep, 0, sizeof(rep));
	rep.th.dest   = th->source;
	rep.th.source = th->dest;
	rep.th.doff   = sizeof(struct tcphdr) / 4;
	rep.th.rst    = 1;

	if (th->ack) {
		rep.th.seq = th->ack_seq;
	} else {
		rep.th.ack = 1;
		rep.th.ack_seq = htonl(ntohl(th->seq) + th->syn + th->fin +
				       skb->len - (th->doff << 2));
	}

	memset(&arg, 0, sizeof(arg));
	arg.iov[0].iov_base = (unsigned char *)&rep;
	arg.iov[0].iov_len  = sizeof(rep.th);

#ifdef CONFIG_TCP_MD5SIG
	hash_location = tcp_parse_md5sig_option(th);
	if (!sk && hash_location) {
		/*
		 * active side is lost. Try to find listening socket through
		 * source port, and then find md5 key through listening socket.
		 * we are not loose security here:
		 * Incoming packet is checked with md5 hash with finding key,
		 * no RST generated if md5 hash doesn't match.
		 */
		sk1 = __inet_lookup_listener(dev_net(skb_dst(skb)->dev),
					     &tcp_hashinfo, ip_hdr(skb)->daddr,
					     ntohs(th->source), inet_iif(skb));
		/* don't send rst if it can't find key */
		if (!sk1)
			return;
		rcu_read_lock();
		key = tcp_md5_do_lookup(sk1, (union tcp_md5_addr *)
					&ip_hdr(skb)->saddr, AF_INET);
		if (!key)
			goto release_sk1;

		genhash = tcp_v4_md5_hash_skb(newhash, key, NULL, NULL, skb);
		if (genhash || memcmp(hash_location, newhash, 16) != 0)
			goto release_sk1;
	} else {
		key = sk ? tcp_md5_do_lookup(sk, (union tcp_md5_addr *)
					     &ip_hdr(skb)->saddr,
					     AF_INET) : NULL;
	}

	if (key) {
		rep.opt[0] = htonl((TCPOPT_NOP << 24) |
				   (TCPOPT_NOP << 16) |
				   (TCPOPT_MD5SIG << 8) |
				   TCPOLEN_MD5SIG);
		/* Update length and the length the header thinks exists */
		arg.iov[0].iov_len += TCPOLEN_MD5SIG_ALIGNED;
		rep.th.doff = arg.iov[0].iov_len / 4;

		tcp_v4_md5_hash_hdr((__u8 *) &rep.opt[1],
				     key, ip_hdr(skb)->saddr,
				     ip_hdr(skb)->daddr, &rep.th);
	}
#endif
	arg.csum = csum_tcpudp_nofold(ip_hdr(skb)->daddr,
				      ip_hdr(skb)->saddr, /* XXX */
				      arg.iov[0].iov_len, IPPROTO_TCP, 0);
	arg.csumoffset = offsetof(struct tcphdr, check) / 2;
	arg.flags = (sk && inet_sk(sk)->transparent) ? IP_REPLY_ARG_NOSRCCHECK : 0;
	/* When socket is gone, all binding information is lost.
	 * routing might fail in this case. using iif for oif to
	 * make sure we can deliver it
	 */
	arg.bound_dev_if = sk ? sk->sk_bound_dev_if : inet_iif(skb);

	net = dev_net(skb_dst(skb)->dev);
	arg.tos = ip_hdr(skb)->tos;
	ip_send_unicast_reply(net, skb, ip_hdr(skb)->saddr,
			      ip_hdr(skb)->daddr, &arg, arg.iov[0].iov_len);

	TCP_INC_STATS_BH(net, TCP_MIB_OUTSEGS);
	TCP_INC_STATS_BH(net, TCP_MIB_OUTRSTS);

#ifdef CONFIG_TCP_MD5SIG
release_sk1:
	if (sk1) {
		rcu_read_unlock();
		sock_put(sk1);
	}
#endif
}

/* The code following below sending ACKs in SYN-RECV and TIME-WAIT states
   outside socket context is ugly, certainly. What can I do?
 */

static void tcp_v4_send_ack(struct sk_buff *skb, u32 seq, u32 ack,
			    u32 win, u32 ts, int oif,
			    struct tcp_md5sig_key *key,
			    int reply_flags, u8 tos)
{
	const struct tcphdr *th = tcp_hdr(skb);
	struct {
		struct tcphdr th;
		__be32 opt[(TCPOLEN_TSTAMP_ALIGNED >> 2)
#ifdef CONFIG_TCP_MD5SIG
			   + (TCPOLEN_MD5SIG_ALIGNED >> 2)
#endif
			];
	} rep;
	struct ip_reply_arg arg;
	struct net *net = dev_net(skb_dst(skb)->dev);

	memset(&rep.th, 0, sizeof(struct tcphdr));
	memset(&arg, 0, sizeof(arg));

	arg.iov[0].iov_base = (unsigned char *)&rep;
	arg.iov[0].iov_len  = sizeof(rep.th);
	if (ts) {
		rep.opt[0] = htonl((TCPOPT_NOP << 24) | (TCPOPT_NOP << 16) |
				   (TCPOPT_TIMESTAMP << 8) |
				   TCPOLEN_TIMESTAMP);
		rep.opt[1] = htonl(tcp_time_stamp);
		rep.opt[2] = htonl(ts);
		arg.iov[0].iov_len += TCPOLEN_TSTAMP_ALIGNED;
	}

	/* Swap the send and the receive. */
	rep.th.dest    = th->source;
	rep.th.source  = th->dest;
	rep.th.doff    = arg.iov[0].iov_len / 4;
	rep.th.seq     = htonl(seq);
	rep.th.ack_seq = htonl(ack);
	rep.th.ack     = 1;
	rep.th.window  = htons(win);

#ifdef CONFIG_TCP_MD5SIG
	if (key) {
		int offset = (ts) ? 3 : 0;

		rep.opt[offset++] = htonl((TCPOPT_NOP << 24) |
					  (TCPOPT_NOP << 16) |
					  (TCPOPT_MD5SIG << 8) |
					  TCPOLEN_MD5SIG);
		arg.iov[0].iov_len += TCPOLEN_MD5SIG_ALIGNED;
		rep.th.doff = arg.iov[0].iov_len/4;

		tcp_v4_md5_hash_hdr((__u8 *) &rep.opt[offset],
				    key, ip_hdr(skb)->saddr,
				    ip_hdr(skb)->daddr, &rep.th);
	}
#endif
	arg.flags = reply_flags;
	arg.csum = csum_tcpudp_nofold(ip_hdr(skb)->daddr,
				      ip_hdr(skb)->saddr, /* XXX */
				      arg.iov[0].iov_len, IPPROTO_TCP, 0);
	arg.csumoffset = offsetof(struct tcphdr, check) / 2;
	if (oif)
		arg.bound_dev_if = oif;
	arg.tos = tos;
	ip_send_unicast_reply(net, skb, ip_hdr(skb)->saddr,
			      ip_hdr(skb)->daddr, &arg, arg.iov[0].iov_len);

	TCP_INC_STATS_BH(net, TCP_MIB_OUTSEGS);
}

static void tcp_v4_timewait_ack(struct sock *sk, struct sk_buff *skb)
{
	struct inet_timewait_sock *tw = inet_twsk(sk);
	struct tcp_timewait_sock *tcptw = tcp_twsk(sk);

	tcp_v4_send_ack(skb, tcptw->tw_snd_nxt, tcptw->tw_rcv_nxt,
			tcptw->tw_rcv_wnd >> tw->tw_rcv_wscale,
			tcptw->tw_ts_recent,
			tw->tw_bound_dev_if,
			tcp_twsk_md5_key(tcptw),
			tw->tw_transparent ? IP_REPLY_ARG_NOSRCCHECK : 0,
			tw->tw_tos
			);

	inet_twsk_put(tw);
}

static void tcp_v4_reqsk_send_ack(struct sock *sk, struct sk_buff *skb,
				  struct request_sock *req)
{
	tcp_v4_send_ack(skb, tcp_rsk(req)->snt_isn + 1,
			tcp_rsk(req)->rcv_isn + 1, req->rcv_wnd,
			req->ts_recent,
			0,
			tcp_md5_do_lookup(sk, (union tcp_md5_addr *)&ip_hdr(skb)->daddr,
					  AF_INET),
			inet_rsk(req)->no_srccheck ? IP_REPLY_ARG_NOSRCCHECK : 0,
			ip_hdr(skb)->tos);
}

/*
 *	Send a SYN-ACK after having received a SYN.
 *	This still operates on a request_sock only, not on a big
 *	socket.
 */
static int tcp_v4_send_synack(struct sock *sk, struct dst_entry *dst,
			      struct request_sock *req,
			      struct request_values *rvp,
			      u16 queue_mapping,
			      bool nocache)
{
	const struct inet_request_sock *ireq = inet_rsk(req);
	struct flowi4 fl4;
	int err = -1;
	struct sk_buff * skb;

	/* First, grab a route. */
	if (!dst && (dst = inet_csk_route_req(sk, &fl4, req)) == NULL)
		return -1;

	skb = tcp_make_synack(sk, dst, req, rvp);

	if (skb) {
		__tcp_v4_send_check(skb, ireq->loc_addr, ireq->rmt_addr);

		skb_set_queue_mapping(skb, queue_mapping);
		err = ip_build_and_send_pkt(skb, sk, ireq->loc_addr,
					    ireq->rmt_addr,
					    ireq->opt);
		err = net_xmit_eval(err);
	}

	return err;
}

static int tcp_v4_rtx_synack(struct sock *sk, struct request_sock *req,
			      struct request_values *rvp)
{
	TCP_INC_STATS_BH(sock_net(sk), TCP_MIB_RETRANSSEGS);
	return tcp_v4_send_synack(sk, NULL, req, rvp, 0, false);
}

/*
 *	IPv4 request_sock destructor.
 */
static void tcp_v4_reqsk_destructor(struct request_sock *req)
{
	kfree(inet_rsk(req)->opt);
}

/*
 * Return true if a syncookie should be sent
 */
bool tcp_syn_flood_action(struct sock *sk,
			 const struct sk_buff *skb,
			 const char *proto)
{
	const char *msg = "Dropping request";
	bool want_cookie = false;
	struct listen_sock *lopt;



#ifdef CONFIG_SYN_COOKIES
	if (sysctl_tcp_syncookies) {
		msg = "Sending cookies";
		want_cookie = true;
		NET_INC_STATS_BH(sock_net(sk), LINUX_MIB_TCPREQQFULLDOCOOKIES);
	} else
#endif
		NET_INC_STATS_BH(sock_net(sk), LINUX_MIB_TCPREQQFULLDROP);

	lopt = inet_csk(sk)->icsk_accept_queue.listen_opt;
	if (!lopt->synflood_warned) {
		lopt->synflood_warned = 1;
		pr_info("%s: Possible SYN flooding on port %d. %s.  Check SNMP counters.\n",
			proto, ntohs(tcp_hdr(skb)->dest), msg);
	}
	return want_cookie;
}
EXPORT_SYMBOL(tcp_syn_flood_action);

/*
 * Save and compile IPv4 options into the request_sock if needed.
 */
static struct ip_options_rcu *tcp_v4_save_options(struct sock *sk,
						  struct sk_buff *skb)
{
	const struct ip_options *opt = &(IPCB(skb)->opt);
	struct ip_options_rcu *dopt = NULL;

	if (opt && opt->optlen) {
		int opt_size = sizeof(*dopt) + opt->optlen;

		dopt = kmalloc(opt_size, GFP_ATOMIC);
		if (dopt) {
			if (ip_options_echo(&dopt->opt, skb)) {
				kfree(dopt);
				dopt = NULL;
			}
		}
	}
	return dopt;
}

#ifdef CONFIG_TCP_MD5SIG
/*
 * RFC2385 MD5 checksumming requires a mapping of
 * IP address->MD5 Key.
 * We need to maintain these in the sk structure.
 */

/* Find the Key structure for an address.  */
struct tcp_md5sig_key *tcp_md5_do_lookup(struct sock *sk,
					 const union tcp_md5_addr *addr,
					 int family)
{
	struct tcp_sock *tp = tcp_sk(sk);
	struct tcp_md5sig_key *key;
	struct hlist_node *pos;
	unsigned int size = sizeof(struct in_addr);
	struct tcp_md5sig_info *md5sig;

	/* caller either holds rcu_read_lock() or socket lock */
	md5sig = rcu_dereference_check(tp->md5sig_info,
				       sock_owned_by_user(sk) ||
				       lockdep_is_held(&sk->sk_lock.slock));
	if (!md5sig)
		return NULL;
#if IS_ENABLED(CONFIG_IPV6)
	if (family == AF_INET6)
		size = sizeof(struct in6_addr);
#endif
	hlist_for_each_entry_rcu(key, pos, &md5sig->head, node) {
		if (key->family != family)
			continue;
		if (!memcmp(&key->addr, addr, size))
			return key;
	}
	return NULL;
}
EXPORT_SYMBOL(tcp_md5_do_lookup);

struct tcp_md5sig_key *tcp_v4_md5_lookup(struct sock *sk,
					 struct sock *addr_sk)
{
	union tcp_md5_addr *addr;

	addr = (union tcp_md5_addr *)&inet_sk(addr_sk)->inet_daddr;
	return tcp_md5_do_lookup(sk, addr, AF_INET);
}
EXPORT_SYMBOL(tcp_v4_md5_lookup);

static struct tcp_md5sig_key *tcp_v4_reqsk_md5_lookup(struct sock *sk,
						      struct request_sock *req)
{
	union tcp_md5_addr *addr;

	addr = (union tcp_md5_addr *)&inet_rsk(req)->rmt_addr;
	return tcp_md5_do_lookup(sk, addr, AF_INET);
}

/* This can be called on a newly created socket, from other files */
int tcp_md5_do_add(struct sock *sk, const union tcp_md5_addr *addr,
		   int family, const u8 *newkey, u8 newkeylen, gfp_t gfp)
{
	/* Add Key to the list */
	struct tcp_md5sig_key *key;
	struct tcp_sock *tp = tcp_sk(sk);
	struct tcp_md5sig_info *md5sig;

	key = tcp_md5_do_lookup(sk, (union tcp_md5_addr *)&addr, AF_INET);
	if (key) {
		/* Pre-existing entry - just update that one. */
		memcpy(key->key, newkey, newkeylen);
		key->keylen = newkeylen;
		return 0;
	}

	md5sig = rcu_dereference_protected(tp->md5sig_info,
					   sock_owned_by_user(sk));
	if (!md5sig) {
		md5sig = kmalloc(sizeof(*md5sig), gfp);
		if (!md5sig)
			return -ENOMEM;

		sk_nocaps_add(sk, NETIF_F_GSO_MASK);
		INIT_HLIST_HEAD(&md5sig->head);
		rcu_assign_pointer(tp->md5sig_info, md5sig);
	}

	key = sock_kmalloc(sk, sizeof(*key), gfp);
	if (!key)
		return -ENOMEM;
	if (hlist_empty(&md5sig->head) && !tcp_alloc_md5sig_pool(sk)) {
		sock_kfree_s(sk, key, sizeof(*key));
		return -ENOMEM;
	}

	memcpy(key->key, newkey, newkeylen);
	key->keylen = newkeylen;
	key->family = family;
	memcpy(&key->addr, addr,
	       (family == AF_INET6) ? sizeof(struct in6_addr) :
				      sizeof(struct in_addr));
	hlist_add_head_rcu(&key->node, &md5sig->head);
	return 0;
}
EXPORT_SYMBOL(tcp_md5_do_add);

int tcp_md5_do_del(struct sock *sk, const union tcp_md5_addr *addr, int family)
{
	struct tcp_sock *tp = tcp_sk(sk);
	struct tcp_md5sig_key *key;
	struct tcp_md5sig_info *md5sig;

	key = tcp_md5_do_lookup(sk, (union tcp_md5_addr *)&addr, AF_INET);
	if (!key)
		return -ENOENT;
	hlist_del_rcu(&key->node);
	atomic_sub(sizeof(*key), &sk->sk_omem_alloc);
	kfree_rcu(key, rcu);
	md5sig = rcu_dereference_protected(tp->md5sig_info,
					   sock_owned_by_user(sk));
	if (hlist_empty(&md5sig->head))
		tcp_free_md5sig_pool();
	return 0;
}
EXPORT_SYMBOL(tcp_md5_do_del);

void tcp_clear_md5_list(struct sock *sk)
{
	struct tcp_sock *tp = tcp_sk(sk);
	struct tcp_md5sig_key *key;
	struct hlist_node *pos, *n;
	struct tcp_md5sig_info *md5sig;

	md5sig = rcu_dereference_protected(tp->md5sig_info, 1);

	if (!hlist_empty(&md5sig->head))
		tcp_free_md5sig_pool();
	hlist_for_each_entry_safe(key, pos, n, &md5sig->head, node) {
		hlist_del_rcu(&key->node);
		atomic_sub(sizeof(*key), &sk->sk_omem_alloc);
		kfree_rcu(key, rcu);
	}
}

static int tcp_v4_parse_md5_keys(struct sock *sk, char __user *optval,
				 int optlen)
{
	struct tcp_md5sig cmd;
	struct sockaddr_in *sin = (struct sockaddr_in *)&cmd.tcpm_addr;

	if (optlen < sizeof(cmd))
		return -EINVAL;

	if (copy_from_user(&cmd, optval, sizeof(cmd)))
		return -EFAULT;

	if (sin->sin_family != AF_INET)
		return -EINVAL;

	if (!cmd.tcpm_key || !cmd.tcpm_keylen)
		return tcp_md5_do_del(sk, (union tcp_md5_addr *)&sin->sin_addr.s_addr,
				      AF_INET);

	if (cmd.tcpm_keylen > TCP_MD5SIG_MAXKEYLEN)
		return -EINVAL;

	return tcp_md5_do_add(sk, (union tcp_md5_addr *)&sin->sin_addr.s_addr,
			      AF_INET, cmd.tcpm_key, cmd.tcpm_keylen,
			      GFP_KERNEL);
}

static int tcp_v4_md5_hash_pseudoheader(struct tcp_md5sig_pool *hp,
					__be32 daddr, __be32 saddr, int nbytes)
{
	struct tcp4_pseudohdr *bp;
	struct scatterlist sg;

	bp = &hp->md5_blk.ip4;

	/*
	 * 1. the TCP pseudo-header (in the order: source IP address,
	 * destination IP address, zero-padded protocol number, and
	 * segment length)
	 */
	bp->saddr = saddr;
	bp->daddr = daddr;
	bp->pad = 0;
	bp->protocol = IPPROTO_TCP;
	bp->len = cpu_to_be16(nbytes);

	sg_init_one(&sg, bp, sizeof(*bp));
	return crypto_hash_update(&hp->md5_desc, &sg, sizeof(*bp));
}

static int tcp_v4_md5_hash_hdr(char *md5_hash, const struct tcp_md5sig_key *key,
			       __be32 daddr, __be32 saddr, const struct tcphdr *th)
{
	struct tcp_md5sig_pool *hp;
	struct hash_desc *desc;

	hp = tcp_get_md5sig_pool();
	if (!hp)
		goto clear_hash_noput;
	desc = &hp->md5_desc;

	if (crypto_hash_init(desc))
		goto clear_hash;
	if (tcp_v4_md5_hash_pseudoheader(hp, daddr, saddr, th->doff << 2))
		goto clear_hash;
	if (tcp_md5_hash_header(hp, th))
		goto clear_hash;
	if (tcp_md5_hash_key(hp, key))
		goto clear_hash;
	if (crypto_hash_final(desc, md5_hash))
		goto clear_hash;

	tcp_put_md5sig_pool();
	return 0;

clear_hash:
	tcp_put_md5sig_pool();
clear_hash_noput:
	memset(md5_hash, 0, 16);
	return 1;
}

int tcp_v4_md5_hash_skb(char *md5_hash, struct tcp_md5sig_key *key,
			const struct sock *sk, const struct request_sock *req,
			const struct sk_buff *skb)
{
	struct tcp_md5sig_pool *hp;
	struct hash_desc *desc;
	const struct tcphdr *th = tcp_hdr(skb);
	__be32 saddr, daddr;

	if (sk) {
		saddr = inet_sk(sk)->inet_saddr;
		daddr = inet_sk(sk)->inet_daddr;
	} else if (req) {
		saddr = inet_rsk(req)->loc_addr;
		daddr = inet_rsk(req)->rmt_addr;
	} else {
		const struct iphdr *iph = ip_hdr(skb);
		saddr = iph->saddr;
		daddr = iph->daddr;
	}

	hp = tcp_get_md5sig_pool();
	if (!hp)
		goto clear_hash_noput;
	desc = &hp->md5_desc;

	if (crypto_hash_init(desc))
		goto clear_hash;

	if (tcp_v4_md5_hash_pseudoheader(hp, daddr, saddr, skb->len))
		goto clear_hash;
	if (tcp_md5_hash_header(hp, th))
		goto clear_hash;
	if (tcp_md5_hash_skb_data(hp, skb, th->doff << 2))
		goto clear_hash;
	if (tcp_md5_hash_key(hp, key))
		goto clear_hash;
	if (crypto_hash_final(desc, md5_hash))
		goto clear_hash;

	tcp_put_md5sig_pool();
	return 0;

clear_hash:
	tcp_put_md5sig_pool();
clear_hash_noput:
	memset(md5_hash, 0, 16);
	return 1;
}
EXPORT_SYMBOL(tcp_v4_md5_hash_skb);

static bool tcp_v4_inbound_md5_hash(struct sock *sk, const struct sk_buff *skb)
{
	/*
	 * This gets called for each TCP segment that arrives
	 * so we want to be efficient.
	 * We have 3 drop cases:
	 * o No MD5 hash and one expected.
	 * o MD5 hash and we're not expecting one.
	 * o MD5 hash and its wrong.
	 */
	const __u8 *hash_location = NULL;
	struct tcp_md5sig_key *hash_expected;
	const struct iphdr *iph = ip_hdr(skb);
	const struct tcphdr *th = tcp_hdr(skb);
	int genhash;
	unsigned char newhash[16];

	hash_expected = tcp_md5_do_lookup(sk, (union tcp_md5_addr *)&iph->saddr,
					  AF_INET);
	hash_location = tcp_parse_md5sig_option(th);

	/* We've parsed the options - do we have a hash? */
	if (!hash_expected && !hash_location)
		return false;

	if (hash_expected && !hash_location) {
		NET_INC_STATS_BH(sock_net(sk), LINUX_MIB_TCPMD5NOTFOUND);
		return true;
	}

	if (!hash_expected && hash_location) {
		NET_INC_STATS_BH(sock_net(sk), LINUX_MIB_TCPMD5UNEXPECTED);
		return true;
	}

	/* Okay, so this is hash_expected and hash_location -
	 * so we need to calculate the checksum.
	 */
	genhash = tcp_v4_md5_hash_skb(newhash,
				      hash_expected,
				      NULL, NULL, skb);

	if (genhash || memcmp(hash_location, newhash, 16) != 0) {
		net_info_ratelimited("MD5 Hash failed for (%pI4, %d)->(%pI4, %d)%s\n",
				     &iph->saddr, ntohs(th->source),
				     &iph->daddr, ntohs(th->dest),
				     genhash ? " tcp_v4_calc_md5_hash failed"
				     : "");
		return true;
	}
	return false;
}

#endif

struct request_sock_ops tcp_request_sock_ops __read_mostly = {
	.family		=	PF_INET,
	.obj_size	=	sizeof(struct tcp_request_sock),
	.rtx_syn_ack	=	tcp_v4_rtx_synack,
	.send_ack	=	tcp_v4_reqsk_send_ack,
	.destructor	=	tcp_v4_reqsk_destructor,
	.send_reset	=	tcp_v4_send_reset,
	.syn_ack_timeout = 	tcp_syn_ack_timeout,
};

#ifdef CONFIG_TCP_MD5SIG
static const struct tcp_request_sock_ops tcp_request_sock_ipv4_ops = {
	.md5_lookup	=	tcp_v4_reqsk_md5_lookup,
	.calc_md5_hash	=	tcp_v4_md5_hash_skb,
};
#endif

int tcp_v4_conn_request(struct sock *sk, struct sk_buff *skb)
{
	struct tcp_extend_values tmp_ext;
	struct tcp_options_received tmp_opt;
	const u8 *hash_location;
	struct request_sock *req;
	struct inet_request_sock *ireq;
	struct tcp_sock *tp = tcp_sk(sk);
	struct dst_entry *dst = NULL;
	__be32 saddr = ip_hdr(skb)->saddr;
	__be32 daddr = ip_hdr(skb)->daddr;
	__u32 isn = TCP_SKB_CB(skb)->when;
	bool want_cookie = false;

	/* Never answer to SYNs send to broadcast or multicast */
	if (skb_rtable(skb)->rt_flags & (RTCF_BROADCAST | RTCF_MULTICAST))
		goto drop;

	/* TW buckets are converted to open requests without
	 * limitations, they conserve resources and peer is
	 * evidently real one.
	 */
	if (inet_csk_reqsk_queue_is_full(sk) && !isn) {
		want_cookie = tcp_syn_flood_action(sk, skb, "TCP");
		if (!want_cookie)
			goto drop;
	}

	/* Accept backlog is full. If we have already queued enough
	 * of warm entries in syn queue, drop request. It is better than
	 * clogging syn queue with openreqs with exponentially increasing
	 * timeout.
	 */
	if (sk_acceptq_is_full(sk) && inet_csk_reqsk_queue_young(sk) > 1)
		goto drop;

	req = inet_reqsk_alloc(&tcp_request_sock_ops);
	if (!req)
		goto drop;

#ifdef CONFIG_TCP_MD5SIG
	tcp_rsk(req)->af_specific = &tcp_request_sock_ipv4_ops;
#endif

	tcp_clear_options(&tmp_opt);
	tmp_opt.mss_clamp = TCP_MSS_DEFAULT;
	tmp_opt.user_mss  = tp->rx_opt.user_mss;
	tcp_parse_options(skb, &tmp_opt, &hash_location, 0, NULL);

	if (tmp_opt.cookie_plus > 0 &&
	    tmp_opt.saw_tstamp &&
	    !tp->rx_opt.cookie_out_never &&
	    (sysctl_tcp_cookie_size > 0 ||
	     (tp->cookie_values != NULL &&
	      tp->cookie_values->cookie_desired > 0))) {
		u8 *c;
		u32 *mess = &tmp_ext.cookie_bakery[COOKIE_DIGEST_WORDS];
		int l = tmp_opt.cookie_plus - TCPOLEN_COOKIE_BASE;

		if (tcp_cookie_generator(&tmp_ext.cookie_bakery[0]) != 0)
			goto drop_and_release;

		/* Secret recipe starts with IP addresses */
		*mess++ ^= (__force u32)daddr;
		*mess++ ^= (__force u32)saddr;

		/* plus variable length Initiator Cookie */
		c = (u8 *)mess;
		while (l-- > 0)
			*c++ ^= *hash_location++;

		want_cookie = false;	/* not our kind of cookie */
		tmp_ext.cookie_out_never = 0; /* false */
		tmp_ext.cookie_plus = tmp_opt.cookie_plus;
	} else if (!tp->rx_opt.cookie_in_always) {
		/* redundant indications, but ensure initialization. */
		tmp_ext.cookie_out_never = 1; /* true */
		tmp_ext.cookie_plus = 0;
	} else {
		goto drop_and_release;
	}
	tmp_ext.cookie_in_always = tp->rx_opt.cookie_in_always;

	if (want_cookie && !tmp_opt.saw_tstamp)
		tcp_clear_options(&tmp_opt);

	tmp_opt.tstamp_ok = tmp_opt.saw_tstamp;
	tcp_openreq_init(req, &tmp_opt, skb);

	ireq = inet_rsk(req);
	ireq->loc_addr = daddr;
	ireq->rmt_addr = saddr;
	ireq->no_srccheck = inet_sk(sk)->transparent;
	ireq->opt = tcp_v4_save_options(sk, skb);

	if (security_inet_conn_request(sk, skb, req))
		goto drop_and_free;

	if (!want_cookie || tmp_opt.tstamp_ok)
		TCP_ECN_create_request(req, skb);

	if (want_cookie) {
		isn = cookie_v4_init_sequence(sk, skb, &req->mss);
		req->cookie_ts = tmp_opt.tstamp_ok;
	} else if (!isn) {
		struct flowi4 fl4;

		/* VJ's idea. We save last timestamp seen
		 * from the destination in peer table, when entering
		 * state TIME-WAIT, and check against it before
		 * accepting new connection request.
		 *
		 * If "isn" is not zero, this request hit alive
		 * timewait bucket, so that all the necessary checks
		 * are made in the function processing timewait state.
		 */
		if (tmp_opt.saw_tstamp &&
		    tcp_death_row.sysctl_tw_recycle &&
		    (dst = inet_csk_route_req(sk, &fl4, req)) != NULL &&
		    fl4.daddr == saddr) {
			if (!tcp_peer_is_proven(req, dst, true)) {
				NET_INC_STATS_BH(sock_net(sk), LINUX_MIB_PAWSPASSIVEREJECTED);
				goto drop_and_release;
			}
		}
		/* Kill the following clause, if you dislike this way. */
		else if (!sysctl_tcp_syncookies &&
			 (sysctl_max_syn_backlog - inet_csk_reqsk_queue_len(sk) <
			  (sysctl_max_syn_backlog >> 2)) &&
			 !tcp_peer_is_proven(req, dst, false)) {
			/* Without syncookies last quarter of
			 * backlog is filled with destinations,
			 * proven to be alive.
			 * It means that we continue to communicate
			 * to destinations, already remembered
			 * to the moment of synflood.
			 */
			LIMIT_NETDEBUG(KERN_DEBUG pr_fmt("drop open request from %pI4/%u\n"),
				       &saddr, ntohs(tcp_hdr(skb)->source));
			goto drop_and_release;
		}

		isn = tcp_v4_init_sequence(skb);
	}
	tcp_rsk(req)->snt_isn = isn;
	tcp_rsk(req)->snt_synack = tcp_time_stamp;

	if (tcp_v4_send_synack(sk, dst, req,
			       (struct request_values *)&tmp_ext,
			       skb_get_queue_mapping(skb),
			       want_cookie) ||
	    want_cookie)
		goto drop_and_free;

	inet_csk_reqsk_queue_hash_add(sk, req, TCP_TIMEOUT_INIT);
	return 0;

drop_and_release:
	dst_release(dst);
drop_and_free:
	reqsk_free(req);
drop:
	return 0;
}
EXPORT_SYMBOL(tcp_v4_conn_request);


/*
 * The three way handshake has completed - we got a valid synack -
 * now create the new socket.
 */
struct sock *tcp_v4_syn_recv_sock(struct sock *sk, struct sk_buff *skb,
				  struct request_sock *req,
				  struct dst_entry *dst)
{
	struct inet_request_sock *ireq;
	struct inet_sock *newinet;
	struct tcp_sock *newtp;
	struct sock *newsk;
#ifdef CONFIG_TCP_MD5SIG
	struct tcp_md5sig_key *key;
#endif
	struct ip_options_rcu *inet_opt;

	if (sk_acceptq_is_full(sk))
		goto exit_overflow;

	newsk = tcp_create_openreq_child(sk, req, skb);
	if (!newsk)
		goto exit_nonewsk;

	newsk->sk_gso_type = SKB_GSO_TCPV4;

	newtp		      = tcp_sk(newsk);
	newinet		      = inet_sk(newsk);
	ireq		      = inet_rsk(req);
	newinet->inet_daddr   = ireq->rmt_addr;
	newinet->inet_rcv_saddr = ireq->loc_addr;
	newinet->inet_saddr	      = ireq->loc_addr;
	inet_opt	      = ireq->opt;
	rcu_assign_pointer(newinet->inet_opt, inet_opt);
	ireq->opt	      = NULL;
	newinet->mc_index     = inet_iif(skb);
	newinet->mc_ttl	      = ip_hdr(skb)->ttl;
	newinet->rcv_tos      = ip_hdr(skb)->tos;
	inet_csk(newsk)->icsk_ext_hdr_len = 0;
	if (inet_opt)
		inet_csk(newsk)->icsk_ext_hdr_len = inet_opt->opt.optlen;
	newinet->inet_id = newtp->write_seq ^ jiffies;

	if (!dst) {
		dst = inet_csk_route_child_sock(sk, newsk, req);
		if (!dst)
			goto put_and_exit;
	} else {
		/* syncookie case : see end of cookie_v4_check() */
	}
	sk_setup_caps(newsk, dst);

	tcp_mtup_init(newsk);
	tcp_sync_mss(newsk, dst_mtu(dst));
	newtp->advmss = dst_metric_advmss(dst);
	if (tcp_sk(sk)->rx_opt.user_mss &&
	    tcp_sk(sk)->rx_opt.user_mss < newtp->advmss)
		newtp->advmss = tcp_sk(sk)->rx_opt.user_mss;

	tcp_initialize_rcv_mss(newsk);
	if (tcp_rsk(req)->snt_synack)
		tcp_valid_rtt_meas(newsk,
		    tcp_time_stamp - tcp_rsk(req)->snt_synack);
	newtp->total_retrans = req->retrans;

#ifdef CONFIG_TCP_MD5SIG
	/* Copy over the MD5 key from the original socket */
	key = tcp_md5_do_lookup(sk, (union tcp_md5_addr *)&newinet->inet_daddr,
				AF_INET);
	if (key != NULL) {
		/*
		 * We're using one, so create a matching key
		 * on the newsk structure. If we fail to get
		 * memory, then we end up not copying the key
		 * across. Shucks.
		 */
		tcp_md5_do_add(newsk, (union tcp_md5_addr *)&newinet->inet_daddr,
			       AF_INET, key->key, key->keylen, GFP_ATOMIC);
		sk_nocaps_add(newsk, NETIF_F_GSO_MASK);
	}
#endif

	if (__inet_inherit_port(sk, newsk) < 0)
		goto put_and_exit;
	__inet_hash_nolisten(newsk, NULL);

	return newsk;

exit_overflow:
	NET_INC_STATS_BH(sock_net(sk), LINUX_MIB_LISTENOVERFLOWS);
exit_nonewsk:
	dst_release(dst);
exit:
	NET_INC_STATS_BH(sock_net(sk), LINUX_MIB_LISTENDROPS);
	return NULL;
put_and_exit:
	tcp_clear_xmit_timers(newsk);
	tcp_cleanup_congestion_control(newsk);
	bh_unlock_sock(newsk);
	sock_put(newsk);
	goto exit;
}
EXPORT_SYMBOL(tcp_v4_syn_recv_sock);

static struct sock *tcp_v4_hnd_req(struct sock *sk, struct sk_buff *skb)
{
	struct tcphdr *th = tcp_hdr(skb);
	const struct iphdr *iph = ip_hdr(skb);
	struct sock *nsk;
	struct request_sock **prev;
	/* Find possible connection requests. */
	struct request_sock *req = inet_csk_search_req(sk, &prev, th->source,
						       iph->saddr, iph->daddr);
	if (req)
		return tcp_check_req(sk, skb, req, prev);

	nsk = inet_lookup_established(sock_net(sk), &tcp_hashinfo, iph->saddr,
			th->source, iph->daddr, th->dest, inet_iif(skb));

	if (nsk) {
		if (nsk->sk_state != TCP_TIME_WAIT) {
			bh_lock_sock(nsk);
			return nsk;
		}
		inet_twsk_put(inet_twsk(nsk));
		return NULL;
	}

#ifdef CONFIG_SYN_COOKIES
	if (!th->syn)
		sk = cookie_v4_check(sk, skb, &(IPCB(skb)->opt));
#endif
	return sk;
}

static __sum16 tcp_v4_checksum_init(struct sk_buff *skb)
{
	const struct iphdr *iph = ip_hdr(skb);

	if (skb->ip_summed == CHECKSUM_COMPLETE) {
		if (!tcp_v4_check(skb->len, iph->saddr,
				  iph->daddr, skb->csum)) {
			skb->ip_summed = CHECKSUM_UNNECESSARY;
			return 0;
		}
	}

	skb->csum = csum_tcpudp_nofold(iph->saddr, iph->daddr,
				       skb->len, IPPROTO_TCP, 0);

	if (skb->len <= 76) {
		return __skb_checksum_complete(skb);
	}
	return 0;
}


/* The socket must have it's spinlock held when we get
 * here.
 *
 * We have a potential double-lock case here, so even when
 * doing backlog processing we use the BH locking scheme.
 * This is because we cannot sleep with the original spinlock
 * held.
 */
int tcp_v4_do_rcv(struct sock *sk, struct sk_buff *skb)
{
	struct sock *rsk;
#ifdef CONFIG_TCP_MD5SIG
	/*
	 * We really want to reject the packet as early as possible
	 * if:
	 *  o We're expecting an MD5'd packet and this is no MD5 tcp option
	 *  o There is an MD5 option and we're not expecting one
	 */
	if (tcp_v4_inbound_md5_hash(sk, skb))
		goto discard;
#endif

	if (sk->sk_state == TCP_ESTABLISHED) { /* Fast path */
		struct dst_entry *dst = sk->sk_rx_dst;

		sock_rps_save_rxhash(sk, skb);
<<<<<<< HEAD
		if (sk->sk_rx_dst) {
			struct dst_entry *dst = sk->sk_rx_dst;
=======
		if (dst) {
>>>>>>> 29fbbf80
			if (inet_sk(sk)->rx_dst_ifindex != skb->skb_iif ||
			    dst->ops->check(dst, 0) == NULL) {
				dst_release(dst);
				sk->sk_rx_dst = NULL;
			}
		}
<<<<<<< HEAD
		if (unlikely(sk->sk_rx_dst == NULL)) {
			sk->sk_rx_dst = dst_clone(skb_dst(skb));
			inet_sk(sk)->rx_dst_ifindex = skb->skb_iif;
		}
=======
		if (unlikely(sk->sk_rx_dst == NULL))
			inet_sk_rx_dst_set(sk, skb);

>>>>>>> 29fbbf80
		if (tcp_rcv_established(sk, skb, tcp_hdr(skb), skb->len)) {
			rsk = sk;
			goto reset;
		}
		return 0;
	}

	if (skb->len < tcp_hdrlen(skb) || tcp_checksum_complete(skb))
		goto csum_err;

	if (sk->sk_state == TCP_LISTEN) {
		struct sock *nsk = tcp_v4_hnd_req(sk, skb);
		if (!nsk)
			goto discard;

		if (nsk != sk) {
			sock_rps_save_rxhash(nsk, skb);
			if (tcp_child_process(sk, nsk, skb)) {
				rsk = nsk;
				goto reset;
			}
			return 0;
		}
	} else
		sock_rps_save_rxhash(sk, skb);

	if (tcp_rcv_state_process(sk, skb, tcp_hdr(skb), skb->len)) {
		rsk = sk;
		goto reset;
	}
	return 0;

reset:
	tcp_v4_send_reset(rsk, skb);
discard:
	kfree_skb(skb);
	/* Be careful here. If this function gets more complicated and
	 * gcc suffers from register pressure on the x86, sk (in %ebx)
	 * might be destroyed here. This current version compiles correctly,
	 * but you have been warned.
	 */
	return 0;

csum_err:
	TCP_INC_STATS_BH(sock_net(sk), TCP_MIB_INERRS);
	goto discard;
}
EXPORT_SYMBOL(tcp_v4_do_rcv);

void tcp_v4_early_demux(struct sk_buff *skb)
{
	struct net *net = dev_net(skb->dev);
	const struct iphdr *iph;
	const struct tcphdr *th;
	struct sock *sk;

	if (skb->pkt_type != PACKET_HOST)
		return;

	if (!pskb_may_pull(skb, ip_hdrlen(skb) + sizeof(struct tcphdr)))
		return;

	iph = ip_hdr(skb);
	th = (struct tcphdr *) ((char *)iph + ip_hdrlen(skb));

	if (th->doff < sizeof(struct tcphdr) / 4)
		return;

	sk = __inet_lookup_established(net, &tcp_hashinfo,
				       iph->saddr, th->source,
				       iph->daddr, ntohs(th->dest),
				       skb->skb_iif);
	if (sk) {
		skb->sk = sk;
		skb->destructor = sock_edemux;
		if (sk->sk_state != TCP_TIME_WAIT) {
			struct dst_entry *dst = sk->sk_rx_dst;

			if (dst)
				dst = dst_check(dst, 0);
			if (dst &&
			    inet_sk(sk)->rx_dst_ifindex == skb->skb_iif)
				skb_dst_set_noref(skb, dst);
		}
	}
}

/*
 *	From tcp_input.c
 */

int tcp_v4_rcv(struct sk_buff *skb)
{
	const struct iphdr *iph;
	const struct tcphdr *th;
	struct sock *sk;
	int ret;
	struct net *net = dev_net(skb->dev);

	if (skb->pkt_type != PACKET_HOST)
		goto discard_it;

	/* Count it even if it's bad */
	TCP_INC_STATS_BH(net, TCP_MIB_INSEGS);

	if (!pskb_may_pull(skb, sizeof(struct tcphdr)))
		goto discard_it;

	th = tcp_hdr(skb);

	if (th->doff < sizeof(struct tcphdr) / 4)
		goto bad_packet;
	if (!pskb_may_pull(skb, th->doff * 4))
		goto discard_it;

	/* An explanation is required here, I think.
	 * Packet length and doff are validated by header prediction,
	 * provided case of th->doff==0 is eliminated.
	 * So, we defer the checks. */
	if (!skb_csum_unnecessary(skb) && tcp_v4_checksum_init(skb))
		goto bad_packet;

	th = tcp_hdr(skb);
	iph = ip_hdr(skb);
	TCP_SKB_CB(skb)->seq = ntohl(th->seq);
	TCP_SKB_CB(skb)->end_seq = (TCP_SKB_CB(skb)->seq + th->syn + th->fin +
				    skb->len - th->doff * 4);
	TCP_SKB_CB(skb)->ack_seq = ntohl(th->ack_seq);
	TCP_SKB_CB(skb)->when	 = 0;
	TCP_SKB_CB(skb)->ip_dsfield = ipv4_get_dsfield(iph);
	TCP_SKB_CB(skb)->sacked	 = 0;

	sk = __inet_lookup_skb(&tcp_hashinfo, skb, th->source, th->dest);
	if (!sk)
		goto no_tcp_socket;

process:
	if (sk->sk_state == TCP_TIME_WAIT)
		goto do_time_wait;

	if (unlikely(iph->ttl < inet_sk(sk)->min_ttl)) {
		NET_INC_STATS_BH(net, LINUX_MIB_TCPMINTTLDROP);
		goto discard_and_relse;
	}

	if (!xfrm4_policy_check(sk, XFRM_POLICY_IN, skb))
		goto discard_and_relse;
	nf_reset(skb);

	if (sk_filter(sk, skb))
		goto discard_and_relse;

	skb->dev = NULL;

	bh_lock_sock_nested(sk);
	ret = 0;
	if (!sock_owned_by_user(sk)) {
#ifdef CONFIG_NET_DMA
		struct tcp_sock *tp = tcp_sk(sk);
		if (!tp->ucopy.dma_chan && tp->ucopy.pinned_list)
			tp->ucopy.dma_chan = net_dma_find_channel();
		if (tp->ucopy.dma_chan)
			ret = tcp_v4_do_rcv(sk, skb);
		else
#endif
		{
			if (!tcp_prequeue(sk, skb))
				ret = tcp_v4_do_rcv(sk, skb);
		}
	} else if (unlikely(sk_add_backlog(sk, skb,
					   sk->sk_rcvbuf + sk->sk_sndbuf))) {
		bh_unlock_sock(sk);
		NET_INC_STATS_BH(net, LINUX_MIB_TCPBACKLOGDROP);
		goto discard_and_relse;
	}
	bh_unlock_sock(sk);

	sock_put(sk);

	return ret;

no_tcp_socket:
	if (!xfrm4_policy_check(NULL, XFRM_POLICY_IN, skb))
		goto discard_it;

	if (skb->len < (th->doff << 2) || tcp_checksum_complete(skb)) {
bad_packet:
		TCP_INC_STATS_BH(net, TCP_MIB_INERRS);
	} else {
		tcp_v4_send_reset(NULL, skb);
	}

discard_it:
	/* Discard frame. */
	kfree_skb(skb);
	return 0;

discard_and_relse:
	sock_put(sk);
	goto discard_it;

do_time_wait:
	if (!xfrm4_policy_check(NULL, XFRM_POLICY_IN, skb)) {
		inet_twsk_put(inet_twsk(sk));
		goto discard_it;
	}

	if (skb->len < (th->doff << 2) || tcp_checksum_complete(skb)) {
		TCP_INC_STATS_BH(net, TCP_MIB_INERRS);
		inet_twsk_put(inet_twsk(sk));
		goto discard_it;
	}
	switch (tcp_timewait_state_process(inet_twsk(sk), skb, th)) {
	case TCP_TW_SYN: {
		struct sock *sk2 = inet_lookup_listener(dev_net(skb->dev),
							&tcp_hashinfo,
							iph->daddr, th->dest,
							inet_iif(skb));
		if (sk2) {
			inet_twsk_deschedule(inet_twsk(sk), &tcp_death_row);
			inet_twsk_put(inet_twsk(sk));
			sk = sk2;
			goto process;
		}
		/* Fall through to ACK */
	}
	case TCP_TW_ACK:
		tcp_v4_timewait_ack(sk, skb);
		break;
	case TCP_TW_RST:
		goto no_tcp_socket;
	case TCP_TW_SUCCESS:;
	}
	goto discard_it;
}

static struct timewait_sock_ops tcp_timewait_sock_ops = {
	.twsk_obj_size	= sizeof(struct tcp_timewait_sock),
	.twsk_unique	= tcp_twsk_unique,
	.twsk_destructor= tcp_twsk_destructor,
};

const struct inet_connection_sock_af_ops ipv4_specific = {
	.queue_xmit	   = ip_queue_xmit,
	.send_check	   = tcp_v4_send_check,
	.rebuild_header	   = inet_sk_rebuild_header,
	.conn_request	   = tcp_v4_conn_request,
	.syn_recv_sock	   = tcp_v4_syn_recv_sock,
	.net_header_len	   = sizeof(struct iphdr),
	.setsockopt	   = ip_setsockopt,
	.getsockopt	   = ip_getsockopt,
	.addr2sockaddr	   = inet_csk_addr2sockaddr,
	.sockaddr_len	   = sizeof(struct sockaddr_in),
	.bind_conflict	   = inet_csk_bind_conflict,
#ifdef CONFIG_COMPAT
	.compat_setsockopt = compat_ip_setsockopt,
	.compat_getsockopt = compat_ip_getsockopt,
#endif
};
EXPORT_SYMBOL(ipv4_specific);

#ifdef CONFIG_TCP_MD5SIG
static const struct tcp_sock_af_ops tcp_sock_ipv4_specific = {
	.md5_lookup		= tcp_v4_md5_lookup,
	.calc_md5_hash		= tcp_v4_md5_hash_skb,
	.md5_parse		= tcp_v4_parse_md5_keys,
};
#endif

/* NOTE: A lot of things set to zero explicitly by call to
 *       sk_alloc() so need not be done here.
 */
static int tcp_v4_init_sock(struct sock *sk)
{
	struct inet_connection_sock *icsk = inet_csk(sk);

	tcp_init_sock(sk);

	icsk->icsk_af_ops = &ipv4_specific;

#ifdef CONFIG_TCP_MD5SIG
	tcp_sk(sk)->af_specific = &tcp_sock_ipv4_specific;
#endif

	return 0;
}

void tcp_v4_destroy_sock(struct sock *sk)
{
	struct tcp_sock *tp = tcp_sk(sk);

	tcp_clear_xmit_timers(sk);

	tcp_cleanup_congestion_control(sk);

	/* Cleanup up the write buffer. */
	tcp_write_queue_purge(sk);

	/* Cleans up our, hopefully empty, out_of_order_queue. */
	__skb_queue_purge(&tp->out_of_order_queue);

#ifdef CONFIG_TCP_MD5SIG
	/* Clean up the MD5 key list, if any */
	if (tp->md5sig_info) {
		tcp_clear_md5_list(sk);
		kfree_rcu(tp->md5sig_info, rcu);
		tp->md5sig_info = NULL;
	}
#endif

#ifdef CONFIG_NET_DMA
	/* Cleans up our sk_async_wait_queue */
	__skb_queue_purge(&sk->sk_async_wait_queue);
#endif

	/* Clean prequeue, it must be empty really */
	__skb_queue_purge(&tp->ucopy.prequeue);

	/* Clean up a referenced TCP bind bucket. */
	if (inet_csk(sk)->icsk_bind_hash)
		inet_put_port(sk);

	/*
	 * If sendmsg cached page exists, toss it.
	 */
	if (sk->sk_sndmsg_page) {
		__free_page(sk->sk_sndmsg_page);
		sk->sk_sndmsg_page = NULL;
	}

	/* TCP Cookie Transactions */
	if (tp->cookie_values != NULL) {
		kref_put(&tp->cookie_values->kref,
			 tcp_cookie_values_release);
		tp->cookie_values = NULL;
	}

	/* If socket is aborted during connect operation */
	tcp_free_fastopen_req(tp);

	sk_sockets_allocated_dec(sk);
	sock_release_memcg(sk);
}
EXPORT_SYMBOL(tcp_v4_destroy_sock);

#ifdef CONFIG_PROC_FS
/* Proc filesystem TCP sock list dumping. */

static inline struct inet_timewait_sock *tw_head(struct hlist_nulls_head *head)
{
	return hlist_nulls_empty(head) ? NULL :
		list_entry(head->first, struct inet_timewait_sock, tw_node);
}

static inline struct inet_timewait_sock *tw_next(struct inet_timewait_sock *tw)
{
	return !is_a_nulls(tw->tw_node.next) ?
		hlist_nulls_entry(tw->tw_node.next, typeof(*tw), tw_node) : NULL;
}

/*
 * Get next listener socket follow cur.  If cur is NULL, get first socket
 * starting from bucket given in st->bucket; when st->bucket is zero the
 * very first socket in the hash table is returned.
 */
static void *listening_get_next(struct seq_file *seq, void *cur)
{
	struct inet_connection_sock *icsk;
	struct hlist_nulls_node *node;
	struct sock *sk = cur;
	struct inet_listen_hashbucket *ilb;
	struct tcp_iter_state *st = seq->private;
	struct net *net = seq_file_net(seq);

	if (!sk) {
		ilb = &tcp_hashinfo.listening_hash[st->bucket];
		spin_lock_bh(&ilb->lock);
		sk = sk_nulls_head(&ilb->head);
		st->offset = 0;
		goto get_sk;
	}
	ilb = &tcp_hashinfo.listening_hash[st->bucket];
	++st->num;
	++st->offset;

	if (st->state == TCP_SEQ_STATE_OPENREQ) {
		struct request_sock *req = cur;

		icsk = inet_csk(st->syn_wait_sk);
		req = req->dl_next;
		while (1) {
			while (req) {
				if (req->rsk_ops->family == st->family) {
					cur = req;
					goto out;
				}
				req = req->dl_next;
			}
			if (++st->sbucket >= icsk->icsk_accept_queue.listen_opt->nr_table_entries)
				break;
get_req:
			req = icsk->icsk_accept_queue.listen_opt->syn_table[st->sbucket];
		}
		sk	  = sk_nulls_next(st->syn_wait_sk);
		st->state = TCP_SEQ_STATE_LISTENING;
		read_unlock_bh(&icsk->icsk_accept_queue.syn_wait_lock);
	} else {
		icsk = inet_csk(sk);
		read_lock_bh(&icsk->icsk_accept_queue.syn_wait_lock);
		if (reqsk_queue_len(&icsk->icsk_accept_queue))
			goto start_req;
		read_unlock_bh(&icsk->icsk_accept_queue.syn_wait_lock);
		sk = sk_nulls_next(sk);
	}
get_sk:
	sk_nulls_for_each_from(sk, node) {
		if (!net_eq(sock_net(sk), net))
			continue;
		if (sk->sk_family == st->family) {
			cur = sk;
			goto out;
		}
		icsk = inet_csk(sk);
		read_lock_bh(&icsk->icsk_accept_queue.syn_wait_lock);
		if (reqsk_queue_len(&icsk->icsk_accept_queue)) {
start_req:
			st->uid		= sock_i_uid(sk);
			st->syn_wait_sk = sk;
			st->state	= TCP_SEQ_STATE_OPENREQ;
			st->sbucket	= 0;
			goto get_req;
		}
		read_unlock_bh(&icsk->icsk_accept_queue.syn_wait_lock);
	}
	spin_unlock_bh(&ilb->lock);
	st->offset = 0;
	if (++st->bucket < INET_LHTABLE_SIZE) {
		ilb = &tcp_hashinfo.listening_hash[st->bucket];
		spin_lock_bh(&ilb->lock);
		sk = sk_nulls_head(&ilb->head);
		goto get_sk;
	}
	cur = NULL;
out:
	return cur;
}

static void *listening_get_idx(struct seq_file *seq, loff_t *pos)
{
	struct tcp_iter_state *st = seq->private;
	void *rc;

	st->bucket = 0;
	st->offset = 0;
	rc = listening_get_next(seq, NULL);

	while (rc && *pos) {
		rc = listening_get_next(seq, rc);
		--*pos;
	}
	return rc;
}

static inline bool empty_bucket(struct tcp_iter_state *st)
{
	return hlist_nulls_empty(&tcp_hashinfo.ehash[st->bucket].chain) &&
		hlist_nulls_empty(&tcp_hashinfo.ehash[st->bucket].twchain);
}

/*
 * Get first established socket starting from bucket given in st->bucket.
 * If st->bucket is zero, the very first socket in the hash is returned.
 */
static void *established_get_first(struct seq_file *seq)
{
	struct tcp_iter_state *st = seq->private;
	struct net *net = seq_file_net(seq);
	void *rc = NULL;

	st->offset = 0;
	for (; st->bucket <= tcp_hashinfo.ehash_mask; ++st->bucket) {
		struct sock *sk;
		struct hlist_nulls_node *node;
		struct inet_timewait_sock *tw;
		spinlock_t *lock = inet_ehash_lockp(&tcp_hashinfo, st->bucket);

		/* Lockless fast path for the common case of empty buckets */
		if (empty_bucket(st))
			continue;

		spin_lock_bh(lock);
		sk_nulls_for_each(sk, node, &tcp_hashinfo.ehash[st->bucket].chain) {
			if (sk->sk_family != st->family ||
			    !net_eq(sock_net(sk), net)) {
				continue;
			}
			rc = sk;
			goto out;
		}
		st->state = TCP_SEQ_STATE_TIME_WAIT;
		inet_twsk_for_each(tw, node,
				   &tcp_hashinfo.ehash[st->bucket].twchain) {
			if (tw->tw_family != st->family ||
			    !net_eq(twsk_net(tw), net)) {
				continue;
			}
			rc = tw;
			goto out;
		}
		spin_unlock_bh(lock);
		st->state = TCP_SEQ_STATE_ESTABLISHED;
	}
out:
	return rc;
}

static void *established_get_next(struct seq_file *seq, void *cur)
{
	struct sock *sk = cur;
	struct inet_timewait_sock *tw;
	struct hlist_nulls_node *node;
	struct tcp_iter_state *st = seq->private;
	struct net *net = seq_file_net(seq);

	++st->num;
	++st->offset;

	if (st->state == TCP_SEQ_STATE_TIME_WAIT) {
		tw = cur;
		tw = tw_next(tw);
get_tw:
		while (tw && (tw->tw_family != st->family || !net_eq(twsk_net(tw), net))) {
			tw = tw_next(tw);
		}
		if (tw) {
			cur = tw;
			goto out;
		}
		spin_unlock_bh(inet_ehash_lockp(&tcp_hashinfo, st->bucket));
		st->state = TCP_SEQ_STATE_ESTABLISHED;

		/* Look for next non empty bucket */
		st->offset = 0;
		while (++st->bucket <= tcp_hashinfo.ehash_mask &&
				empty_bucket(st))
			;
		if (st->bucket > tcp_hashinfo.ehash_mask)
			return NULL;

		spin_lock_bh(inet_ehash_lockp(&tcp_hashinfo, st->bucket));
		sk = sk_nulls_head(&tcp_hashinfo.ehash[st->bucket].chain);
	} else
		sk = sk_nulls_next(sk);

	sk_nulls_for_each_from(sk, node) {
		if (sk->sk_family == st->family && net_eq(sock_net(sk), net))
			goto found;
	}

	st->state = TCP_SEQ_STATE_TIME_WAIT;
	tw = tw_head(&tcp_hashinfo.ehash[st->bucket].twchain);
	goto get_tw;
found:
	cur = sk;
out:
	return cur;
}

static void *established_get_idx(struct seq_file *seq, loff_t pos)
{
	struct tcp_iter_state *st = seq->private;
	void *rc;

	st->bucket = 0;
	rc = established_get_first(seq);

	while (rc && pos) {
		rc = established_get_next(seq, rc);
		--pos;
	}
	return rc;
}

static void *tcp_get_idx(struct seq_file *seq, loff_t pos)
{
	void *rc;
	struct tcp_iter_state *st = seq->private;

	st->state = TCP_SEQ_STATE_LISTENING;
	rc	  = listening_get_idx(seq, &pos);

	if (!rc) {
		st->state = TCP_SEQ_STATE_ESTABLISHED;
		rc	  = established_get_idx(seq, pos);
	}

	return rc;
}

static void *tcp_seek_last_pos(struct seq_file *seq)
{
	struct tcp_iter_state *st = seq->private;
	int offset = st->offset;
	int orig_num = st->num;
	void *rc = NULL;

	switch (st->state) {
	case TCP_SEQ_STATE_OPENREQ:
	case TCP_SEQ_STATE_LISTENING:
		if (st->bucket >= INET_LHTABLE_SIZE)
			break;
		st->state = TCP_SEQ_STATE_LISTENING;
		rc = listening_get_next(seq, NULL);
		while (offset-- && rc)
			rc = listening_get_next(seq, rc);
		if (rc)
			break;
		st->bucket = 0;
		/* Fallthrough */
	case TCP_SEQ_STATE_ESTABLISHED:
	case TCP_SEQ_STATE_TIME_WAIT:
		st->state = TCP_SEQ_STATE_ESTABLISHED;
		if (st->bucket > tcp_hashinfo.ehash_mask)
			break;
		rc = established_get_first(seq);
		while (offset-- && rc)
			rc = established_get_next(seq, rc);
	}

	st->num = orig_num;

	return rc;
}

static void *tcp_seq_start(struct seq_file *seq, loff_t *pos)
{
	struct tcp_iter_state *st = seq->private;
	void *rc;

	if (*pos && *pos == st->last_pos) {
		rc = tcp_seek_last_pos(seq);
		if (rc)
			goto out;
	}

	st->state = TCP_SEQ_STATE_LISTENING;
	st->num = 0;
	st->bucket = 0;
	st->offset = 0;
	rc = *pos ? tcp_get_idx(seq, *pos - 1) : SEQ_START_TOKEN;

out:
	st->last_pos = *pos;
	return rc;
}

static void *tcp_seq_next(struct seq_file *seq, void *v, loff_t *pos)
{
	struct tcp_iter_state *st = seq->private;
	void *rc = NULL;

	if (v == SEQ_START_TOKEN) {
		rc = tcp_get_idx(seq, 0);
		goto out;
	}

	switch (st->state) {
	case TCP_SEQ_STATE_OPENREQ:
	case TCP_SEQ_STATE_LISTENING:
		rc = listening_get_next(seq, v);
		if (!rc) {
			st->state = TCP_SEQ_STATE_ESTABLISHED;
			st->bucket = 0;
			st->offset = 0;
			rc	  = established_get_first(seq);
		}
		break;
	case TCP_SEQ_STATE_ESTABLISHED:
	case TCP_SEQ_STATE_TIME_WAIT:
		rc = established_get_next(seq, v);
		break;
	}
out:
	++*pos;
	st->last_pos = *pos;
	return rc;
}

static void tcp_seq_stop(struct seq_file *seq, void *v)
{
	struct tcp_iter_state *st = seq->private;

	switch (st->state) {
	case TCP_SEQ_STATE_OPENREQ:
		if (v) {
			struct inet_connection_sock *icsk = inet_csk(st->syn_wait_sk);
			read_unlock_bh(&icsk->icsk_accept_queue.syn_wait_lock);
		}
	case TCP_SEQ_STATE_LISTENING:
		if (v != SEQ_START_TOKEN)
			spin_unlock_bh(&tcp_hashinfo.listening_hash[st->bucket].lock);
		break;
	case TCP_SEQ_STATE_TIME_WAIT:
	case TCP_SEQ_STATE_ESTABLISHED:
		if (v)
			spin_unlock_bh(inet_ehash_lockp(&tcp_hashinfo, st->bucket));
		break;
	}
}

int tcp_seq_open(struct inode *inode, struct file *file)
{
	struct tcp_seq_afinfo *afinfo = PDE(inode)->data;
	struct tcp_iter_state *s;
	int err;

	err = seq_open_net(inode, file, &afinfo->seq_ops,
			  sizeof(struct tcp_iter_state));
	if (err < 0)
		return err;

	s = ((struct seq_file *)file->private_data)->private;
	s->family		= afinfo->family;
	s->last_pos 		= 0;
	return 0;
}
EXPORT_SYMBOL(tcp_seq_open);

int tcp_proc_register(struct net *net, struct tcp_seq_afinfo *afinfo)
{
	int rc = 0;
	struct proc_dir_entry *p;

	afinfo->seq_ops.start		= tcp_seq_start;
	afinfo->seq_ops.next		= tcp_seq_next;
	afinfo->seq_ops.stop		= tcp_seq_stop;

	p = proc_create_data(afinfo->name, S_IRUGO, net->proc_net,
			     afinfo->seq_fops, afinfo);
	if (!p)
		rc = -ENOMEM;
	return rc;
}
EXPORT_SYMBOL(tcp_proc_register);

void tcp_proc_unregister(struct net *net, struct tcp_seq_afinfo *afinfo)
{
	proc_net_remove(net, afinfo->name);
}
EXPORT_SYMBOL(tcp_proc_unregister);

static void get_openreq4(const struct sock *sk, const struct request_sock *req,
			 struct seq_file *f, int i, int uid, int *len)
{
	const struct inet_request_sock *ireq = inet_rsk(req);
	int ttd = req->expires - jiffies;

	seq_printf(f, "%4d: %08X:%04X %08X:%04X"
		" %02X %08X:%08X %02X:%08lX %08X %5d %8d %u %d %pK%n",
		i,
		ireq->loc_addr,
		ntohs(inet_sk(sk)->inet_sport),
		ireq->rmt_addr,
		ntohs(ireq->rmt_port),
		TCP_SYN_RECV,
		0, 0, /* could print option size, but that is af dependent. */
		1,    /* timers active (only the expire timer) */
		jiffies_to_clock_t(ttd),
		req->retrans,
		uid,
		0,  /* non standard timer */
		0, /* open_requests have no inode */
		atomic_read(&sk->sk_refcnt),
		req,
		len);
}

static void get_tcp4_sock(struct sock *sk, struct seq_file *f, int i, int *len)
{
	int timer_active;
	unsigned long timer_expires;
	const struct tcp_sock *tp = tcp_sk(sk);
	const struct inet_connection_sock *icsk = inet_csk(sk);
	const struct inet_sock *inet = inet_sk(sk);
	__be32 dest = inet->inet_daddr;
	__be32 src = inet->inet_rcv_saddr;
	__u16 destp = ntohs(inet->inet_dport);
	__u16 srcp = ntohs(inet->inet_sport);
	int rx_queue;

	if (icsk->icsk_pending == ICSK_TIME_RETRANS) {
		timer_active	= 1;
		timer_expires	= icsk->icsk_timeout;
	} else if (icsk->icsk_pending == ICSK_TIME_PROBE0) {
		timer_active	= 4;
		timer_expires	= icsk->icsk_timeout;
	} else if (timer_pending(&sk->sk_timer)) {
		timer_active	= 2;
		timer_expires	= sk->sk_timer.expires;
	} else {
		timer_active	= 0;
		timer_expires = jiffies;
	}

	if (sk->sk_state == TCP_LISTEN)
		rx_queue = sk->sk_ack_backlog;
	else
		/*
		 * because we dont lock socket, we might find a transient negative value
		 */
		rx_queue = max_t(int, tp->rcv_nxt - tp->copied_seq, 0);

	seq_printf(f, "%4d: %08X:%04X %08X:%04X %02X %08X:%08X %02X:%08lX "
			"%08X %5d %8d %lu %d %pK %lu %lu %u %u %d%n",
		i, src, srcp, dest, destp, sk->sk_state,
		tp->write_seq - tp->snd_una,
		rx_queue,
		timer_active,
		jiffies_to_clock_t(timer_expires - jiffies),
		icsk->icsk_retransmits,
		sock_i_uid(sk),
		icsk->icsk_probes_out,
		sock_i_ino(sk),
		atomic_read(&sk->sk_refcnt), sk,
		jiffies_to_clock_t(icsk->icsk_rto),
		jiffies_to_clock_t(icsk->icsk_ack.ato),
		(icsk->icsk_ack.quick << 1) | icsk->icsk_ack.pingpong,
		tp->snd_cwnd,
		tcp_in_initial_slowstart(tp) ? -1 : tp->snd_ssthresh,
		len);
}

static void get_timewait4_sock(const struct inet_timewait_sock *tw,
			       struct seq_file *f, int i, int *len)
{
	__be32 dest, src;
	__u16 destp, srcp;
	int ttd = tw->tw_ttd - jiffies;

	if (ttd < 0)
		ttd = 0;

	dest  = tw->tw_daddr;
	src   = tw->tw_rcv_saddr;
	destp = ntohs(tw->tw_dport);
	srcp  = ntohs(tw->tw_sport);

	seq_printf(f, "%4d: %08X:%04X %08X:%04X"
		" %02X %08X:%08X %02X:%08lX %08X %5d %8d %d %d %pK%n",
		i, src, srcp, dest, destp, tw->tw_substate, 0, 0,
		3, jiffies_to_clock_t(ttd), 0, 0, 0, 0,
		atomic_read(&tw->tw_refcnt), tw, len);
}

#define TMPSZ 150

static int tcp4_seq_show(struct seq_file *seq, void *v)
{
	struct tcp_iter_state *st;
	int len;

	if (v == SEQ_START_TOKEN) {
		seq_printf(seq, "%-*s\n", TMPSZ - 1,
			   "  sl  local_address rem_address   st tx_queue "
			   "rx_queue tr tm->when retrnsmt   uid  timeout "
			   "inode");
		goto out;
	}
	st = seq->private;

	switch (st->state) {
	case TCP_SEQ_STATE_LISTENING:
	case TCP_SEQ_STATE_ESTABLISHED:
		get_tcp4_sock(v, seq, st->num, &len);
		break;
	case TCP_SEQ_STATE_OPENREQ:
		get_openreq4(st->syn_wait_sk, v, seq, st->num, st->uid, &len);
		break;
	case TCP_SEQ_STATE_TIME_WAIT:
		get_timewait4_sock(v, seq, st->num, &len);
		break;
	}
	seq_printf(seq, "%*s\n", TMPSZ - 1 - len, "");
out:
	return 0;
}

static const struct file_operations tcp_afinfo_seq_fops = {
	.owner   = THIS_MODULE,
	.open    = tcp_seq_open,
	.read    = seq_read,
	.llseek  = seq_lseek,
	.release = seq_release_net
};

static struct tcp_seq_afinfo tcp4_seq_afinfo = {
	.name		= "tcp",
	.family		= AF_INET,
	.seq_fops	= &tcp_afinfo_seq_fops,
	.seq_ops	= {
		.show		= tcp4_seq_show,
	},
};

static int __net_init tcp4_proc_init_net(struct net *net)
{
	return tcp_proc_register(net, &tcp4_seq_afinfo);
}

static void __net_exit tcp4_proc_exit_net(struct net *net)
{
	tcp_proc_unregister(net, &tcp4_seq_afinfo);
}

static struct pernet_operations tcp4_net_ops = {
	.init = tcp4_proc_init_net,
	.exit = tcp4_proc_exit_net,
};

int __init tcp4_proc_init(void)
{
	return register_pernet_subsys(&tcp4_net_ops);
}

void tcp4_proc_exit(void)
{
	unregister_pernet_subsys(&tcp4_net_ops);
}
#endif /* CONFIG_PROC_FS */

struct sk_buff **tcp4_gro_receive(struct sk_buff **head, struct sk_buff *skb)
{
	const struct iphdr *iph = skb_gro_network_header(skb);

	switch (skb->ip_summed) {
	case CHECKSUM_COMPLETE:
		if (!tcp_v4_check(skb_gro_len(skb), iph->saddr, iph->daddr,
				  skb->csum)) {
			skb->ip_summed = CHECKSUM_UNNECESSARY;
			break;
		}

		/* fall through */
	case CHECKSUM_NONE:
		NAPI_GRO_CB(skb)->flush = 1;
		return NULL;
	}

	return tcp_gro_receive(head, skb);
}

int tcp4_gro_complete(struct sk_buff *skb)
{
	const struct iphdr *iph = ip_hdr(skb);
	struct tcphdr *th = tcp_hdr(skb);

	th->check = ~tcp_v4_check(skb->len - skb_transport_offset(skb),
				  iph->saddr, iph->daddr, 0);
	skb_shinfo(skb)->gso_type = SKB_GSO_TCPV4;

	return tcp_gro_complete(skb);
}

struct proto tcp_prot = {
	.name			= "TCP",
	.owner			= THIS_MODULE,
	.close			= tcp_close,
	.connect		= tcp_v4_connect,
	.disconnect		= tcp_disconnect,
	.accept			= inet_csk_accept,
	.ioctl			= tcp_ioctl,
	.init			= tcp_v4_init_sock,
	.destroy		= tcp_v4_destroy_sock,
	.shutdown		= tcp_shutdown,
	.setsockopt		= tcp_setsockopt,
	.getsockopt		= tcp_getsockopt,
	.recvmsg		= tcp_recvmsg,
	.sendmsg		= tcp_sendmsg,
	.sendpage		= tcp_sendpage,
	.backlog_rcv		= tcp_v4_do_rcv,
	.release_cb		= tcp_release_cb,
	.mtu_reduced		= tcp_v4_mtu_reduced,
	.hash			= inet_hash,
	.unhash			= inet_unhash,
	.get_port		= inet_csk_get_port,
	.enter_memory_pressure	= tcp_enter_memory_pressure,
	.sockets_allocated	= &tcp_sockets_allocated,
	.orphan_count		= &tcp_orphan_count,
	.memory_allocated	= &tcp_memory_allocated,
	.memory_pressure	= &tcp_memory_pressure,
	.sysctl_wmem		= sysctl_tcp_wmem,
	.sysctl_rmem		= sysctl_tcp_rmem,
	.max_header		= MAX_TCP_HEADER,
	.obj_size		= sizeof(struct tcp_sock),
	.slab_flags		= SLAB_DESTROY_BY_RCU,
	.twsk_prot		= &tcp_timewait_sock_ops,
	.rsk_prot		= &tcp_request_sock_ops,
	.h.hashinfo		= &tcp_hashinfo,
	.no_autobind		= true,
#ifdef CONFIG_COMPAT
	.compat_setsockopt	= compat_tcp_setsockopt,
	.compat_getsockopt	= compat_tcp_getsockopt,
#endif
#ifdef CONFIG_MEMCG_KMEM
	.init_cgroup		= tcp_init_cgroup,
	.destroy_cgroup		= tcp_destroy_cgroup,
	.proto_cgroup		= tcp_proto_cgroup,
#endif
};
EXPORT_SYMBOL(tcp_prot);

static int __net_init tcp_sk_init(struct net *net)
{
	return 0;
}

static void __net_exit tcp_sk_exit(struct net *net)
{
}

static void __net_exit tcp_sk_exit_batch(struct list_head *net_exit_list)
{
	inet_twsk_purge(&tcp_hashinfo, &tcp_death_row, AF_INET);
}

static struct pernet_operations __net_initdata tcp_sk_ops = {
       .init	   = tcp_sk_init,
       .exit	   = tcp_sk_exit,
       .exit_batch = tcp_sk_exit_batch,
};

void __init tcp_v4_init(void)
{
	inet_hashinfo_init(&tcp_hashinfo);
	if (register_pernet_subsys(&tcp_sk_ops))
		panic("Failed to create the TCP control socket.\n");
}<|MERGE_RESOLUTION|>--- conflicted
+++ resolved
@@ -1620,28 +1620,16 @@
 		struct dst_entry *dst = sk->sk_rx_dst;
 
 		sock_rps_save_rxhash(sk, skb);
-<<<<<<< HEAD
-		if (sk->sk_rx_dst) {
-			struct dst_entry *dst = sk->sk_rx_dst;
-=======
 		if (dst) {
->>>>>>> 29fbbf80
 			if (inet_sk(sk)->rx_dst_ifindex != skb->skb_iif ||
 			    dst->ops->check(dst, 0) == NULL) {
 				dst_release(dst);
 				sk->sk_rx_dst = NULL;
 			}
 		}
-<<<<<<< HEAD
-		if (unlikely(sk->sk_rx_dst == NULL)) {
-			sk->sk_rx_dst = dst_clone(skb_dst(skb));
-			inet_sk(sk)->rx_dst_ifindex = skb->skb_iif;
-		}
-=======
 		if (unlikely(sk->sk_rx_dst == NULL))
 			inet_sk_rx_dst_set(sk, skb);
 
->>>>>>> 29fbbf80
 		if (tcp_rcv_established(sk, skb, tcp_hdr(skb), skb->len)) {
 			rsk = sk;
 			goto reset;
