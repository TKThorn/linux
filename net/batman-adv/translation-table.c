/* Copyright (C) 2007-2012 B.A.T.M.A.N. contributors:
 *
 * Marek Lindner, Simon Wunderlich, Antonio Quartulli
 *
 * This program is free software; you can redistribute it and/or
 * modify it under the terms of version 2 of the GNU General Public
 * License as published by the Free Software Foundation.
 *
 * This program is distributed in the hope that it will be useful, but
 * WITHOUT ANY WARRANTY; without even the implied warranty of
 * MERCHANTABILITY or FITNESS FOR A PARTICULAR PURPOSE. See the GNU
 * General Public License for more details.
 *
 * You should have received a copy of the GNU General Public License
 * along with this program; if not, write to the Free Software
 * Foundation, Inc., 51 Franklin Street, Fifth Floor, Boston, MA
 * 02110-1301, USA
 */

#include "main.h"
#include "translation-table.h"
#include "soft-interface.h"
#include "hard-interface.h"
#include "send.h"
#include "hash.h"
#include "originator.h"
#include "routing.h"
#include "bridge_loop_avoidance.h"

#include <linux/crc16.h>

static void batadv_send_roam_adv(struct batadv_priv *bat_priv, uint8_t *client,
				 struct batadv_orig_node *orig_node);
static void batadv_tt_purge(struct work_struct *work);
static void
batadv_tt_global_del_orig_list(struct batadv_tt_global_entry *tt_global_entry);

/* returns 1 if they are the same mac addr */
static int batadv_compare_tt(const struct hlist_node *node, const void *data2)
{
	const void *data1 = container_of(node, struct batadv_tt_common_entry,
					 hash_entry);

	return (memcmp(data1, data2, ETH_ALEN) == 0 ? 1 : 0);
}

static void batadv_tt_start_timer(struct batadv_priv *bat_priv)
{
	INIT_DELAYED_WORK(&bat_priv->tt_work, batadv_tt_purge);
	queue_delayed_work(batadv_event_workqueue, &bat_priv->tt_work,
			   msecs_to_jiffies(5000));
}

static struct batadv_tt_common_entry *
batadv_tt_hash_find(struct batadv_hashtable *hash, const void *data)
{
	struct hlist_head *head;
	struct hlist_node *node;
	struct batadv_tt_common_entry *tt_common_entry;
	struct batadv_tt_common_entry *tt_common_entry_tmp = NULL;
	uint32_t index;

	if (!hash)
		return NULL;

	index = batadv_choose_orig(data, hash->size);
	head = &hash->table[index];

	rcu_read_lock();
	hlist_for_each_entry_rcu(tt_common_entry, node, head, hash_entry) {
		if (!batadv_compare_eth(tt_common_entry, data))
			continue;

		if (!atomic_inc_not_zero(&tt_common_entry->refcount))
			continue;

		tt_common_entry_tmp = tt_common_entry;
		break;
	}
	rcu_read_unlock();

	return tt_common_entry_tmp;
}

static struct batadv_tt_local_entry *
batadv_tt_local_hash_find(struct batadv_priv *bat_priv, const void *data)
{
	struct batadv_tt_common_entry *tt_common_entry;
	struct batadv_tt_local_entry *tt_local_entry = NULL;

	tt_common_entry = batadv_tt_hash_find(bat_priv->tt_local_hash, data);
	if (tt_common_entry)
		tt_local_entry = container_of(tt_common_entry,
					      struct batadv_tt_local_entry,
					      common);
	return tt_local_entry;
}

static struct batadv_tt_global_entry *
batadv_tt_global_hash_find(struct batadv_priv *bat_priv, const void *data)
{
	struct batadv_tt_common_entry *tt_common_entry;
	struct batadv_tt_global_entry *tt_global_entry = NULL;

	tt_common_entry = batadv_tt_hash_find(bat_priv->tt_global_hash, data);
	if (tt_common_entry)
		tt_global_entry = container_of(tt_common_entry,
					       struct batadv_tt_global_entry,
					       common);
	return tt_global_entry;

}

static void
batadv_tt_local_entry_free_ref(struct batadv_tt_local_entry *tt_local_entry)
{
	if (atomic_dec_and_test(&tt_local_entry->common.refcount))
		kfree_rcu(tt_local_entry, common.rcu);
}

static void batadv_tt_global_entry_free_rcu(struct rcu_head *rcu)
{
	struct batadv_tt_common_entry *tt_common_entry;
	struct batadv_tt_global_entry *tt_global_entry;

	tt_common_entry = container_of(rcu, struct batadv_tt_common_entry, rcu);
	tt_global_entry = container_of(tt_common_entry,
				       struct batadv_tt_global_entry, common);

	kfree(tt_global_entry);
}

static void
batadv_tt_global_entry_free_ref(struct batadv_tt_global_entry *tt_global_entry)
{
	if (atomic_dec_and_test(&tt_global_entry->common.refcount)) {
		batadv_tt_global_del_orig_list(tt_global_entry);
		call_rcu(&tt_global_entry->common.rcu,
			 batadv_tt_global_entry_free_rcu);
	}
}

static void batadv_tt_orig_list_entry_free_rcu(struct rcu_head *rcu)
{
	struct batadv_tt_orig_list_entry *orig_entry;

	orig_entry = container_of(rcu, struct batadv_tt_orig_list_entry, rcu);
	batadv_orig_node_free_ref(orig_entry->orig_node);
	kfree(orig_entry);
}

static void
batadv_tt_orig_list_entry_free_ref(struct batadv_tt_orig_list_entry *orig_entry)
{
	/* to avoid race conditions, immediately decrease the tt counter */
	atomic_dec(&orig_entry->orig_node->tt_size);
	call_rcu(&orig_entry->rcu, batadv_tt_orig_list_entry_free_rcu);
}

static void batadv_tt_local_event(struct batadv_priv *bat_priv,
				  const uint8_t *addr, uint8_t flags)
{
	struct batadv_tt_change_node *tt_change_node, *entry, *safe;
	bool event_removed = false;
	bool del_op_requested, del_op_entry;

	tt_change_node = kmalloc(sizeof(*tt_change_node), GFP_ATOMIC);

	if (!tt_change_node)
		return;

	tt_change_node->change.flags = flags;
	memcpy(tt_change_node->change.addr, addr, ETH_ALEN);

	del_op_requested = flags & BATADV_TT_CLIENT_DEL;

	/* check for ADD+DEL or DEL+ADD events */
	spin_lock_bh(&bat_priv->tt_changes_list_lock);
	list_for_each_entry_safe(entry, safe, &bat_priv->tt_changes_list,
				 list) {
		if (!batadv_compare_eth(entry->change.addr, addr))
			continue;

		/* DEL+ADD in the same orig interval have no effect and can be
		 * removed to avoid silly behaviour on the receiver side. The
		 * other way around (ADD+DEL) can happen in case of roaming of
		 * a client still in the NEW state. Roaming of NEW clients is
		 * now possible due to automatically recognition of "temporary"
		 * clients
		 */
		del_op_entry = entry->change.flags & BATADV_TT_CLIENT_DEL;
		if (!del_op_requested && del_op_entry)
			goto del;
		if (del_op_requested && !del_op_entry)
			goto del;
		continue;
del:
		list_del(&entry->list);
		kfree(entry);
<<<<<<< HEAD
=======
		kfree(tt_change_node);
>>>>>>> 991d9bf9
		event_removed = true;
		goto unlock;
	}

	/* track the change in the OGMinterval list */
	list_add_tail(&tt_change_node->list, &bat_priv->tt_changes_list);

unlock:
	spin_unlock_bh(&bat_priv->tt_changes_list_lock);

	if (event_removed)
		atomic_dec(&bat_priv->tt_local_changes);
	else
		atomic_inc(&bat_priv->tt_local_changes);
}

int batadv_tt_len(int changes_num)
{
	return changes_num * sizeof(struct batadv_tt_change);
}

static int batadv_tt_local_init(struct batadv_priv *bat_priv)
{
	if (bat_priv->tt_local_hash)
		return 0;

	bat_priv->tt_local_hash = batadv_hash_new(1024);

	if (!bat_priv->tt_local_hash)
		return -ENOMEM;

	return 0;
}

void batadv_tt_local_add(struct net_device *soft_iface, const uint8_t *addr,
			 int ifindex)
{
	struct batadv_priv *bat_priv = netdev_priv(soft_iface);
	struct batadv_tt_local_entry *tt_local_entry = NULL;
	struct batadv_tt_global_entry *tt_global_entry = NULL;
	struct hlist_head *head;
	struct hlist_node *node;
	struct batadv_tt_orig_list_entry *orig_entry;
	int hash_added;

	tt_local_entry = batadv_tt_local_hash_find(bat_priv, addr);

	if (tt_local_entry) {
		tt_local_entry->last_seen = jiffies;
		/* possibly unset the BATADV_TT_CLIENT_PENDING flag */
		tt_local_entry->common.flags &= ~BATADV_TT_CLIENT_PENDING;
		goto out;
	}

	tt_local_entry = kmalloc(sizeof(*tt_local_entry), GFP_ATOMIC);
	if (!tt_local_entry)
		goto out;

	batadv_dbg(BATADV_DBG_TT, bat_priv,
		   "Creating new local tt entry: %pM (ttvn: %d)\n", addr,
		   (uint8_t)atomic_read(&bat_priv->ttvn));

	memcpy(tt_local_entry->common.addr, addr, ETH_ALEN);
	tt_local_entry->common.flags = BATADV_NO_FLAGS;
	if (batadv_is_wifi_iface(ifindex))
		tt_local_entry->common.flags |= BATADV_TT_CLIENT_WIFI;
	atomic_set(&tt_local_entry->common.refcount, 2);
	tt_local_entry->last_seen = jiffies;

	/* the batman interface mac address should never be purged */
	if (batadv_compare_eth(addr, soft_iface->dev_addr))
		tt_local_entry->common.flags |= BATADV_TT_CLIENT_NOPURGE;

	/* The local entry has to be marked as NEW to avoid to send it in
	 * a full table response going out before the next ttvn increment
	 * (consistency check)
	 */
	tt_local_entry->common.flags |= BATADV_TT_CLIENT_NEW;

	hash_added = batadv_hash_add(bat_priv->tt_local_hash, batadv_compare_tt,
				     batadv_choose_orig,
				     &tt_local_entry->common,
				     &tt_local_entry->common.hash_entry);

	if (unlikely(hash_added != 0)) {
		/* remove the reference for the hash */
		batadv_tt_local_entry_free_ref(tt_local_entry);
		goto out;
	}

	batadv_tt_local_event(bat_priv, addr, tt_local_entry->common.flags);

	/* remove address from global hash if present */
	tt_global_entry = batadv_tt_global_hash_find(bat_priv, addr);

	/* Check whether it is a roaming! */
	if (tt_global_entry) {
		/* These node are probably going to update their tt table */
		head = &tt_global_entry->orig_list;
		rcu_read_lock();
		hlist_for_each_entry_rcu(orig_entry, node, head, list) {
			orig_entry->orig_node->tt_poss_change = true;

			batadv_send_roam_adv(bat_priv,
					     tt_global_entry->common.addr,
					     orig_entry->orig_node);
		}
		rcu_read_unlock();
		/* The global entry has to be marked as ROAMING and
		 * has to be kept for consistency purpose
		 */
		tt_global_entry->common.flags |= BATADV_TT_CLIENT_ROAM;
		tt_global_entry->roam_at = jiffies;
	}
out:
	if (tt_local_entry)
		batadv_tt_local_entry_free_ref(tt_local_entry);
	if (tt_global_entry)
		batadv_tt_global_entry_free_ref(tt_global_entry);
}

static void batadv_tt_realloc_packet_buff(unsigned char **packet_buff,
					  int *packet_buff_len,
					  int min_packet_len,
					  int new_packet_len)
{
	unsigned char *new_buff;

	new_buff = kmalloc(new_packet_len, GFP_ATOMIC);

	/* keep old buffer if kmalloc should fail */
	if (new_buff) {
		memcpy(new_buff, *packet_buff, min_packet_len);
		kfree(*packet_buff);
		*packet_buff = new_buff;
		*packet_buff_len = new_packet_len;
	}
}

static void batadv_tt_prepare_packet_buff(struct batadv_priv *bat_priv,
					  unsigned char **packet_buff,
					  int *packet_buff_len,
					  int min_packet_len)
{
	struct batadv_hard_iface *primary_if;
	int req_len;

	primary_if = batadv_primary_if_get_selected(bat_priv);

	req_len = min_packet_len;
	req_len += batadv_tt_len(atomic_read(&bat_priv->tt_local_changes));

	/* if we have too many changes for one packet don't send any
	 * and wait for the tt table request which will be fragmented
	 */
	if ((!primary_if) || (req_len > primary_if->soft_iface->mtu))
		req_len = min_packet_len;

	batadv_tt_realloc_packet_buff(packet_buff, packet_buff_len,
				      min_packet_len, req_len);

	if (primary_if)
		batadv_hardif_free_ref(primary_if);
}

static int batadv_tt_changes_fill_buff(struct batadv_priv *bat_priv,
				       unsigned char **packet_buff,
				       int *packet_buff_len,
				       int min_packet_len)
{
	struct batadv_tt_change_node *entry, *safe;
	int count = 0, tot_changes = 0, new_len;
	unsigned char *tt_buff;

	batadv_tt_prepare_packet_buff(bat_priv, packet_buff,
				      packet_buff_len, min_packet_len);

	new_len = *packet_buff_len - min_packet_len;
	tt_buff = *packet_buff + min_packet_len;

	if (new_len > 0)
		tot_changes = new_len / batadv_tt_len(1);

	spin_lock_bh(&bat_priv->tt_changes_list_lock);
	atomic_set(&bat_priv->tt_local_changes, 0);

	list_for_each_entry_safe(entry, safe, &bat_priv->tt_changes_list,
				 list) {
		if (count < tot_changes) {
			memcpy(tt_buff + batadv_tt_len(count),
			       &entry->change, sizeof(struct batadv_tt_change));
			count++;
		}
		list_del(&entry->list);
		kfree(entry);
	}
	spin_unlock_bh(&bat_priv->tt_changes_list_lock);

	/* Keep the buffer for possible tt_request */
	spin_lock_bh(&bat_priv->tt_buff_lock);
	kfree(bat_priv->tt_buff);
	bat_priv->tt_buff_len = 0;
	bat_priv->tt_buff = NULL;
	/* check whether this new OGM has no changes due to size problems */
	if (new_len > 0) {
		/* if kmalloc() fails we will reply with the full table
		 * instead of providing the diff
		 */
		bat_priv->tt_buff = kmalloc(new_len, GFP_ATOMIC);
		if (bat_priv->tt_buff) {
			memcpy(bat_priv->tt_buff, tt_buff, new_len);
			bat_priv->tt_buff_len = new_len;
		}
	}
	spin_unlock_bh(&bat_priv->tt_buff_lock);

	return count;
}

int batadv_tt_local_seq_print_text(struct seq_file *seq, void *offset)
{
	struct net_device *net_dev = (struct net_device *)seq->private;
	struct batadv_priv *bat_priv = netdev_priv(net_dev);
	struct batadv_hashtable *hash = bat_priv->tt_local_hash;
	struct batadv_tt_common_entry *tt_common_entry;
	struct batadv_hard_iface *primary_if;
	struct hlist_node *node;
	struct hlist_head *head;
	uint32_t i;
	int ret = 0;

	primary_if = batadv_primary_if_get_selected(bat_priv);
	if (!primary_if) {
		ret = seq_printf(seq,
				 "BATMAN mesh %s disabled - please specify interfaces to enable it\n",
				 net_dev->name);
		goto out;
	}

	if (primary_if->if_status != BATADV_IF_ACTIVE) {
		ret = seq_printf(seq,
				 "BATMAN mesh %s disabled - primary interface not active\n",
				 net_dev->name);
		goto out;
	}

	seq_printf(seq,
		   "Locally retrieved addresses (from %s) announced via TT (TTVN: %u):\n",
		   net_dev->name, (uint8_t)atomic_read(&bat_priv->ttvn));

	for (i = 0; i < hash->size; i++) {
		head = &hash->table[i];

		rcu_read_lock();
		hlist_for_each_entry_rcu(tt_common_entry, node,
					 head, hash_entry) {
			seq_printf(seq, " * %pM [%c%c%c%c%c]\n",
				   tt_common_entry->addr,
				   (tt_common_entry->flags &
				    BATADV_TT_CLIENT_ROAM ? 'R' : '.'),
				   (tt_common_entry->flags &
				    BATADV_TT_CLIENT_NOPURGE ? 'P' : '.'),
				   (tt_common_entry->flags &
				    BATADV_TT_CLIENT_NEW ? 'N' : '.'),
				   (tt_common_entry->flags &
				    BATADV_TT_CLIENT_PENDING ? 'X' : '.'),
				   (tt_common_entry->flags &
				    BATADV_TT_CLIENT_WIFI ? 'W' : '.'));
		}
		rcu_read_unlock();
	}
out:
	if (primary_if)
		batadv_hardif_free_ref(primary_if);
	return ret;
}

static void
batadv_tt_local_set_pending(struct batadv_priv *bat_priv,
			    struct batadv_tt_local_entry *tt_local_entry,
			    uint16_t flags, const char *message)
{
	batadv_tt_local_event(bat_priv, tt_local_entry->common.addr,
			      tt_local_entry->common.flags | flags);

	/* The local client has to be marked as "pending to be removed" but has
	 * to be kept in the table in order to send it in a full table
	 * response issued before the net ttvn increment (consistency check)
	 */
	tt_local_entry->common.flags |= BATADV_TT_CLIENT_PENDING;

	batadv_dbg(BATADV_DBG_TT, bat_priv,
		   "Local tt entry (%pM) pending to be removed: %s\n",
		   tt_local_entry->common.addr, message);
}

void batadv_tt_local_remove(struct batadv_priv *bat_priv, const uint8_t *addr,
			    const char *message, bool roaming)
{
	struct batadv_tt_local_entry *tt_local_entry = NULL;
	uint16_t flags;

	tt_local_entry = batadv_tt_local_hash_find(bat_priv, addr);
	if (!tt_local_entry)
		goto out;

	flags = BATADV_TT_CLIENT_DEL;
	if (roaming)
		flags |= BATADV_TT_CLIENT_ROAM;

	batadv_tt_local_set_pending(bat_priv, tt_local_entry, flags, message);
out:
	if (tt_local_entry)
		batadv_tt_local_entry_free_ref(tt_local_entry);
}

static void batadv_tt_local_purge_list(struct batadv_priv *bat_priv,
				       struct hlist_head *head)
{
	struct batadv_tt_local_entry *tt_local_entry;
	struct batadv_tt_common_entry *tt_common_entry;
	struct hlist_node *node, *node_tmp;

	hlist_for_each_entry_safe(tt_common_entry, node, node_tmp, head,
				  hash_entry) {
		tt_local_entry = container_of(tt_common_entry,
					      struct batadv_tt_local_entry,
					      common);
		if (tt_local_entry->common.flags & BATADV_TT_CLIENT_NOPURGE)
			continue;

		/* entry already marked for deletion */
		if (tt_local_entry->common.flags & BATADV_TT_CLIENT_PENDING)
			continue;

		if (!batadv_has_timed_out(tt_local_entry->last_seen,
					  BATADV_TT_LOCAL_TIMEOUT))
			continue;

		batadv_tt_local_set_pending(bat_priv, tt_local_entry,
					    BATADV_TT_CLIENT_DEL, "timed out");
	}
}

static void batadv_tt_local_purge(struct batadv_priv *bat_priv)
{
	struct batadv_hashtable *hash = bat_priv->tt_local_hash;
	struct hlist_head *head;
	spinlock_t *list_lock; /* protects write access to the hash lists */
	uint32_t i;

	for (i = 0; i < hash->size; i++) {
		head = &hash->table[i];
		list_lock = &hash->list_locks[i];

		spin_lock_bh(list_lock);
		batadv_tt_local_purge_list(bat_priv, head);
		spin_unlock_bh(list_lock);
	}

}

static void batadv_tt_local_table_free(struct batadv_priv *bat_priv)
{
	struct batadv_hashtable *hash;
	spinlock_t *list_lock; /* protects write access to the hash lists */
	struct batadv_tt_common_entry *tt_common_entry;
	struct batadv_tt_local_entry *tt_local;
	struct hlist_node *node, *node_tmp;
	struct hlist_head *head;
	uint32_t i;

	if (!bat_priv->tt_local_hash)
		return;

	hash = bat_priv->tt_local_hash;

	for (i = 0; i < hash->size; i++) {
		head = &hash->table[i];
		list_lock = &hash->list_locks[i];

		spin_lock_bh(list_lock);
		hlist_for_each_entry_safe(tt_common_entry, node, node_tmp,
					  head, hash_entry) {
			hlist_del_rcu(node);
			tt_local = container_of(tt_common_entry,
						struct batadv_tt_local_entry,
						common);
			batadv_tt_local_entry_free_ref(tt_local);
		}
		spin_unlock_bh(list_lock);
	}

	batadv_hash_destroy(hash);

	bat_priv->tt_local_hash = NULL;
}

static int batadv_tt_global_init(struct batadv_priv *bat_priv)
{
	if (bat_priv->tt_global_hash)
		return 0;

	bat_priv->tt_global_hash = batadv_hash_new(1024);

	if (!bat_priv->tt_global_hash)
		return -ENOMEM;

	return 0;
}

static void batadv_tt_changes_list_free(struct batadv_priv *bat_priv)
{
	struct batadv_tt_change_node *entry, *safe;

	spin_lock_bh(&bat_priv->tt_changes_list_lock);

	list_for_each_entry_safe(entry, safe, &bat_priv->tt_changes_list,
				 list) {
		list_del(&entry->list);
		kfree(entry);
	}

	atomic_set(&bat_priv->tt_local_changes, 0);
	spin_unlock_bh(&bat_priv->tt_changes_list_lock);
}

/* find out if an orig_node is already in the list of a tt_global_entry.
 * returns 1 if found, 0 otherwise
 */
static bool
batadv_tt_global_entry_has_orig(const struct batadv_tt_global_entry *entry,
				const struct batadv_orig_node *orig_node)
{
	struct batadv_tt_orig_list_entry *tmp_orig_entry;
	const struct hlist_head *head;
	struct hlist_node *node;
	bool found = false;

	rcu_read_lock();
	head = &entry->orig_list;
	hlist_for_each_entry_rcu(tmp_orig_entry, node, head, list) {
		if (tmp_orig_entry->orig_node == orig_node) {
			found = true;
			break;
		}
	}
	rcu_read_unlock();
	return found;
}

static void
batadv_tt_global_add_orig_entry(struct batadv_tt_global_entry *tt_global_entry,
				struct batadv_orig_node *orig_node, int ttvn)
{
	struct batadv_tt_orig_list_entry *orig_entry;

	orig_entry = kzalloc(sizeof(*orig_entry), GFP_ATOMIC);
	if (!orig_entry)
		return;

	INIT_HLIST_NODE(&orig_entry->list);
	atomic_inc(&orig_node->refcount);
	atomic_inc(&orig_node->tt_size);
	orig_entry->orig_node = orig_node;
	orig_entry->ttvn = ttvn;

	spin_lock_bh(&tt_global_entry->list_lock);
	hlist_add_head_rcu(&orig_entry->list,
			   &tt_global_entry->orig_list);
	spin_unlock_bh(&tt_global_entry->list_lock);
}

/* caller must hold orig_node refcount */
int batadv_tt_global_add(struct batadv_priv *bat_priv,
			 struct batadv_orig_node *orig_node,
			 const unsigned char *tt_addr, uint8_t flags,
			 uint8_t ttvn)
{
	struct batadv_tt_global_entry *tt_global_entry = NULL;
	int ret = 0;
	int hash_added;
	struct batadv_tt_common_entry *common;

	tt_global_entry = batadv_tt_global_hash_find(bat_priv, tt_addr);

	if (!tt_global_entry) {
		tt_global_entry = kzalloc(sizeof(*tt_global_entry), GFP_ATOMIC);
		if (!tt_global_entry)
			goto out;

		common = &tt_global_entry->common;
		memcpy(common->addr, tt_addr, ETH_ALEN);

		common->flags = flags;
		tt_global_entry->roam_at = 0;
		atomic_set(&common->refcount, 2);

		INIT_HLIST_HEAD(&tt_global_entry->orig_list);
		spin_lock_init(&tt_global_entry->list_lock);

		hash_added = batadv_hash_add(bat_priv->tt_global_hash,
					     batadv_compare_tt,
					     batadv_choose_orig, common,
					     &common->hash_entry);

		if (unlikely(hash_added != 0)) {
			/* remove the reference for the hash */
			batadv_tt_global_entry_free_ref(tt_global_entry);
			goto out_remove;
		}

		batadv_tt_global_add_orig_entry(tt_global_entry, orig_node,
						ttvn);
	} else {
		/* there is already a global entry, use this one. */

		/* If there is the BATADV_TT_CLIENT_ROAM flag set, there is only
		 * one originator left in the list and we previously received a
		 * delete + roaming change for this originator.
		 *
		 * We should first delete the old originator before adding the
		 * new one.
		 */
		if (tt_global_entry->common.flags & BATADV_TT_CLIENT_ROAM) {
			batadv_tt_global_del_orig_list(tt_global_entry);
			tt_global_entry->common.flags &= ~BATADV_TT_CLIENT_ROAM;
			tt_global_entry->roam_at = 0;
		}

		if (!batadv_tt_global_entry_has_orig(tt_global_entry,
						     orig_node))
			batadv_tt_global_add_orig_entry(tt_global_entry,
							orig_node, ttvn);
	}

	batadv_dbg(BATADV_DBG_TT, bat_priv,
		   "Creating new global tt entry: %pM (via %pM)\n",
		   tt_global_entry->common.addr, orig_node->orig);

out_remove:
	/* remove address from local hash if present */
	batadv_tt_local_remove(bat_priv, tt_global_entry->common.addr,
			       "global tt received",
			       flags & BATADV_TT_CLIENT_ROAM);
	ret = 1;
out:
	if (tt_global_entry)
		batadv_tt_global_entry_free_ref(tt_global_entry);
	return ret;
}

/* print all orig nodes who announce the address for this global entry.
 * it is assumed that the caller holds rcu_read_lock();
 */
static void
batadv_tt_global_print_entry(struct batadv_tt_global_entry *tt_global_entry,
			     struct seq_file *seq)
{
	struct hlist_head *head;
	struct hlist_node *node;
	struct batadv_tt_orig_list_entry *orig_entry;
	struct batadv_tt_common_entry *tt_common_entry;
	uint16_t flags;
	uint8_t last_ttvn;

	tt_common_entry = &tt_global_entry->common;

	head = &tt_global_entry->orig_list;

	hlist_for_each_entry_rcu(orig_entry, node, head, list) {
		flags = tt_common_entry->flags;
		last_ttvn = atomic_read(&orig_entry->orig_node->last_ttvn);
		seq_printf(seq, " * %pM  (%3u) via %pM     (%3u)   [%c%c]\n",
			   tt_global_entry->common.addr, orig_entry->ttvn,
			   orig_entry->orig_node->orig, last_ttvn,
			   (flags & BATADV_TT_CLIENT_ROAM ? 'R' : '.'),
			   (flags & BATADV_TT_CLIENT_WIFI ? 'W' : '.'));
	}
}

int batadv_tt_global_seq_print_text(struct seq_file *seq, void *offset)
{
	struct net_device *net_dev = (struct net_device *)seq->private;
	struct batadv_priv *bat_priv = netdev_priv(net_dev);
	struct batadv_hashtable *hash = bat_priv->tt_global_hash;
	struct batadv_tt_common_entry *tt_common_entry;
	struct batadv_tt_global_entry *tt_global;
	struct batadv_hard_iface *primary_if;
	struct hlist_node *node;
	struct hlist_head *head;
	uint32_t i;
	int ret = 0;

	primary_if = batadv_primary_if_get_selected(bat_priv);
	if (!primary_if) {
		ret = seq_printf(seq,
				 "BATMAN mesh %s disabled - please specify interfaces to enable it\n",
				 net_dev->name);
		goto out;
	}

	if (primary_if->if_status != BATADV_IF_ACTIVE) {
		ret = seq_printf(seq,
				 "BATMAN mesh %s disabled - primary interface not active\n",
				 net_dev->name);
		goto out;
	}

	seq_printf(seq,
		   "Globally announced TT entries received via the mesh %s\n",
		   net_dev->name);
	seq_printf(seq, "       %-13s %s       %-15s %s %s\n",
		   "Client", "(TTVN)", "Originator", "(Curr TTVN)", "Flags");

	for (i = 0; i < hash->size; i++) {
		head = &hash->table[i];

		rcu_read_lock();
		hlist_for_each_entry_rcu(tt_common_entry, node,
					 head, hash_entry) {
			tt_global = container_of(tt_common_entry,
						 struct batadv_tt_global_entry,
						 common);
			batadv_tt_global_print_entry(tt_global, seq);
		}
		rcu_read_unlock();
	}
out:
	if (primary_if)
		batadv_hardif_free_ref(primary_if);
	return ret;
}

/* deletes the orig list of a tt_global_entry */
static void
batadv_tt_global_del_orig_list(struct batadv_tt_global_entry *tt_global_entry)
{
	struct hlist_head *head;
	struct hlist_node *node, *safe;
	struct batadv_tt_orig_list_entry *orig_entry;

	spin_lock_bh(&tt_global_entry->list_lock);
	head = &tt_global_entry->orig_list;
	hlist_for_each_entry_safe(orig_entry, node, safe, head, list) {
		hlist_del_rcu(node);
		batadv_tt_orig_list_entry_free_ref(orig_entry);
	}
	spin_unlock_bh(&tt_global_entry->list_lock);

}

static void
batadv_tt_global_del_orig_entry(struct batadv_priv *bat_priv,
				struct batadv_tt_global_entry *tt_global_entry,
				struct batadv_orig_node *orig_node,
				const char *message)
{
	struct hlist_head *head;
	struct hlist_node *node, *safe;
	struct batadv_tt_orig_list_entry *orig_entry;

	spin_lock_bh(&tt_global_entry->list_lock);
	head = &tt_global_entry->orig_list;
	hlist_for_each_entry_safe(orig_entry, node, safe, head, list) {
		if (orig_entry->orig_node == orig_node) {
			batadv_dbg(BATADV_DBG_TT, bat_priv,
				   "Deleting %pM from global tt entry %pM: %s\n",
				   orig_node->orig,
				   tt_global_entry->common.addr, message);
			hlist_del_rcu(node);
			batadv_tt_orig_list_entry_free_ref(orig_entry);
		}
	}
	spin_unlock_bh(&tt_global_entry->list_lock);
}

static void
batadv_tt_global_del_struct(struct batadv_priv *bat_priv,
			    struct batadv_tt_global_entry *tt_global_entry,
			    const char *message)
{
	batadv_dbg(BATADV_DBG_TT, bat_priv,
		   "Deleting global tt entry %pM: %s\n",
		   tt_global_entry->common.addr, message);

	batadv_hash_remove(bat_priv->tt_global_hash, batadv_compare_tt,
			   batadv_choose_orig, tt_global_entry->common.addr);
	batadv_tt_global_entry_free_ref(tt_global_entry);

}

/* If the client is to be deleted, we check if it is the last origantor entry
 * within tt_global entry. If yes, we set the BATADV_TT_CLIENT_ROAM flag and the
 * timer, otherwise we simply remove the originator scheduled for deletion.
 */
static void
batadv_tt_global_del_roaming(struct batadv_priv *bat_priv,
			     struct batadv_tt_global_entry *tt_global_entry,
			     struct batadv_orig_node *orig_node,
			     const char *message)
{
	bool last_entry = true;
	struct hlist_head *head;
	struct hlist_node *node;
	struct batadv_tt_orig_list_entry *orig_entry;

	/* no local entry exists, case 1:
	 * Check if this is the last one or if other entries exist.
	 */

	rcu_read_lock();
	head = &tt_global_entry->orig_list;
	hlist_for_each_entry_rcu(orig_entry, node, head, list) {
		if (orig_entry->orig_node != orig_node) {
			last_entry = false;
			break;
		}
	}
	rcu_read_unlock();

	if (last_entry) {
		/* its the last one, mark for roaming. */
		tt_global_entry->common.flags |= BATADV_TT_CLIENT_ROAM;
		tt_global_entry->roam_at = jiffies;
	} else
		/* there is another entry, we can simply delete this
		 * one and can still use the other one.
		 */
		batadv_tt_global_del_orig_entry(bat_priv, tt_global_entry,
						orig_node, message);
}



static void batadv_tt_global_del(struct batadv_priv *bat_priv,
				 struct batadv_orig_node *orig_node,
				 const unsigned char *addr,
				 const char *message, bool roaming)
{
	struct batadv_tt_global_entry *tt_global_entry = NULL;
	struct batadv_tt_local_entry *local_entry = NULL;

	tt_global_entry = batadv_tt_global_hash_find(bat_priv, addr);
	if (!tt_global_entry)
		goto out;

	if (!roaming) {
		batadv_tt_global_del_orig_entry(bat_priv, tt_global_entry,
						orig_node, message);

		if (hlist_empty(&tt_global_entry->orig_list))
			batadv_tt_global_del_struct(bat_priv, tt_global_entry,
						    message);

		goto out;
	}

	/* if we are deleting a global entry due to a roam
	 * event, there are two possibilities:
	 * 1) the client roamed from node A to node B => if there
	 *    is only one originator left for this client, we mark
	 *    it with BATADV_TT_CLIENT_ROAM, we start a timer and we
	 *    wait for node B to claim it. In case of timeout
	 *    the entry is purged.
	 *
	 *    If there are other originators left, we directly delete
	 *    the originator.
	 * 2) the client roamed to us => we can directly delete
	 *    the global entry, since it is useless now.
	 */
	local_entry = batadv_tt_local_hash_find(bat_priv,
						tt_global_entry->common.addr);
	if (local_entry) {
		/* local entry exists, case 2: client roamed to us. */
		batadv_tt_global_del_orig_list(tt_global_entry);
		batadv_tt_global_del_struct(bat_priv, tt_global_entry, message);
	} else
		/* no local entry exists, case 1: check for roaming */
		batadv_tt_global_del_roaming(bat_priv, tt_global_entry,
					     orig_node, message);


out:
	if (tt_global_entry)
		batadv_tt_global_entry_free_ref(tt_global_entry);
	if (local_entry)
		batadv_tt_local_entry_free_ref(local_entry);
}

void batadv_tt_global_del_orig(struct batadv_priv *bat_priv,
			       struct batadv_orig_node *orig_node,
			       const char *message)
{
	struct batadv_tt_global_entry *tt_global;
	struct batadv_tt_common_entry *tt_common_entry;
	uint32_t i;
	struct batadv_hashtable *hash = bat_priv->tt_global_hash;
	struct hlist_node *node, *safe;
	struct hlist_head *head;
	spinlock_t *list_lock; /* protects write access to the hash lists */

	if (!hash)
		return;

	for (i = 0; i < hash->size; i++) {
		head = &hash->table[i];
		list_lock = &hash->list_locks[i];

		spin_lock_bh(list_lock);
		hlist_for_each_entry_safe(tt_common_entry, node, safe,
					  head, hash_entry) {
			tt_global = container_of(tt_common_entry,
						 struct batadv_tt_global_entry,
						 common);

			batadv_tt_global_del_orig_entry(bat_priv, tt_global,
							orig_node, message);

			if (hlist_empty(&tt_global->orig_list)) {
				batadv_dbg(BATADV_DBG_TT, bat_priv,
					   "Deleting global tt entry %pM: %s\n",
					   tt_global->common.addr, message);
				hlist_del_rcu(node);
				batadv_tt_global_entry_free_ref(tt_global);
			}
		}
		spin_unlock_bh(list_lock);
	}
	orig_node->tt_initialised = false;
}

static void batadv_tt_global_roam_purge_list(struct batadv_priv *bat_priv,
					     struct hlist_head *head)
{
	struct batadv_tt_common_entry *tt_common_entry;
	struct batadv_tt_global_entry *tt_global_entry;
	struct hlist_node *node, *node_tmp;

	hlist_for_each_entry_safe(tt_common_entry, node, node_tmp, head,
				  hash_entry) {
		tt_global_entry = container_of(tt_common_entry,
					       struct batadv_tt_global_entry,
					       common);
		if (!(tt_global_entry->common.flags & BATADV_TT_CLIENT_ROAM))
			continue;
		if (!batadv_has_timed_out(tt_global_entry->roam_at,
					  BATADV_TT_CLIENT_ROAM_TIMEOUT))
			continue;

		batadv_dbg(BATADV_DBG_TT, bat_priv,
			   "Deleting global tt entry (%pM): Roaming timeout\n",
			   tt_global_entry->common.addr);

		hlist_del_rcu(node);
		batadv_tt_global_entry_free_ref(tt_global_entry);
	}
}

static void batadv_tt_global_roam_purge(struct batadv_priv *bat_priv)
{
	struct batadv_hashtable *hash = bat_priv->tt_global_hash;
	struct hlist_head *head;
	spinlock_t *list_lock; /* protects write access to the hash lists */
	uint32_t i;

	for (i = 0; i < hash->size; i++) {
		head = &hash->table[i];
		list_lock = &hash->list_locks[i];

		spin_lock_bh(list_lock);
		batadv_tt_global_roam_purge_list(bat_priv, head);
		spin_unlock_bh(list_lock);
	}

}

static void batadv_tt_global_table_free(struct batadv_priv *bat_priv)
{
	struct batadv_hashtable *hash;
	spinlock_t *list_lock; /* protects write access to the hash lists */
	struct batadv_tt_common_entry *tt_common_entry;
	struct batadv_tt_global_entry *tt_global;
	struct hlist_node *node, *node_tmp;
	struct hlist_head *head;
	uint32_t i;

	if (!bat_priv->tt_global_hash)
		return;

	hash = bat_priv->tt_global_hash;

	for (i = 0; i < hash->size; i++) {
		head = &hash->table[i];
		list_lock = &hash->list_locks[i];

		spin_lock_bh(list_lock);
		hlist_for_each_entry_safe(tt_common_entry, node, node_tmp,
					  head, hash_entry) {
			hlist_del_rcu(node);
			tt_global = container_of(tt_common_entry,
						 struct batadv_tt_global_entry,
						 common);
			batadv_tt_global_entry_free_ref(tt_global);
		}
		spin_unlock_bh(list_lock);
	}

	batadv_hash_destroy(hash);

	bat_priv->tt_global_hash = NULL;
}

static bool
_batadv_is_ap_isolated(struct batadv_tt_local_entry *tt_local_entry,
		       struct batadv_tt_global_entry *tt_global_entry)
{
	bool ret = false;

	if (tt_local_entry->common.flags & BATADV_TT_CLIENT_WIFI &&
	    tt_global_entry->common.flags & BATADV_TT_CLIENT_WIFI)
		ret = true;

	return ret;
}

struct batadv_orig_node *batadv_transtable_search(struct batadv_priv *bat_priv,
						  const uint8_t *src,
						  const uint8_t *addr)
{
	struct batadv_tt_local_entry *tt_local_entry = NULL;
	struct batadv_tt_global_entry *tt_global_entry = NULL;
	struct batadv_orig_node *orig_node = NULL;
	struct batadv_neigh_node *router = NULL;
	struct hlist_head *head;
	struct hlist_node *node;
	struct batadv_tt_orig_list_entry *orig_entry;
	int best_tq;

	if (src && atomic_read(&bat_priv->ap_isolation)) {
		tt_local_entry = batadv_tt_local_hash_find(bat_priv, src);
		if (!tt_local_entry)
			goto out;
	}

	tt_global_entry = batadv_tt_global_hash_find(bat_priv, addr);
	if (!tt_global_entry)
		goto out;

	/* check whether the clients should not communicate due to AP
	 * isolation
	 */
	if (tt_local_entry &&
	    _batadv_is_ap_isolated(tt_local_entry, tt_global_entry))
		goto out;

	best_tq = 0;

	rcu_read_lock();
	head = &tt_global_entry->orig_list;
	hlist_for_each_entry_rcu(orig_entry, node, head, list) {
		router = batadv_orig_node_get_router(orig_entry->orig_node);
		if (!router)
			continue;

		if (router->tq_avg > best_tq) {
			orig_node = orig_entry->orig_node;
			best_tq = router->tq_avg;
		}
		batadv_neigh_node_free_ref(router);
	}
	/* found anything? */
	if (orig_node && !atomic_inc_not_zero(&orig_node->refcount))
		orig_node = NULL;
	rcu_read_unlock();
out:
	if (tt_global_entry)
		batadv_tt_global_entry_free_ref(tt_global_entry);
	if (tt_local_entry)
		batadv_tt_local_entry_free_ref(tt_local_entry);

	return orig_node;
}

/* Calculates the checksum of the local table of a given orig_node */
static uint16_t batadv_tt_global_crc(struct batadv_priv *bat_priv,
				     struct batadv_orig_node *orig_node)
{
	uint16_t total = 0, total_one;
	struct batadv_hashtable *hash = bat_priv->tt_global_hash;
	struct batadv_tt_common_entry *tt_common;
	struct batadv_tt_global_entry *tt_global;
	struct hlist_node *node;
	struct hlist_head *head;
	uint32_t i;
	int j;

	for (i = 0; i < hash->size; i++) {
		head = &hash->table[i];

		rcu_read_lock();
		hlist_for_each_entry_rcu(tt_common, node, head, hash_entry) {
			tt_global = container_of(tt_common,
						 struct batadv_tt_global_entry,
						 common);
			/* Roaming clients are in the global table for
			 * consistency only. They don't have to be
			 * taken into account while computing the
			 * global crc
			 */
			if (tt_common->flags & BATADV_TT_CLIENT_ROAM)
				continue;

			/* find out if this global entry is announced by this
			 * originator
			 */
			if (!batadv_tt_global_entry_has_orig(tt_global,
							     orig_node))
				continue;

			total_one = 0;
			for (j = 0; j < ETH_ALEN; j++)
				total_one = crc16_byte(total_one,
						       tt_common->addr[j]);
			total ^= total_one;
		}
		rcu_read_unlock();
	}

	return total;
}

/* Calculates the checksum of the local table */
static uint16_t batadv_tt_local_crc(struct batadv_priv *bat_priv)
{
	uint16_t total = 0, total_one;
	struct batadv_hashtable *hash = bat_priv->tt_local_hash;
	struct batadv_tt_common_entry *tt_common;
	struct hlist_node *node;
	struct hlist_head *head;
	uint32_t i;
	int j;

	for (i = 0; i < hash->size; i++) {
		head = &hash->table[i];

		rcu_read_lock();
		hlist_for_each_entry_rcu(tt_common, node, head, hash_entry) {
			/* not yet committed clients have not to be taken into
			 * account while computing the CRC
			 */
			if (tt_common->flags & BATADV_TT_CLIENT_NEW)
				continue;
			total_one = 0;
			for (j = 0; j < ETH_ALEN; j++)
				total_one = crc16_byte(total_one,
						       tt_common->addr[j]);
			total ^= total_one;
		}
		rcu_read_unlock();
	}

	return total;
}

static void batadv_tt_req_list_free(struct batadv_priv *bat_priv)
{
	struct batadv_tt_req_node *node, *safe;

	spin_lock_bh(&bat_priv->tt_req_list_lock);

	list_for_each_entry_safe(node, safe, &bat_priv->tt_req_list, list) {
		list_del(&node->list);
		kfree(node);
	}

	spin_unlock_bh(&bat_priv->tt_req_list_lock);
}

static void batadv_tt_save_orig_buffer(struct batadv_priv *bat_priv,
				       struct batadv_orig_node *orig_node,
				       const unsigned char *tt_buff,
				       uint8_t tt_num_changes)
{
	uint16_t tt_buff_len = batadv_tt_len(tt_num_changes);

	/* Replace the old buffer only if I received something in the
	 * last OGM (the OGM could carry no changes)
	 */
	spin_lock_bh(&orig_node->tt_buff_lock);
	if (tt_buff_len > 0) {
		kfree(orig_node->tt_buff);
		orig_node->tt_buff_len = 0;
		orig_node->tt_buff = kmalloc(tt_buff_len, GFP_ATOMIC);
		if (orig_node->tt_buff) {
			memcpy(orig_node->tt_buff, tt_buff, tt_buff_len);
			orig_node->tt_buff_len = tt_buff_len;
		}
	}
	spin_unlock_bh(&orig_node->tt_buff_lock);
}

static void batadv_tt_req_purge(struct batadv_priv *bat_priv)
{
	struct batadv_tt_req_node *node, *safe;

	spin_lock_bh(&bat_priv->tt_req_list_lock);
	list_for_each_entry_safe(node, safe, &bat_priv->tt_req_list, list) {
		if (batadv_has_timed_out(node->issued_at,
					 BATADV_TT_REQUEST_TIMEOUT)) {
			list_del(&node->list);
			kfree(node);
		}
	}
	spin_unlock_bh(&bat_priv->tt_req_list_lock);
}

/* returns the pointer to the new tt_req_node struct if no request
 * has already been issued for this orig_node, NULL otherwise
 */
static struct batadv_tt_req_node *
batadv_new_tt_req_node(struct batadv_priv *bat_priv,
		       struct batadv_orig_node *orig_node)
{
	struct batadv_tt_req_node *tt_req_node_tmp, *tt_req_node = NULL;

	spin_lock_bh(&bat_priv->tt_req_list_lock);
	list_for_each_entry(tt_req_node_tmp, &bat_priv->tt_req_list, list) {
		if (batadv_compare_eth(tt_req_node_tmp, orig_node) &&
		    !batadv_has_timed_out(tt_req_node_tmp->issued_at,
					  BATADV_TT_REQUEST_TIMEOUT))
			goto unlock;
	}

	tt_req_node = kmalloc(sizeof(*tt_req_node), GFP_ATOMIC);
	if (!tt_req_node)
		goto unlock;

	memcpy(tt_req_node->addr, orig_node->orig, ETH_ALEN);
	tt_req_node->issued_at = jiffies;

	list_add(&tt_req_node->list, &bat_priv->tt_req_list);
unlock:
	spin_unlock_bh(&bat_priv->tt_req_list_lock);
	return tt_req_node;
}

/* data_ptr is useless here, but has to be kept to respect the prototype */
static int batadv_tt_local_valid_entry(const void *entry_ptr,
				       const void *data_ptr)
{
	const struct batadv_tt_common_entry *tt_common_entry = entry_ptr;

	if (tt_common_entry->flags & BATADV_TT_CLIENT_NEW)
		return 0;
	return 1;
}

static int batadv_tt_global_valid(const void *entry_ptr,
				  const void *data_ptr)
{
	const struct batadv_tt_common_entry *tt_common_entry = entry_ptr;
	const struct batadv_tt_global_entry *tt_global_entry;
	const struct batadv_orig_node *orig_node = data_ptr;

	if (tt_common_entry->flags & BATADV_TT_CLIENT_ROAM)
		return 0;

	tt_global_entry = container_of(tt_common_entry,
				       struct batadv_tt_global_entry,
				       common);

	return batadv_tt_global_entry_has_orig(tt_global_entry, orig_node);
}

static struct sk_buff *
batadv_tt_response_fill_table(uint16_t tt_len, uint8_t ttvn,
			      struct batadv_hashtable *hash,
			      struct batadv_hard_iface *primary_if,
			      int (*valid_cb)(const void *, const void *),
			      void *cb_data)
{
	struct batadv_tt_common_entry *tt_common_entry;
	struct batadv_tt_query_packet *tt_response;
	struct batadv_tt_change *tt_change;
	struct hlist_node *node;
	struct hlist_head *head;
	struct sk_buff *skb = NULL;
	uint16_t tt_tot, tt_count;
	ssize_t tt_query_size = sizeof(struct batadv_tt_query_packet);
	uint32_t i;
	size_t len;

	if (tt_query_size + tt_len > primary_if->soft_iface->mtu) {
		tt_len = primary_if->soft_iface->mtu - tt_query_size;
		tt_len -= tt_len % sizeof(struct batadv_tt_change);
	}
	tt_tot = tt_len / sizeof(struct batadv_tt_change);

	len = tt_query_size + tt_len;
	skb = dev_alloc_skb(len + ETH_HLEN);
	if (!skb)
		goto out;

	skb_reserve(skb, ETH_HLEN);
	tt_response = (struct batadv_tt_query_packet *)skb_put(skb, len);
	tt_response->ttvn = ttvn;

	tt_change = (struct batadv_tt_change *)(skb->data + tt_query_size);
	tt_count = 0;

	rcu_read_lock();
	for (i = 0; i < hash->size; i++) {
		head = &hash->table[i];

		hlist_for_each_entry_rcu(tt_common_entry, node,
					 head, hash_entry) {
			if (tt_count == tt_tot)
				break;

			if ((valid_cb) && (!valid_cb(tt_common_entry, cb_data)))
				continue;

			memcpy(tt_change->addr, tt_common_entry->addr,
			       ETH_ALEN);
			tt_change->flags = BATADV_NO_FLAGS;

			tt_count++;
			tt_change++;
		}
	}
	rcu_read_unlock();

	/* store in the message the number of entries we have successfully
	 * copied
	 */
	tt_response->tt_data = htons(tt_count);

out:
	return skb;
}

static int batadv_send_tt_request(struct batadv_priv *bat_priv,
				  struct batadv_orig_node *dst_orig_node,
				  uint8_t ttvn, uint16_t tt_crc,
				  bool full_table)
{
	struct sk_buff *skb = NULL;
	struct batadv_tt_query_packet *tt_request;
	struct batadv_neigh_node *neigh_node = NULL;
	struct batadv_hard_iface *primary_if;
	struct batadv_tt_req_node *tt_req_node = NULL;
	int ret = 1;
	size_t tt_req_len;

	primary_if = batadv_primary_if_get_selected(bat_priv);
	if (!primary_if)
		goto out;

	/* The new tt_req will be issued only if I'm not waiting for a
	 * reply from the same orig_node yet
	 */
	tt_req_node = batadv_new_tt_req_node(bat_priv, dst_orig_node);
	if (!tt_req_node)
		goto out;

	skb = dev_alloc_skb(sizeof(*tt_request) + ETH_HLEN);
	if (!skb)
		goto out;

	skb_reserve(skb, ETH_HLEN);

	tt_req_len = sizeof(*tt_request);
	tt_request = (struct batadv_tt_query_packet *)skb_put(skb, tt_req_len);

	tt_request->header.packet_type = BATADV_TT_QUERY;
	tt_request->header.version = BATADV_COMPAT_VERSION;
	memcpy(tt_request->src, primary_if->net_dev->dev_addr, ETH_ALEN);
	memcpy(tt_request->dst, dst_orig_node->orig, ETH_ALEN);
	tt_request->header.ttl = BATADV_TTL;
	tt_request->ttvn = ttvn;
	tt_request->tt_data = htons(tt_crc);
	tt_request->flags = BATADV_TT_REQUEST;

	if (full_table)
		tt_request->flags |= BATADV_TT_FULL_TABLE;

	neigh_node = batadv_orig_node_get_router(dst_orig_node);
	if (!neigh_node)
		goto out;

	batadv_dbg(BATADV_DBG_TT, bat_priv,
		   "Sending TT_REQUEST to %pM via %pM [%c]\n",
		   dst_orig_node->orig, neigh_node->addr,
		   (full_table ? 'F' : '.'));

	batadv_inc_counter(bat_priv, BATADV_CNT_TT_REQUEST_TX);

	batadv_send_skb_packet(skb, neigh_node->if_incoming, neigh_node->addr);
	ret = 0;

out:
	if (neigh_node)
		batadv_neigh_node_free_ref(neigh_node);
	if (primary_if)
		batadv_hardif_free_ref(primary_if);
	if (ret)
		kfree_skb(skb);
	if (ret && tt_req_node) {
		spin_lock_bh(&bat_priv->tt_req_list_lock);
		list_del(&tt_req_node->list);
		spin_unlock_bh(&bat_priv->tt_req_list_lock);
		kfree(tt_req_node);
	}
	return ret;
}

static bool
batadv_send_other_tt_response(struct batadv_priv *bat_priv,
			      struct batadv_tt_query_packet *tt_request)
{
	struct batadv_orig_node *req_dst_orig_node = NULL;
	struct batadv_orig_node *res_dst_orig_node = NULL;
	struct batadv_neigh_node *neigh_node = NULL;
	struct batadv_hard_iface *primary_if = NULL;
	uint8_t orig_ttvn, req_ttvn, ttvn;
	int ret = false;
	unsigned char *tt_buff;
	bool full_table;
	uint16_t tt_len, tt_tot;
	struct sk_buff *skb = NULL;
	struct batadv_tt_query_packet *tt_response;
	size_t len;

	batadv_dbg(BATADV_DBG_TT, bat_priv,
		   "Received TT_REQUEST from %pM for ttvn: %u (%pM) [%c]\n",
		   tt_request->src, tt_request->ttvn, tt_request->dst,
		   (tt_request->flags & BATADV_TT_FULL_TABLE ? 'F' : '.'));

	/* Let's get the orig node of the REAL destination */
	req_dst_orig_node = batadv_orig_hash_find(bat_priv, tt_request->dst);
	if (!req_dst_orig_node)
		goto out;

	res_dst_orig_node = batadv_orig_hash_find(bat_priv, tt_request->src);
	if (!res_dst_orig_node)
		goto out;

	neigh_node = batadv_orig_node_get_router(res_dst_orig_node);
	if (!neigh_node)
		goto out;

	primary_if = batadv_primary_if_get_selected(bat_priv);
	if (!primary_if)
		goto out;

	orig_ttvn = (uint8_t)atomic_read(&req_dst_orig_node->last_ttvn);
	req_ttvn = tt_request->ttvn;

	/* I don't have the requested data */
	if (orig_ttvn != req_ttvn ||
	    tt_request->tt_data != htons(req_dst_orig_node->tt_crc))
		goto out;

	/* If the full table has been explicitly requested */
	if (tt_request->flags & BATADV_TT_FULL_TABLE ||
	    !req_dst_orig_node->tt_buff)
		full_table = true;
	else
		full_table = false;

	/* In this version, fragmentation is not implemented, then
	 * I'll send only one packet with as much TT entries as I can
	 */
	if (!full_table) {
		spin_lock_bh(&req_dst_orig_node->tt_buff_lock);
		tt_len = req_dst_orig_node->tt_buff_len;
		tt_tot = tt_len / sizeof(struct batadv_tt_change);

		len = sizeof(*tt_response) + tt_len;
		skb = dev_alloc_skb(len + ETH_HLEN);
		if (!skb)
			goto unlock;

		skb_reserve(skb, ETH_HLEN);
		tt_response = (struct batadv_tt_query_packet *)skb_put(skb,
								       len);
		tt_response->ttvn = req_ttvn;
		tt_response->tt_data = htons(tt_tot);

		tt_buff = skb->data + sizeof(*tt_response);
		/* Copy the last orig_node's OGM buffer */
		memcpy(tt_buff, req_dst_orig_node->tt_buff,
		       req_dst_orig_node->tt_buff_len);

		spin_unlock_bh(&req_dst_orig_node->tt_buff_lock);
	} else {
		tt_len = (uint16_t)atomic_read(&req_dst_orig_node->tt_size);
		tt_len *= sizeof(struct batadv_tt_change);
		ttvn = (uint8_t)atomic_read(&req_dst_orig_node->last_ttvn);

		skb = batadv_tt_response_fill_table(tt_len, ttvn,
						    bat_priv->tt_global_hash,
						    primary_if,
						    batadv_tt_global_valid,
						    req_dst_orig_node);
		if (!skb)
			goto out;

		tt_response = (struct batadv_tt_query_packet *)skb->data;
	}

	tt_response->header.packet_type = BATADV_TT_QUERY;
	tt_response->header.version = BATADV_COMPAT_VERSION;
	tt_response->header.ttl = BATADV_TTL;
	memcpy(tt_response->src, req_dst_orig_node->orig, ETH_ALEN);
	memcpy(tt_response->dst, tt_request->src, ETH_ALEN);
	tt_response->flags = BATADV_TT_RESPONSE;

	if (full_table)
		tt_response->flags |= BATADV_TT_FULL_TABLE;

	batadv_dbg(BATADV_DBG_TT, bat_priv,
		   "Sending TT_RESPONSE %pM via %pM for %pM (ttvn: %u)\n",
		   res_dst_orig_node->orig, neigh_node->addr,
		   req_dst_orig_node->orig, req_ttvn);

	batadv_inc_counter(bat_priv, BATADV_CNT_TT_RESPONSE_TX);

	batadv_send_skb_packet(skb, neigh_node->if_incoming, neigh_node->addr);
	ret = true;
	goto out;

unlock:
	spin_unlock_bh(&req_dst_orig_node->tt_buff_lock);

out:
	if (res_dst_orig_node)
		batadv_orig_node_free_ref(res_dst_orig_node);
	if (req_dst_orig_node)
		batadv_orig_node_free_ref(req_dst_orig_node);
	if (neigh_node)
		batadv_neigh_node_free_ref(neigh_node);
	if (primary_if)
		batadv_hardif_free_ref(primary_if);
	if (!ret)
		kfree_skb(skb);
	return ret;

}

static bool
batadv_send_my_tt_response(struct batadv_priv *bat_priv,
			   struct batadv_tt_query_packet *tt_request)
{
	struct batadv_orig_node *orig_node = NULL;
	struct batadv_neigh_node *neigh_node = NULL;
	struct batadv_hard_iface *primary_if = NULL;
	uint8_t my_ttvn, req_ttvn, ttvn;
	int ret = false;
	unsigned char *tt_buff;
	bool full_table;
	uint16_t tt_len, tt_tot;
	struct sk_buff *skb = NULL;
	struct batadv_tt_query_packet *tt_response;
	size_t len;

	batadv_dbg(BATADV_DBG_TT, bat_priv,
		   "Received TT_REQUEST from %pM for ttvn: %u (me) [%c]\n",
		   tt_request->src, tt_request->ttvn,
		   (tt_request->flags & BATADV_TT_FULL_TABLE ? 'F' : '.'));


	my_ttvn = (uint8_t)atomic_read(&bat_priv->ttvn);
	req_ttvn = tt_request->ttvn;

	orig_node = batadv_orig_hash_find(bat_priv, tt_request->src);
	if (!orig_node)
		goto out;

	neigh_node = batadv_orig_node_get_router(orig_node);
	if (!neigh_node)
		goto out;

	primary_if = batadv_primary_if_get_selected(bat_priv);
	if (!primary_if)
		goto out;

	/* If the full table has been explicitly requested or the gap
	 * is too big send the whole local translation table
	 */
	if (tt_request->flags & BATADV_TT_FULL_TABLE || my_ttvn != req_ttvn ||
	    !bat_priv->tt_buff)
		full_table = true;
	else
		full_table = false;

	/* In this version, fragmentation is not implemented, then
	 * I'll send only one packet with as much TT entries as I can
	 */
	if (!full_table) {
		spin_lock_bh(&bat_priv->tt_buff_lock);
		tt_len = bat_priv->tt_buff_len;
		tt_tot = tt_len / sizeof(struct batadv_tt_change);

		len = sizeof(*tt_response) + tt_len;
		skb = dev_alloc_skb(len + ETH_HLEN);
		if (!skb)
			goto unlock;

		skb_reserve(skb, ETH_HLEN);
		tt_response = (struct batadv_tt_query_packet *)skb_put(skb,
								       len);
		tt_response->ttvn = req_ttvn;
		tt_response->tt_data = htons(tt_tot);

		tt_buff = skb->data + sizeof(*tt_response);
		memcpy(tt_buff, bat_priv->tt_buff,
		       bat_priv->tt_buff_len);
		spin_unlock_bh(&bat_priv->tt_buff_lock);
	} else {
		tt_len = (uint16_t)atomic_read(&bat_priv->num_local_tt);
		tt_len *= sizeof(struct batadv_tt_change);
		ttvn = (uint8_t)atomic_read(&bat_priv->ttvn);

		skb = batadv_tt_response_fill_table(tt_len, ttvn,
						    bat_priv->tt_local_hash,
						    primary_if,
						    batadv_tt_local_valid_entry,
						    NULL);
		if (!skb)
			goto out;

		tt_response = (struct batadv_tt_query_packet *)skb->data;
	}

	tt_response->header.packet_type = BATADV_TT_QUERY;
	tt_response->header.version = BATADV_COMPAT_VERSION;
	tt_response->header.ttl = BATADV_TTL;
	memcpy(tt_response->src, primary_if->net_dev->dev_addr, ETH_ALEN);
	memcpy(tt_response->dst, tt_request->src, ETH_ALEN);
	tt_response->flags = BATADV_TT_RESPONSE;

	if (full_table)
		tt_response->flags |= BATADV_TT_FULL_TABLE;

	batadv_dbg(BATADV_DBG_TT, bat_priv,
		   "Sending TT_RESPONSE to %pM via %pM [%c]\n",
		   orig_node->orig, neigh_node->addr,
		   (tt_response->flags & BATADV_TT_FULL_TABLE ? 'F' : '.'));

	batadv_inc_counter(bat_priv, BATADV_CNT_TT_RESPONSE_TX);

	batadv_send_skb_packet(skb, neigh_node->if_incoming, neigh_node->addr);
	ret = true;
	goto out;

unlock:
	spin_unlock_bh(&bat_priv->tt_buff_lock);
out:
	if (orig_node)
		batadv_orig_node_free_ref(orig_node);
	if (neigh_node)
		batadv_neigh_node_free_ref(neigh_node);
	if (primary_if)
		batadv_hardif_free_ref(primary_if);
	if (!ret)
		kfree_skb(skb);
	/* This packet was for me, so it doesn't need to be re-routed */
	return true;
}

bool batadv_send_tt_response(struct batadv_priv *bat_priv,
			     struct batadv_tt_query_packet *tt_request)
{
	if (batadv_is_my_mac(tt_request->dst)) {
		/* don't answer backbone gws! */
		if (batadv_bla_is_backbone_gw_orig(bat_priv, tt_request->src))
			return true;

		return batadv_send_my_tt_response(bat_priv, tt_request);
	} else {
		return batadv_send_other_tt_response(bat_priv, tt_request);
	}
}

static void _batadv_tt_update_changes(struct batadv_priv *bat_priv,
				      struct batadv_orig_node *orig_node,
				      struct batadv_tt_change *tt_change,
				      uint16_t tt_num_changes, uint8_t ttvn)
{
	int i;
	int roams;

	for (i = 0; i < tt_num_changes; i++) {
		if ((tt_change + i)->flags & BATADV_TT_CLIENT_DEL) {
			roams = (tt_change + i)->flags & BATADV_TT_CLIENT_ROAM;
			batadv_tt_global_del(bat_priv, orig_node,
					     (tt_change + i)->addr,
					     "tt removed by changes",
					     roams);
		} else {
			if (!batadv_tt_global_add(bat_priv, orig_node,
						  (tt_change + i)->addr,
						  (tt_change + i)->flags, ttvn))
				/* In case of problem while storing a
				 * global_entry, we stop the updating
				 * procedure without committing the
				 * ttvn change. This will avoid to send
				 * corrupted data on tt_request
				 */
				return;
		}
	}
	orig_node->tt_initialised = true;
}

static void batadv_tt_fill_gtable(struct batadv_priv *bat_priv,
				  struct batadv_tt_query_packet *tt_response)
{
	struct batadv_orig_node *orig_node = NULL;

	orig_node = batadv_orig_hash_find(bat_priv, tt_response->src);
	if (!orig_node)
		goto out;

	/* Purge the old table first.. */
	batadv_tt_global_del_orig(bat_priv, orig_node, "Received full table");

	_batadv_tt_update_changes(bat_priv, orig_node,
				  (struct batadv_tt_change *)(tt_response + 1),
				  ntohs(tt_response->tt_data),
				  tt_response->ttvn);

	spin_lock_bh(&orig_node->tt_buff_lock);
	kfree(orig_node->tt_buff);
	orig_node->tt_buff_len = 0;
	orig_node->tt_buff = NULL;
	spin_unlock_bh(&orig_node->tt_buff_lock);

	atomic_set(&orig_node->last_ttvn, tt_response->ttvn);

out:
	if (orig_node)
		batadv_orig_node_free_ref(orig_node);
}

static void batadv_tt_update_changes(struct batadv_priv *bat_priv,
				     struct batadv_orig_node *orig_node,
				     uint16_t tt_num_changes, uint8_t ttvn,
				     struct batadv_tt_change *tt_change)
{
	_batadv_tt_update_changes(bat_priv, orig_node, tt_change,
				  tt_num_changes, ttvn);

	batadv_tt_save_orig_buffer(bat_priv, orig_node,
				   (unsigned char *)tt_change, tt_num_changes);
	atomic_set(&orig_node->last_ttvn, ttvn);
}

bool batadv_is_my_client(struct batadv_priv *bat_priv, const uint8_t *addr)
{
	struct batadv_tt_local_entry *tt_local_entry = NULL;
	bool ret = false;

	tt_local_entry = batadv_tt_local_hash_find(bat_priv, addr);
	if (!tt_local_entry)
		goto out;
	/* Check if the client has been logically deleted (but is kept for
	 * consistency purpose)
	 */
	if (tt_local_entry->common.flags & BATADV_TT_CLIENT_PENDING)
		goto out;
	ret = true;
out:
	if (tt_local_entry)
		batadv_tt_local_entry_free_ref(tt_local_entry);
	return ret;
}

void batadv_handle_tt_response(struct batadv_priv *bat_priv,
			       struct batadv_tt_query_packet *tt_response)
{
	struct batadv_tt_req_node *node, *safe;
	struct batadv_orig_node *orig_node = NULL;
	struct batadv_tt_change *tt_change;

	batadv_dbg(BATADV_DBG_TT, bat_priv,
		   "Received TT_RESPONSE from %pM for ttvn %d t_size: %d [%c]\n",
		   tt_response->src, tt_response->ttvn,
		   ntohs(tt_response->tt_data),
		   (tt_response->flags & BATADV_TT_FULL_TABLE ? 'F' : '.'));

	/* we should have never asked a backbone gw */
	if (batadv_bla_is_backbone_gw_orig(bat_priv, tt_response->src))
		goto out;

	orig_node = batadv_orig_hash_find(bat_priv, tt_response->src);
	if (!orig_node)
		goto out;

	if (tt_response->flags & BATADV_TT_FULL_TABLE) {
		batadv_tt_fill_gtable(bat_priv, tt_response);
	} else {
		tt_change = (struct batadv_tt_change *)(tt_response + 1);
		batadv_tt_update_changes(bat_priv, orig_node,
					 ntohs(tt_response->tt_data),
					 tt_response->ttvn, tt_change);
	}

	/* Delete the tt_req_node from pending tt_requests list */
	spin_lock_bh(&bat_priv->tt_req_list_lock);
	list_for_each_entry_safe(node, safe, &bat_priv->tt_req_list, list) {
		if (!batadv_compare_eth(node->addr, tt_response->src))
			continue;
		list_del(&node->list);
		kfree(node);
	}
	spin_unlock_bh(&bat_priv->tt_req_list_lock);

	/* Recalculate the CRC for this orig_node and store it */
	orig_node->tt_crc = batadv_tt_global_crc(bat_priv, orig_node);
	/* Roaming phase is over: tables are in sync again. I can
	 * unset the flag
	 */
	orig_node->tt_poss_change = false;
out:
	if (orig_node)
		batadv_orig_node_free_ref(orig_node);
}

int batadv_tt_init(struct batadv_priv *bat_priv)
{
	int ret;

	ret = batadv_tt_local_init(bat_priv);
	if (ret < 0)
		return ret;

	ret = batadv_tt_global_init(bat_priv);
	if (ret < 0)
		return ret;

	batadv_tt_start_timer(bat_priv);

	return 1;
}

static void batadv_tt_roam_list_free(struct batadv_priv *bat_priv)
{
	struct batadv_tt_roam_node *node, *safe;

	spin_lock_bh(&bat_priv->tt_roam_list_lock);

	list_for_each_entry_safe(node, safe, &bat_priv->tt_roam_list, list) {
		list_del(&node->list);
		kfree(node);
	}

	spin_unlock_bh(&bat_priv->tt_roam_list_lock);
}

static void batadv_tt_roam_purge(struct batadv_priv *bat_priv)
{
	struct batadv_tt_roam_node *node, *safe;

	spin_lock_bh(&bat_priv->tt_roam_list_lock);
	list_for_each_entry_safe(node, safe, &bat_priv->tt_roam_list, list) {
		if (!batadv_has_timed_out(node->first_time,
					  BATADV_ROAMING_MAX_TIME))
			continue;

		list_del(&node->list);
		kfree(node);
	}
	spin_unlock_bh(&bat_priv->tt_roam_list_lock);
}

/* This function checks whether the client already reached the
 * maximum number of possible roaming phases. In this case the ROAMING_ADV
 * will not be sent.
 *
 * returns true if the ROAMING_ADV can be sent, false otherwise
 */
static bool batadv_tt_check_roam_count(struct batadv_priv *bat_priv,
				       uint8_t *client)
{
	struct batadv_tt_roam_node *tt_roam_node;
	bool ret = false;

	spin_lock_bh(&bat_priv->tt_roam_list_lock);
	/* The new tt_req will be issued only if I'm not waiting for a
	 * reply from the same orig_node yet
	 */
	list_for_each_entry(tt_roam_node, &bat_priv->tt_roam_list, list) {
		if (!batadv_compare_eth(tt_roam_node->addr, client))
			continue;

		if (batadv_has_timed_out(tt_roam_node->first_time,
					 BATADV_ROAMING_MAX_TIME))
			continue;

		if (!batadv_atomic_dec_not_zero(&tt_roam_node->counter))
			/* Sorry, you roamed too many times! */
			goto unlock;
		ret = true;
		break;
	}

	if (!ret) {
		tt_roam_node = kmalloc(sizeof(*tt_roam_node), GFP_ATOMIC);
		if (!tt_roam_node)
			goto unlock;

		tt_roam_node->first_time = jiffies;
		atomic_set(&tt_roam_node->counter,
			   BATADV_ROAMING_MAX_COUNT - 1);
		memcpy(tt_roam_node->addr, client, ETH_ALEN);

		list_add(&tt_roam_node->list, &bat_priv->tt_roam_list);
		ret = true;
	}

unlock:
	spin_unlock_bh(&bat_priv->tt_roam_list_lock);
	return ret;
}

static void batadv_send_roam_adv(struct batadv_priv *bat_priv, uint8_t *client,
				 struct batadv_orig_node *orig_node)
{
	struct batadv_neigh_node *neigh_node = NULL;
	struct sk_buff *skb = NULL;
	struct batadv_roam_adv_packet *roam_adv_packet;
	int ret = 1;
	struct batadv_hard_iface *primary_if;
	size_t len = sizeof(*roam_adv_packet);

	/* before going on we have to check whether the client has
	 * already roamed to us too many times
	 */
	if (!batadv_tt_check_roam_count(bat_priv, client))
		goto out;

	skb = dev_alloc_skb(sizeof(*roam_adv_packet) + ETH_HLEN);
	if (!skb)
		goto out;

	skb_reserve(skb, ETH_HLEN);

	roam_adv_packet = (struct batadv_roam_adv_packet *)skb_put(skb, len);

	roam_adv_packet->header.packet_type = BATADV_ROAM_ADV;
	roam_adv_packet->header.version = BATADV_COMPAT_VERSION;
	roam_adv_packet->header.ttl = BATADV_TTL;
	roam_adv_packet->reserved = 0;
	primary_if = batadv_primary_if_get_selected(bat_priv);
	if (!primary_if)
		goto out;
	memcpy(roam_adv_packet->src, primary_if->net_dev->dev_addr, ETH_ALEN);
	batadv_hardif_free_ref(primary_if);
	memcpy(roam_adv_packet->dst, orig_node->orig, ETH_ALEN);
	memcpy(roam_adv_packet->client, client, ETH_ALEN);

	neigh_node = batadv_orig_node_get_router(orig_node);
	if (!neigh_node)
		goto out;

	batadv_dbg(BATADV_DBG_TT, bat_priv,
		   "Sending ROAMING_ADV to %pM (client %pM) via %pM\n",
		   orig_node->orig, client, neigh_node->addr);

	batadv_inc_counter(bat_priv, BATADV_CNT_TT_ROAM_ADV_TX);

	batadv_send_skb_packet(skb, neigh_node->if_incoming, neigh_node->addr);
	ret = 0;

out:
	if (neigh_node)
		batadv_neigh_node_free_ref(neigh_node);
	if (ret)
		kfree_skb(skb);
	return;
}

static void batadv_tt_purge(struct work_struct *work)
{
	struct delayed_work *delayed_work;
	struct batadv_priv *bat_priv;

	delayed_work = container_of(work, struct delayed_work, work);
	bat_priv = container_of(delayed_work, struct batadv_priv, tt_work);

	batadv_tt_local_purge(bat_priv);
	batadv_tt_global_roam_purge(bat_priv);
	batadv_tt_req_purge(bat_priv);
	batadv_tt_roam_purge(bat_priv);

	batadv_tt_start_timer(bat_priv);
}

void batadv_tt_free(struct batadv_priv *bat_priv)
{
	cancel_delayed_work_sync(&bat_priv->tt_work);

	batadv_tt_local_table_free(bat_priv);
	batadv_tt_global_table_free(bat_priv);
	batadv_tt_req_list_free(bat_priv);
	batadv_tt_changes_list_free(bat_priv);
	batadv_tt_roam_list_free(bat_priv);

	kfree(bat_priv->tt_buff);
}

/* This function will enable or disable the specified flags for all the entries
 * in the given hash table and returns the number of modified entries
 */
static uint16_t batadv_tt_set_flags(struct batadv_hashtable *hash,
				    uint16_t flags, bool enable)
{
	uint32_t i;
	uint16_t changed_num = 0;
	struct hlist_head *head;
	struct hlist_node *node;
	struct batadv_tt_common_entry *tt_common_entry;

	if (!hash)
		goto out;

	for (i = 0; i < hash->size; i++) {
		head = &hash->table[i];

		rcu_read_lock();
		hlist_for_each_entry_rcu(tt_common_entry, node,
					 head, hash_entry) {
			if (enable) {
				if ((tt_common_entry->flags & flags) == flags)
					continue;
				tt_common_entry->flags |= flags;
			} else {
				if (!(tt_common_entry->flags & flags))
					continue;
				tt_common_entry->flags &= ~flags;
			}
			changed_num++;
		}
		rcu_read_unlock();
	}
out:
	return changed_num;
}

/* Purge out all the tt local entries marked with BATADV_TT_CLIENT_PENDING */
static void batadv_tt_local_purge_pending_clients(struct batadv_priv *bat_priv)
{
	struct batadv_hashtable *hash = bat_priv->tt_local_hash;
	struct batadv_tt_common_entry *tt_common;
	struct batadv_tt_local_entry *tt_local;
	struct hlist_node *node, *node_tmp;
	struct hlist_head *head;
	spinlock_t *list_lock; /* protects write access to the hash lists */
	uint32_t i;

	if (!hash)
		return;

	for (i = 0; i < hash->size; i++) {
		head = &hash->table[i];
		list_lock = &hash->list_locks[i];

		spin_lock_bh(list_lock);
		hlist_for_each_entry_safe(tt_common, node, node_tmp, head,
					  hash_entry) {
			if (!(tt_common->flags & BATADV_TT_CLIENT_PENDING))
				continue;

			batadv_dbg(BATADV_DBG_TT, bat_priv,
				   "Deleting local tt entry (%pM): pending\n",
				   tt_common->addr);

			atomic_dec(&bat_priv->num_local_tt);
			hlist_del_rcu(node);
			tt_local = container_of(tt_common,
						struct batadv_tt_local_entry,
						common);
			batadv_tt_local_entry_free_ref(tt_local);
		}
		spin_unlock_bh(list_lock);
	}

}

static int batadv_tt_commit_changes(struct batadv_priv *bat_priv,
				    unsigned char **packet_buff,
				    int *packet_buff_len, int packet_min_len)
{
	uint16_t changed_num = 0;

	if (atomic_read(&bat_priv->tt_local_changes) < 1)
		return -ENOENT;

	changed_num = batadv_tt_set_flags(bat_priv->tt_local_hash,
					  BATADV_TT_CLIENT_NEW, false);

	/* all reset entries have to be counted as local entries */
	atomic_add(changed_num, &bat_priv->num_local_tt);
	batadv_tt_local_purge_pending_clients(bat_priv);
	bat_priv->tt_crc = batadv_tt_local_crc(bat_priv);

	/* Increment the TTVN only once per OGM interval */
	atomic_inc(&bat_priv->ttvn);
	batadv_dbg(BATADV_DBG_TT, bat_priv,
		   "Local changes committed, updating to ttvn %u\n",
		   (uint8_t)atomic_read(&bat_priv->ttvn));
	bat_priv->tt_poss_change = false;

	/* reset the sending counter */
	atomic_set(&bat_priv->tt_ogm_append_cnt, BATADV_TT_OGM_APPEND_MAX);

	return batadv_tt_changes_fill_buff(bat_priv, packet_buff,
					   packet_buff_len, packet_min_len);
}

/* when calling this function (hard_iface == primary_if) has to be true */
int batadv_tt_append_diff(struct batadv_priv *bat_priv,
			  unsigned char **packet_buff, int *packet_buff_len,
			  int packet_min_len)
{
	int tt_num_changes;

	/* if at least one change happened */
	tt_num_changes = batadv_tt_commit_changes(bat_priv, packet_buff,
						  packet_buff_len,
						  packet_min_len);

	/* if the changes have been sent often enough */
	if ((tt_num_changes < 0) &&
	    (!batadv_atomic_dec_not_zero(&bat_priv->tt_ogm_append_cnt))) {
		batadv_tt_realloc_packet_buff(packet_buff, packet_buff_len,
					      packet_min_len, packet_min_len);
		tt_num_changes = 0;
	}

	return tt_num_changes;
}

bool batadv_is_ap_isolated(struct batadv_priv *bat_priv, uint8_t *src,
			   uint8_t *dst)
{
	struct batadv_tt_local_entry *tt_local_entry = NULL;
	struct batadv_tt_global_entry *tt_global_entry = NULL;
	bool ret = false;

	if (!atomic_read(&bat_priv->ap_isolation))
		goto out;

	tt_local_entry = batadv_tt_local_hash_find(bat_priv, dst);
	if (!tt_local_entry)
		goto out;

	tt_global_entry = batadv_tt_global_hash_find(bat_priv, src);
	if (!tt_global_entry)
		goto out;

	if (!_batadv_is_ap_isolated(tt_local_entry, tt_global_entry))
		goto out;

	ret = true;

out:
	if (tt_global_entry)
		batadv_tt_global_entry_free_ref(tt_global_entry);
	if (tt_local_entry)
		batadv_tt_local_entry_free_ref(tt_local_entry);
	return ret;
}

void batadv_tt_update_orig(struct batadv_priv *bat_priv,
			   struct batadv_orig_node *orig_node,
			   const unsigned char *tt_buff, uint8_t tt_num_changes,
			   uint8_t ttvn, uint16_t tt_crc)
{
	uint8_t orig_ttvn = (uint8_t)atomic_read(&orig_node->last_ttvn);
	bool full_table = true;
	struct batadv_tt_change *tt_change;

	/* don't care about a backbone gateways updates. */
	if (batadv_bla_is_backbone_gw_orig(bat_priv, orig_node->orig))
		return;

	/* orig table not initialised AND first diff is in the OGM OR the ttvn
	 * increased by one -> we can apply the attached changes
	 */
	if ((!orig_node->tt_initialised && ttvn == 1) ||
	    ttvn - orig_ttvn == 1) {
		/* the OGM could not contain the changes due to their size or
		 * because they have already been sent BATADV_TT_OGM_APPEND_MAX
		 * times.
		 * In this case send a tt request
		 */
		if (!tt_num_changes) {
			full_table = false;
			goto request_table;
		}

		tt_change = (struct batadv_tt_change *)tt_buff;
		batadv_tt_update_changes(bat_priv, orig_node, tt_num_changes,
					 ttvn, tt_change);

		/* Even if we received the precomputed crc with the OGM, we
		 * prefer to recompute it to spot any possible inconsistency
		 * in the global table
		 */
		orig_node->tt_crc = batadv_tt_global_crc(bat_priv, orig_node);

		/* The ttvn alone is not enough to guarantee consistency
		 * because a single value could represent different states
		 * (due to the wrap around). Thus a node has to check whether
		 * the resulting table (after applying the changes) is still
		 * consistent or not. E.g. a node could disconnect while its
		 * ttvn is X and reconnect on ttvn = X + TTVN_MAX: in this case
		 * checking the CRC value is mandatory to detect the
		 * inconsistency
		 */
		if (orig_node->tt_crc != tt_crc)
			goto request_table;

		/* Roaming phase is over: tables are in sync again. I can
		 * unset the flag
		 */
		orig_node->tt_poss_change = false;
	} else {
		/* if we missed more than one change or our tables are not
		 * in sync anymore -> request fresh tt data
		 */
		if (!orig_node->tt_initialised || ttvn != orig_ttvn ||
		    orig_node->tt_crc != tt_crc) {
request_table:
			batadv_dbg(BATADV_DBG_TT, bat_priv,
				   "TT inconsistency for %pM. Need to retrieve the correct information (ttvn: %u last_ttvn: %u crc: %u last_crc: %u num_changes: %u)\n",
				   orig_node->orig, ttvn, orig_ttvn, tt_crc,
				   orig_node->tt_crc, tt_num_changes);
			batadv_send_tt_request(bat_priv, orig_node, ttvn,
					       tt_crc, full_table);
			return;
		}
	}
}

/* returns true whether we know that the client has moved from its old
 * originator to another one. This entry is kept is still kept for consistency
 * purposes
 */
bool batadv_tt_global_client_is_roaming(struct batadv_priv *bat_priv,
					uint8_t *addr)
{
	struct batadv_tt_global_entry *tt_global_entry;
	bool ret = false;

	tt_global_entry = batadv_tt_global_hash_find(bat_priv, addr);
	if (!tt_global_entry)
		goto out;

	ret = tt_global_entry->common.flags & BATADV_TT_CLIENT_ROAM;
	batadv_tt_global_entry_free_ref(tt_global_entry);
out:
	return ret;
}<|MERGE_RESOLUTION|>--- conflicted
+++ resolved
@@ -197,10 +197,7 @@
 del:
 		list_del(&entry->list);
 		kfree(entry);
-<<<<<<< HEAD
-=======
 		kfree(tt_change_node);
->>>>>>> 991d9bf9
 		event_removed = true;
 		goto unlock;
 	}
