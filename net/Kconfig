--- conflicted
+++ resolved
@@ -237,13 +237,8 @@
 source "net/hsr/Kconfig"
 
 config RPS
-<<<<<<< HEAD
 	boolean "RPS"
-	depends on SMP && SYSFS && USE_GENERIC_SMP_HELPERS
-=======
-	boolean
 	depends on SMP && SYSFS
->>>>>>> 6ce4eac1
 	default y
 
 config RFS_ACCEL
