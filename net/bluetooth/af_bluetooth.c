/*
   BlueZ - Bluetooth protocol stack for Linux
   Copyright (C) 2000-2001 Qualcomm Incorporated

   Written 2000,2001 by Maxim Krasnyansky <maxk@qualcomm.com>

   This program is free software; you can redistribute it and/or modify
   it under the terms of the GNU General Public License version 2 as
   published by the Free Software Foundation;

   THE SOFTWARE IS PROVIDED "AS IS", WITHOUT WARRANTY OF ANY KIND, EXPRESS
   OR IMPLIED, INCLUDING BUT NOT LIMITED TO THE WARRANTIES OF MERCHANTABILITY,
   FITNESS FOR A PARTICULAR PURPOSE AND NONINFRINGEMENT OF THIRD PARTY RIGHTS.
   IN NO EVENT SHALL THE COPYRIGHT HOLDER(S) AND AUTHOR(S) BE LIABLE FOR ANY
   CLAIM, OR ANY SPECIAL INDIRECT OR CONSEQUENTIAL DAMAGES, OR ANY DAMAGES
   WHATSOEVER RESULTING FROM LOSS OF USE, DATA OR PROFITS, WHETHER IN AN
   ACTION OF CONTRACT, NEGLIGENCE OR OTHER TORTIOUS ACTION, ARISING OUT OF
   OR IN CONNECTION WITH THE USE OR PERFORMANCE OF THIS SOFTWARE.

   ALL LIABILITY, INCLUDING LIABILITY FOR INFRINGEMENT OF ANY PATENTS,
   COPYRIGHTS, TRADEMARKS OR OTHER RIGHTS, RELATING TO USE OF THIS
   SOFTWARE IS DISCLAIMED.
*/

/* Bluetooth address family and sockets. */

#include <linux/module.h>
#include <linux/debugfs.h>
#include <asm/ioctls.h>

#include <net/bluetooth/bluetooth.h>
#include <linux/proc_fs.h>

<<<<<<< HEAD
#ifndef CONFIG_BT_SOCK_DEBUG
#undef  BT_DBG
#define BT_DBG(D...)
#endif

#define VERSION "2.16"
=======
#define VERSION "2.17"
>>>>>>> 6ce4eac1

/* Bluetooth sockets */
#define BT_MAX_PROTO	8
static const struct net_proto_family *bt_proto[BT_MAX_PROTO];
static DEFINE_RWLOCK(bt_proto_lock);

static struct lock_class_key bt_lock_key[BT_MAX_PROTO];
static const char *const bt_key_strings[BT_MAX_PROTO] = {
	"sk_lock-AF_BLUETOOTH-BTPROTO_L2CAP",
	"sk_lock-AF_BLUETOOTH-BTPROTO_HCI",
	"sk_lock-AF_BLUETOOTH-BTPROTO_SCO",
	"sk_lock-AF_BLUETOOTH-BTPROTO_RFCOMM",
	"sk_lock-AF_BLUETOOTH-BTPROTO_BNEP",
	"sk_lock-AF_BLUETOOTH-BTPROTO_CMTP",
	"sk_lock-AF_BLUETOOTH-BTPROTO_HIDP",
	"sk_lock-AF_BLUETOOTH-BTPROTO_AVDTP",
};

static struct lock_class_key bt_slock_key[BT_MAX_PROTO];
static const char *const bt_slock_key_strings[BT_MAX_PROTO] = {
	"slock-AF_BLUETOOTH-BTPROTO_L2CAP",
	"slock-AF_BLUETOOTH-BTPROTO_HCI",
	"slock-AF_BLUETOOTH-BTPROTO_SCO",
	"slock-AF_BLUETOOTH-BTPROTO_RFCOMM",
	"slock-AF_BLUETOOTH-BTPROTO_BNEP",
	"slock-AF_BLUETOOTH-BTPROTO_CMTP",
	"slock-AF_BLUETOOTH-BTPROTO_HIDP",
	"slock-AF_BLUETOOTH-BTPROTO_AVDTP",
};

void bt_sock_reclassify_lock(struct sock *sk, int proto)
{
	BUG_ON(!sk);
	BUG_ON(sock_owned_by_user(sk));

	sock_lock_init_class_and_name(sk,
			bt_slock_key_strings[proto], &bt_slock_key[proto],
				bt_key_strings[proto], &bt_lock_key[proto]);
}
EXPORT_SYMBOL(bt_sock_reclassify_lock);

int bt_sock_register(int proto, const struct net_proto_family *ops)
{
	int err = 0;

	if (proto < 0 || proto >= BT_MAX_PROTO)
		return -EINVAL;

	write_lock(&bt_proto_lock);

	if (bt_proto[proto])
		err = -EEXIST;
	else
		bt_proto[proto] = ops;

	write_unlock(&bt_proto_lock);

	return err;
}
EXPORT_SYMBOL(bt_sock_register);

void bt_sock_unregister(int proto)
{
	if (proto < 0 || proto >= BT_MAX_PROTO)
		return;

	write_lock(&bt_proto_lock);
	bt_proto[proto] = NULL;
	write_unlock(&bt_proto_lock);
}
EXPORT_SYMBOL(bt_sock_unregister);

#ifdef CONFIG_PARANOID_NETWORK
static inline int current_has_bt_admin(void)
{
	return !current_euid();
}

static inline int current_has_bt(void)
{
	return current_has_bt_admin();
}
# else
static inline int current_has_bt_admin(void)
{
	return 1;
}

static inline int current_has_bt(void)
{
	return 1;
}
#endif

static int bt_sock_create(struct net *net, struct socket *sock, int proto,
			  int kern)
{
	int err;

	if (proto == BTPROTO_RFCOMM || proto == BTPROTO_SCO ||
			proto == BTPROTO_L2CAP) {
		if (!current_has_bt())
			return -EPERM;
	} else if (!current_has_bt_admin())
		return -EPERM;

	if (net != &init_net)
		return -EAFNOSUPPORT;

	if (proto < 0 || proto >= BT_MAX_PROTO)
		return -EINVAL;

	if (!bt_proto[proto])
		request_module("bt-proto-%d", proto);

	err = -EPROTONOSUPPORT;

	read_lock(&bt_proto_lock);

	if (bt_proto[proto] && try_module_get(bt_proto[proto]->owner)) {
		err = bt_proto[proto]->create(net, sock, proto, kern);
		if (!err)
			bt_sock_reclassify_lock(sock->sk, proto);
		module_put(bt_proto[proto]->owner);
	}

	read_unlock(&bt_proto_lock);

	return err;
}

void bt_sock_link(struct bt_sock_list *l, struct sock *sk)
{
	write_lock(&l->lock);
	sk_add_node(sk, &l->head);
	write_unlock(&l->lock);
}
EXPORT_SYMBOL(bt_sock_link);

void bt_sock_unlink(struct bt_sock_list *l, struct sock *sk)
{
	write_lock(&l->lock);
	sk_del_node_init(sk);
	write_unlock(&l->lock);
}
EXPORT_SYMBOL(bt_sock_unlink);

void bt_accept_enqueue(struct sock *parent, struct sock *sk)
{
	BT_DBG("parent %p, sk %p", parent, sk);

	sock_hold(sk);
	list_add_tail(&bt_sk(sk)->accept_q, &bt_sk(parent)->accept_q);
	bt_sk(sk)->parent = parent;
	parent->sk_ack_backlog++;
}
EXPORT_SYMBOL(bt_accept_enqueue);

void bt_accept_unlink(struct sock *sk)
{
	BT_DBG("sk %p state %d", sk, sk->sk_state);

	list_del_init(&bt_sk(sk)->accept_q);
	bt_sk(sk)->parent->sk_ack_backlog--;
	bt_sk(sk)->parent = NULL;
	sock_put(sk);
}
EXPORT_SYMBOL(bt_accept_unlink);

struct sock *bt_accept_dequeue(struct sock *parent, struct socket *newsock)
{
	struct list_head *p, *n;
	struct sock *sk;

	BT_DBG("parent %p", parent);

	list_for_each_safe(p, n, &bt_sk(parent)->accept_q) {
		sk = (struct sock *) list_entry(p, struct bt_sock, accept_q);

		lock_sock(sk);

		/* FIXME: Is this check still needed */
		if (sk->sk_state == BT_CLOSED) {
			release_sock(sk);
			bt_accept_unlink(sk);
			continue;
		}

		if (sk->sk_state == BT_CONNECTED || !newsock ||
		    test_bit(BT_SK_DEFER_SETUP, &bt_sk(parent)->flags)) {
			bt_accept_unlink(sk);
			if (newsock)
				sock_graft(sk, newsock);

			release_sock(sk);
			return sk;
		}

		release_sock(sk);
	}

	return NULL;
}
EXPORT_SYMBOL(bt_accept_dequeue);

int bt_sock_recvmsg(struct kiocb *iocb, struct socket *sock,
				struct msghdr *msg, size_t len, int flags)
{
	int noblock = flags & MSG_DONTWAIT;
	struct sock *sk = sock->sk;
	struct sk_buff *skb;
	size_t copied;
	int err;

	BT_DBG("sock %p sk %p len %zu", sock, sk, len);

	if (flags & (MSG_OOB))
		return -EOPNOTSUPP;

	skb = skb_recv_datagram(sk, flags, noblock, &err);
	if (!skb) {
		if (sk->sk_shutdown & RCV_SHUTDOWN)
			return 0;

		return err;
	}

	copied = skb->len;
	if (len < copied) {
		msg->msg_flags |= MSG_TRUNC;
		copied = len;
	}

	skb_reset_transport_header(skb);
	err = skb_copy_datagram_iovec(skb, 0, msg->msg_iov, copied);
	if (err == 0) {
		sock_recv_ts_and_drops(msg, sk, skb);

		if (bt_sk(sk)->skb_msg_name)
			bt_sk(sk)->skb_msg_name(skb, msg->msg_name,
						&msg->msg_namelen);
	}

	skb_free_datagram(sk, skb);

	return err ? : copied;
}
EXPORT_SYMBOL(bt_sock_recvmsg);

static long bt_sock_data_wait(struct sock *sk, long timeo)
{
	DECLARE_WAITQUEUE(wait, current);

	add_wait_queue(sk_sleep(sk), &wait);
	for (;;) {
		set_current_state(TASK_INTERRUPTIBLE);

		if (!skb_queue_empty(&sk->sk_receive_queue))
			break;

		if (sk->sk_err || (sk->sk_shutdown & RCV_SHUTDOWN))
			break;

		if (signal_pending(current) || !timeo)
			break;

		set_bit(SOCK_ASYNC_WAITDATA, &sk->sk_socket->flags);
		release_sock(sk);
		timeo = schedule_timeout(timeo);
		lock_sock(sk);
		clear_bit(SOCK_ASYNC_WAITDATA, &sk->sk_socket->flags);
	}

	__set_current_state(TASK_RUNNING);
	remove_wait_queue(sk_sleep(sk), &wait);
	return timeo;
}

int bt_sock_stream_recvmsg(struct kiocb *iocb, struct socket *sock,
			       struct msghdr *msg, size_t size, int flags)
{
	struct sock *sk = sock->sk;
	int err = 0;
	size_t target, copied = 0;
	long timeo;

	if (flags & MSG_OOB)
		return -EOPNOTSUPP;

	BT_DBG("sk %p size %zu", sk, size);

	lock_sock(sk);

	target = sock_rcvlowat(sk, flags & MSG_WAITALL, size);
	timeo  = sock_rcvtimeo(sk, flags & MSG_DONTWAIT);

	do {
		struct sk_buff *skb;
		int chunk;

		skb = skb_dequeue(&sk->sk_receive_queue);
		if (!skb) {
			if (copied >= target)
				break;

			err = sock_error(sk);
			if (err)
				break;
			if (sk->sk_shutdown & RCV_SHUTDOWN)
				break;

			err = -EAGAIN;
			if (!timeo)
				break;

			timeo = bt_sock_data_wait(sk, timeo);

			if (signal_pending(current)) {
				err = sock_intr_errno(timeo);
				goto out;
			}
			continue;
		}

		chunk = min_t(unsigned int, skb->len, size);
		if (skb_copy_datagram_iovec(skb, 0, msg->msg_iov, chunk)) {
			skb_queue_head(&sk->sk_receive_queue, skb);
			if (!copied)
				copied = -EFAULT;
			break;
		}
		copied += chunk;
		size   -= chunk;

		sock_recv_ts_and_drops(msg, sk, skb);

		if (!(flags & MSG_PEEK)) {
			int skb_len = skb_headlen(skb);

			if (chunk <= skb_len) {
				__skb_pull(skb, chunk);
			} else {
				struct sk_buff *frag;

				__skb_pull(skb, skb_len);
				chunk -= skb_len;

				skb_walk_frags(skb, frag) {
					if (chunk <= frag->len) {
						/* Pulling partial data */
						skb->len -= chunk;
						skb->data_len -= chunk;
						__skb_pull(frag, chunk);
						break;
					} else if (frag->len) {
						/* Pulling all frag data */
						chunk -= frag->len;
						skb->len -= frag->len;
						skb->data_len -= frag->len;
						__skb_pull(frag, frag->len);
					}
				}
			}

			if (skb->len) {
				skb_queue_head(&sk->sk_receive_queue, skb);
				break;
			}
			kfree_skb(skb);

		} else {
			/* put message back and return */
			skb_queue_head(&sk->sk_receive_queue, skb);
			break;
		}
	} while (size);

out:
	release_sock(sk);
	return copied ? : err;
}
EXPORT_SYMBOL(bt_sock_stream_recvmsg);

static inline unsigned int bt_accept_poll(struct sock *parent)
{
	struct list_head *p, *n;
	struct sock *sk;

	list_for_each_safe(p, n, &bt_sk(parent)->accept_q) {
		sk = (struct sock *) list_entry(p, struct bt_sock, accept_q);
		if (sk->sk_state == BT_CONNECTED ||
		    (test_bit(BT_SK_DEFER_SETUP, &bt_sk(parent)->flags) &&
		     sk->sk_state == BT_CONNECT2))
			return POLLIN | POLLRDNORM;
	}

	return 0;
}

unsigned int bt_sock_poll(struct file *file, struct socket *sock,
			  poll_table *wait)
{
	struct sock *sk = sock->sk;
	unsigned int mask = 0;

	BT_DBG("sock %p, sk %p", sock, sk);

	poll_wait(file, sk_sleep(sk), wait);

	if (sk->sk_state == BT_LISTEN)
		return bt_accept_poll(sk);

	if (sk->sk_err || !skb_queue_empty(&sk->sk_error_queue))
		mask |= POLLERR |
			(sock_flag(sk, SOCK_SELECT_ERR_QUEUE) ? POLLPRI : 0);

	if (sk->sk_shutdown & RCV_SHUTDOWN)
		mask |= POLLRDHUP | POLLIN | POLLRDNORM;

	if (sk->sk_shutdown == SHUTDOWN_MASK)
		mask |= POLLHUP;

	if (!skb_queue_empty(&sk->sk_receive_queue))
		mask |= POLLIN | POLLRDNORM;

	if (sk->sk_state == BT_CLOSED)
		mask |= POLLHUP;

	if (sk->sk_state == BT_CONNECT ||
			sk->sk_state == BT_CONNECT2 ||
			sk->sk_state == BT_CONFIG)
		return mask;

	if (!test_bit(BT_SK_SUSPEND, &bt_sk(sk)->flags) && sock_writeable(sk))
		mask |= POLLOUT | POLLWRNORM | POLLWRBAND;
	else
		set_bit(SOCK_ASYNC_NOSPACE, &sk->sk_socket->flags);

	return mask;
}
EXPORT_SYMBOL(bt_sock_poll);

int bt_sock_ioctl(struct socket *sock, unsigned int cmd, unsigned long arg)
{
	struct sock *sk = sock->sk;
	struct sk_buff *skb;
	long amount;
	int err;

	BT_DBG("sk %p cmd %x arg %lx", sk, cmd, arg);

	switch (cmd) {
	case TIOCOUTQ:
		if (sk->sk_state == BT_LISTEN)
			return -EINVAL;

		amount = sk->sk_sndbuf - sk_wmem_alloc_get(sk);
		if (amount < 0)
			amount = 0;
		err = put_user(amount, (int __user *) arg);
		break;

	case TIOCINQ:
		if (sk->sk_state == BT_LISTEN)
			return -EINVAL;

		lock_sock(sk);
		skb = skb_peek(&sk->sk_receive_queue);
		amount = skb ? skb->len : 0;
		release_sock(sk);
		err = put_user(amount, (int __user *) arg);
		break;

	case SIOCGSTAMP:
		err = sock_get_timestamp(sk, (struct timeval __user *) arg);
		break;

	case SIOCGSTAMPNS:
		err = sock_get_timestampns(sk, (struct timespec __user *) arg);
		break;

	default:
		err = -ENOIOCTLCMD;
		break;
	}

	return err;
}
EXPORT_SYMBOL(bt_sock_ioctl);

/* This function expects the sk lock to be held when called */
int bt_sock_wait_state(struct sock *sk, int state, unsigned long timeo)
{
	DECLARE_WAITQUEUE(wait, current);
	int err = 0;

	BT_DBG("sk %p", sk);

	add_wait_queue(sk_sleep(sk), &wait);
	set_current_state(TASK_INTERRUPTIBLE);
	while (sk->sk_state != state) {
		if (!timeo) {
			err = -EINPROGRESS;
			break;
		}

		if (signal_pending(current)) {
			err = sock_intr_errno(timeo);
			break;
		}

		release_sock(sk);
		timeo = schedule_timeout(timeo);
		lock_sock(sk);
		set_current_state(TASK_INTERRUPTIBLE);

		err = sock_error(sk);
		if (err)
			break;
	}
	__set_current_state(TASK_RUNNING);
	remove_wait_queue(sk_sleep(sk), &wait);
	return err;
}
EXPORT_SYMBOL(bt_sock_wait_state);

/* This function expects the sk lock to be held when called */
int bt_sock_wait_ready(struct sock *sk, unsigned long flags)
{
	DECLARE_WAITQUEUE(wait, current);
	unsigned long timeo;
	int err = 0;

	BT_DBG("sk %p", sk);

	timeo = sock_sndtimeo(sk, flags & O_NONBLOCK);

	add_wait_queue(sk_sleep(sk), &wait);
	set_current_state(TASK_INTERRUPTIBLE);
	while (test_bit(BT_SK_SUSPEND, &bt_sk(sk)->flags)) {
		if (!timeo) {
			err = -EAGAIN;
			break;
		}

		if (signal_pending(current)) {
			err = sock_intr_errno(timeo);
			break;
		}

		release_sock(sk);
		timeo = schedule_timeout(timeo);
		lock_sock(sk);
		set_current_state(TASK_INTERRUPTIBLE);

		err = sock_error(sk);
		if (err)
			break;
	}
	__set_current_state(TASK_RUNNING);
	remove_wait_queue(sk_sleep(sk), &wait);

	return err;
}
EXPORT_SYMBOL(bt_sock_wait_ready);

#ifdef CONFIG_PROC_FS
struct bt_seq_state {
	struct bt_sock_list *l;
};

static void *bt_seq_start(struct seq_file *seq, loff_t *pos)
	__acquires(seq->private->l->lock)
{
	struct bt_seq_state *s = seq->private;
	struct bt_sock_list *l = s->l;

	read_lock(&l->lock);
	return seq_hlist_start_head(&l->head, *pos);
}

static void *bt_seq_next(struct seq_file *seq, void *v, loff_t *pos)
{
	struct bt_seq_state *s = seq->private;
	struct bt_sock_list *l = s->l;

	return seq_hlist_next(v, &l->head, pos);
}

static void bt_seq_stop(struct seq_file *seq, void *v)
	__releases(seq->private->l->lock)
{
	struct bt_seq_state *s = seq->private;
	struct bt_sock_list *l = s->l;

	read_unlock(&l->lock);
}

static int bt_seq_show(struct seq_file *seq, void *v)
{
	struct bt_seq_state *s = seq->private;
	struct bt_sock_list *l = s->l;

	if (v == SEQ_START_TOKEN) {
		seq_puts(seq ,"sk               RefCnt Rmem   Wmem   User   Inode  Parent");

		if (l->custom_seq_show) {
			seq_putc(seq, ' ');
			l->custom_seq_show(seq, v);
		}

		seq_putc(seq, '\n');
	} else {
		struct sock *sk = sk_entry(v);
		struct bt_sock *bt = bt_sk(sk);

		seq_printf(seq,
			   "%pK %-6d %-6u %-6u %-6u %-6lu %-6lu",
			   sk,
			   atomic_read(&sk->sk_refcnt),
			   sk_rmem_alloc_get(sk),
			   sk_wmem_alloc_get(sk),
			   from_kuid(seq_user_ns(seq), sock_i_uid(sk)),
			   sock_i_ino(sk),
			   bt->parent? sock_i_ino(bt->parent): 0LU);

		if (l->custom_seq_show) {
			seq_putc(seq, ' ');
			l->custom_seq_show(seq, v);
		}

		seq_putc(seq, '\n');
	}
	return 0;
}

static struct seq_operations bt_seq_ops = {
	.start = bt_seq_start,
	.next  = bt_seq_next,
	.stop  = bt_seq_stop,
	.show  = bt_seq_show,
};

static int bt_seq_open(struct inode *inode, struct file *file)
{
	struct bt_sock_list *sk_list;
	struct bt_seq_state *s;

	sk_list = PDE_DATA(inode);
	s = __seq_open_private(file, &bt_seq_ops,
			       sizeof(struct bt_seq_state));
	if (!s)
		return -ENOMEM;

	s->l = sk_list;
	return 0;
}

static const struct file_operations bt_fops = {
	.open = bt_seq_open,
	.read = seq_read,
	.llseek = seq_lseek,
	.release = seq_release_private
};

int bt_procfs_init(struct net *net, const char *name,
		   struct bt_sock_list* sk_list,
		   int (* seq_show)(struct seq_file *, void *))
{
	sk_list->custom_seq_show = seq_show;

	if (!proc_create_data(name, 0, net->proc_net, &bt_fops, sk_list))
		return -ENOMEM;
	return 0;
}

void bt_procfs_cleanup(struct net *net, const char *name)
{
	remove_proc_entry(name, net->proc_net);
}
#else
int bt_procfs_init(struct net *net, const char *name,
		   struct bt_sock_list* sk_list,
		   int (* seq_show)(struct seq_file *, void *))
{
	return 0;
}

void bt_procfs_cleanup(struct net *net, const char *name)
{
}
#endif
EXPORT_SYMBOL(bt_procfs_init);
EXPORT_SYMBOL(bt_procfs_cleanup);

static struct net_proto_family bt_sock_family_ops = {
	.owner	= THIS_MODULE,
	.family	= PF_BLUETOOTH,
	.create	= bt_sock_create,
};

struct dentry *bt_debugfs;
EXPORT_SYMBOL_GPL(bt_debugfs);

static int __init bt_init(void)
{
	int err;

	BT_INFO("Core ver %s", VERSION);

	bt_debugfs = debugfs_create_dir("bluetooth", NULL);

	err = bt_sysfs_init();
	if (err < 0)
		return err;

	err = sock_register(&bt_sock_family_ops);
	if (err < 0) {
		bt_sysfs_cleanup();
		return err;
	}

	BT_INFO("HCI device and connection manager initialized");

	err = hci_sock_init();
	if (err < 0)
		goto error;

	err = l2cap_init();
	if (err < 0)
		goto sock_err;

	err = sco_init();
	if (err < 0) {
		l2cap_exit();
		goto sock_err;
	}

	return 0;

sock_err:
	hci_sock_cleanup();

error:
	sock_unregister(PF_BLUETOOTH);
	bt_sysfs_cleanup();

	return err;
}

static void __exit bt_exit(void)
{
	sco_exit();

	l2cap_exit();

	hci_sock_cleanup();

	sock_unregister(PF_BLUETOOTH);

	bt_sysfs_cleanup();

	debugfs_remove_recursive(bt_debugfs);
}

subsys_initcall(bt_init);
module_exit(bt_exit);

MODULE_AUTHOR("Marcel Holtmann <marcel@holtmann.org>");
MODULE_DESCRIPTION("Bluetooth Core ver " VERSION);
MODULE_VERSION(VERSION);
MODULE_LICENSE("GPL");
MODULE_ALIAS_NETPROTO(PF_BLUETOOTH);<|MERGE_RESOLUTION|>--- conflicted
+++ resolved
@@ -31,16 +31,12 @@
 #include <net/bluetooth/bluetooth.h>
 #include <linux/proc_fs.h>
 
-<<<<<<< HEAD
 #ifndef CONFIG_BT_SOCK_DEBUG
 #undef  BT_DBG
 #define BT_DBG(D...)
 #endif
 
-#define VERSION "2.16"
-=======
 #define VERSION "2.17"
->>>>>>> 6ce4eac1
 
 /* Bluetooth sockets */
 #define BT_MAX_PROTO	8
