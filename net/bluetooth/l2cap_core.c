--- conflicted
+++ resolved
@@ -1799,16 +1799,11 @@
 
 	auth_type = l2cap_get_auth_type(chan);
 
-<<<<<<< HEAD
-	if (chan->dcid == L2CAP_CID_LE_DATA)
-		hcon = hci_connect(hdev, LE_LINK, 0, dst, dst_type,
-=======
 	if (bdaddr_type_is_le(dst_type))
 		hcon = hci_connect(hdev, LE_LINK, dst, dst_type,
->>>>>>> 4a10c2ac
 				   chan->sec_level, auth_type);
 	else
-		hcon = hci_connect(hdev, ACL_LINK, 0, dst, dst_type,
+		hcon = hci_connect(hdev, ACL_LINK, dst, dst_type,
 				   chan->sec_level, auth_type);
 
 	if (IS_ERR(hcon)) {
