--- conflicted
+++ resolved
@@ -1064,7 +1064,7 @@
 		}
 	} else {
 		if (!conn) {
-			conn = hci_conn_add(hdev, ACL_LINK, 0, &cp->bdaddr);
+			conn = hci_conn_add(hdev, ACL_LINK, &cp->bdaddr);
 			if (conn) {
 				conn->out = true;
 				conn->link_mode |= HCI_LM_MASTER;
@@ -1693,15 +1693,6 @@
 	hci_conn_check_pending(hdev);
 }
 
-static inline bool is_sco_active(struct hci_dev *hdev)
-{
-	if (hci_conn_hash_lookup_state(hdev, SCO_LINK, BT_CONNECTED) ||
-			(hci_conn_hash_lookup_state(hdev, ESCO_LINK,
-						    BT_CONNECTED)))
-		return true;
-	return false;
-}
-
 static void hci_conn_request_evt(struct hci_dev *hdev, struct sk_buff *skb)
 {
 	struct hci_ev_conn_request *ev = (void *) skb->data;
@@ -1729,8 +1720,7 @@
 		conn = hci_conn_hash_lookup_ba(hdev, ev->link_type,
 					       &ev->bdaddr);
 		if (!conn) {
-			/* pkt_type not yet used for incoming connections */
-			conn = hci_conn_add(hdev, ev->link_type, 0, &ev->bdaddr);
+			conn = hci_conn_add(hdev, ev->link_type, &ev->bdaddr);
 			if (!conn) {
 				BT_ERR("No memory for new connection");
 				hci_dev_unlock(hdev);
@@ -1749,8 +1739,7 @@
 
 			bacpy(&cp.bdaddr, &ev->bdaddr);
 
-			if (lmp_rswitch_capable(hdev) && ((mask & HCI_LM_MASTER)
-						|| is_sco_active(hdev)))
+			if (lmp_rswitch_capable(hdev) && (mask & HCI_LM_MASTER))
 				cp.role = 0x00; /* Become master */
 			else
 				cp.role = 0x01; /* Remain slave */
@@ -2915,11 +2904,7 @@
 		hci_conn_add_sysfs(conn);
 		break;
 
-<<<<<<< HEAD
-	case 0x10:	/* Connection Accept Timeout */
-=======
 	case 0x0d:	/* Connection Rejected due to Limited Resources */
->>>>>>> 4a10c2ac
 	case 0x11:	/* Unsupported Feature or Parameter Value */
 	case 0x1c:	/* SCO interval rejected */
 	case 0x1a:	/* Unsupported Remote Feature */
@@ -3492,7 +3477,7 @@
 
 	conn = hci_conn_hash_lookup_state(hdev, LE_LINK, BT_CONNECT);
 	if (!conn) {
-		conn = hci_conn_add(hdev, LE_LINK, 0, &ev->bdaddr);
+		conn = hci_conn_add(hdev, LE_LINK, &ev->bdaddr);
 		if (!conn) {
 			BT_ERR("No memory for new connection");
 			goto unlock;
