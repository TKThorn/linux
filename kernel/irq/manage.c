--- conflicted
+++ resolved
@@ -787,7 +787,7 @@
 
 	action = kthread_data(tsk);
 
-	pr_err("genirq: exiting task \"%s\" (%d) is an active IRQ thread (irq %d)\n",
+	pr_err("exiting task \"%s\" (%d) is an active IRQ thread (irq %d)\n",
 	       tsk->comm ? tsk->comm : "", tsk->pid, action->irq);
 
 
@@ -853,39 +853,6 @@
 	return 0;
 }
 
-<<<<<<< HEAD
-/*
- * Called from do_exit()
- */
-void exit_irq_thread(void)
-{
-	struct task_struct *tsk = current;
-	struct irq_desc *desc;
-	struct irqaction *action;
-
-	if (!tsk->irq_thread)
-		return;
-
-	action = kthread_data(tsk);
-
-	pr_err("exiting task \"%s\" (%d) is an active IRQ thread (irq %d)\n",
-	       tsk->comm ? tsk->comm : "", tsk->pid, action->irq);
-
-	desc = irq_to_desc(action->irq);
-
-	/*
-	 * If IRQTF_RUNTHREAD is set, we need to decrement
-	 * desc->threads_active and wake possible waiters.
-	 */
-	if (test_and_clear_bit(IRQTF_RUNTHREAD, &action->thread_flags))
-		wake_threads_waitq(desc);
-
-	/* Prevent a stale desc->threads_oneshot */
-	irq_finalize_oneshot(desc, action);
-}
-
-=======
->>>>>>> f23ca335
 static void irq_setup_forced_threading(struct irqaction *new)
 {
 	if (!force_irqthreads)
