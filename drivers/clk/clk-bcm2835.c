--- conflicted
+++ resolved
@@ -22,14 +22,6 @@
 #include <linux/clk/bcm2835.h>
 #include <linux/of.h>
 
-<<<<<<< HEAD
-static const struct of_device_id clk_match[] __initconst = {
-	{ .compatible = "fixed-clock", .data = of_fixed_clk_setup, },
-	{ }
-};
-
-=======
->>>>>>> d8ec26d7
 /*
  * These are fixed clocks. They're probably not all root clocks and it may
  * be possible to turn them on and off but until this is mapped out better
