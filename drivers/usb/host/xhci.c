--- conflicted
+++ resolved
@@ -947,26 +947,7 @@
 		usb_hcd_resume_root_hub(hcd);
 		usb_hcd_resume_root_hub(xhci->shared_hcd);
 	}
-<<<<<<< HEAD
-=======
-
-	/*
-	 * If system is subject to the Quirk, Compliance Mode Timer needs to
-	 * be re-initialized Always after a system resume. Ports are subject
-	 * to suffer the Compliance Mode issue again. It doesn't matter if
-	 * ports have entered previously to U0 before system's suspension.
-	 */
-	if (xhci->quirks & XHCI_COMP_MODE_QUIRK)
-		compliance_mode_recovery_timer_init(xhci);
-
-	/* Re-enable port polling. */
-	xhci_dbg(xhci, "%s: starting port polling.\n", __func__);
-	set_bit(HCD_FLAG_POLL_RH, &hcd->flags);
-	usb_hcd_poll_rh_status(hcd);
-
->>>>>>> 6723972a
 	return retval;
-}
 #endif	/* CONFIG_PM */
 
 /*-------------------------------------------------------------------------*/
