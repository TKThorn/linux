--- conflicted
+++ resolved
@@ -1,5 +1,5 @@
 /*
- * Copyright © 2012 Red Hat
+ * Copyright Â© 2012 Red Hat
  *
  * Permission is hereby granted, free of charge, to any person obtaining a
  * copy of this software and associated documentation files (the "Software"),
@@ -63,8 +63,6 @@
 	uint32_t handle;
 };
 static int drm_prime_add_buf_handle(struct drm_prime_file_private *prime_fpriv, struct dma_buf *dma_buf, uint32_t handle);
-<<<<<<< HEAD
-=======
 
 static struct sg_table *drm_gem_map_dma_buf(struct dma_buf_attachment *attach,
 		enum dma_data_direction dir)
@@ -196,7 +194,6 @@
 			      0600);
 }
 EXPORT_SYMBOL(drm_gem_prime_export);
->>>>>>> e2689a0f
 
 int drm_gem_prime_handle_to_fd(struct drm_device *dev,
 		struct drm_file *file_priv, uint32_t handle, uint32_t flags,
@@ -221,7 +218,6 @@
 	if (obj->export_dma_buf) {
 		dmabuf = obj->export_dma_buf;
 		goto out_have_obj;
-<<<<<<< HEAD
 	}
 
 	buf = dev->driver->gem_prime_export(dev, obj, flags);
@@ -232,18 +228,6 @@
 		ret = PTR_ERR(buf);
 		goto out;
 	}
-=======
-	}
-
-	buf = dev->driver->gem_prime_export(dev, obj, flags);
-	if (IS_ERR(buf)) {
-		/* normally the created dma-buf takes ownership of the ref,
-		 * but if that fails then drop the ref
-		 */
-		ret = PTR_ERR(buf);
-		goto out;
-	}
->>>>>>> e2689a0f
 	obj->export_dma_buf = buf;
 
 	/* if we've exported this buffer the cheat and add it to the import list
