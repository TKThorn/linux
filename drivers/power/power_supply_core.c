/*
 *  Universal power supply monitor class
 *
 *  Copyright © 2007  Anton Vorontsov <cbou@mail.ru>
 *  Copyright © 2004  Szabolcs Gyurko
 *  Copyright © 2003  Ian Molton <spyro@f2s.com>
 *
 *  Modified: 2004, Oct     Szabolcs Gyurko
 *
 *  You may use this code as per GPL version 2
 */

#include <linux/module.h>
#include <linux/types.h>
#include <linux/init.h>
#include <linux/slab.h>
#include <linux/device.h>
#include <linux/err.h>
#include <linux/power_supply.h>
#include <linux/thermal.h>
#include "power_supply.h"

/* exported for the APM Power driver, APM emulation */
struct class *power_supply_class;
EXPORT_SYMBOL_GPL(power_supply_class);

static struct device_type power_supply_dev_type;

static bool __power_supply_is_supplied_by(struct power_supply *supplier,
					 struct power_supply *supply)
{
	int i;

	if (!supply->supplied_from && !supplier->supplied_to)
		return false;

	/* Support both supplied_to and supplied_from modes */
	if (supply->supplied_from) {
		if (!supplier->name)
			return false;
		for (i = 0; i < supply->num_supplies; i++)
			if (!strcmp(supplier->name, supply->supplied_from[i]))
				return true;
	} else {
		if (!supply->name)
			return false;
		for (i = 0; i < supplier->num_supplicants; i++)
			if (!strcmp(supplier->supplied_to[i], supply->name))
				return true;
	}

	return false;
}

static int __power_supply_changed_work(struct device *dev, void *data)
{
	struct power_supply *psy = (struct power_supply *)data;
	struct power_supply *pst = dev_get_drvdata(dev);

	if (__power_supply_is_supplied_by(psy, pst)) {
		if (pst->external_power_changed)
			pst->external_power_changed(pst);
	}

	return 0;
}

static void power_supply_changed_work(struct work_struct *work)
{
	unsigned long flags;
	struct power_supply *psy = container_of(work, struct power_supply,
						changed_work);

	dev_dbg(psy->dev, "%s\n", __func__);

	spin_lock_irqsave(&psy->changed_lock, flags);
	if (psy->changed) {
		psy->changed = false;
		spin_unlock_irqrestore(&psy->changed_lock, flags);
<<<<<<< HEAD

		class_for_each_device(power_supply_class, NULL, psy,
				      __power_supply_changed_work);

		power_supply_update_leds(psy);

		kobject_uevent(&psy->dev->kobj, KOBJ_CHANGE);
		spin_lock_irqsave(&psy->changed_lock, flags);
	}
=======
		class_for_each_device(power_supply_class, NULL, psy,
				      __power_supply_changed_work);
		power_supply_update_leds(psy);
		kobject_uevent(&psy->dev->kobj, KOBJ_CHANGE);
		spin_lock_irqsave(&psy->changed_lock, flags);
	}
	/*
	 * Dependent power supplies (e.g. battery) may have changed state
	 * as a result of this event, so poll again and hold the
	 * wakeup_source until all events are processed.
	 */
>>>>>>> 4a10c2ac
	if (!psy->changed)
		pm_relax(psy->dev);
	spin_unlock_irqrestore(&psy->changed_lock, flags);
}

void power_supply_changed(struct power_supply *psy)
{
	unsigned long flags;

	dev_dbg(psy->dev, "%s\n", __func__);

	spin_lock_irqsave(&psy->changed_lock, flags);
	psy->changed = true;
	pm_stay_awake(psy->dev);
	spin_unlock_irqrestore(&psy->changed_lock, flags);
	schedule_work(&psy->changed_work);
}
EXPORT_SYMBOL_GPL(power_supply_changed);

#ifdef CONFIG_OF
#include <linux/of.h>

static int __power_supply_populate_supplied_from(struct device *dev,
						 void *data)
{
	struct power_supply *psy = (struct power_supply *)data;
	struct power_supply *epsy = dev_get_drvdata(dev);
	struct device_node *np;
	int i = 0;

	do {
		np = of_parse_phandle(psy->of_node, "power-supplies", i++);
		if (!np)
			continue;

		if (np == epsy->of_node) {
			dev_info(psy->dev, "%s: Found supply : %s\n",
				psy->name, epsy->name);
			psy->supplied_from[i-1] = (char *)epsy->name;
			psy->num_supplies++;
			of_node_put(np);
			break;
		}
		of_node_put(np);
	} while (np);

	return 0;
}

static int power_supply_populate_supplied_from(struct power_supply *psy)
{
	int error;

	error = class_for_each_device(power_supply_class, NULL, psy,
				      __power_supply_populate_supplied_from);

	dev_dbg(psy->dev, "%s %d\n", __func__, error);

	return error;
}

static int  __power_supply_find_supply_from_node(struct device *dev,
						 void *data)
{
	struct device_node *np = (struct device_node *)data;
	struct power_supply *epsy = dev_get_drvdata(dev);

	/* return error breaks out of class_for_each_device loop */
	if (epsy->of_node == np)
		return -EINVAL;

	return 0;
}

static int power_supply_find_supply_from_node(struct device_node *supply_node)
{
	int error;
	struct device *dev;
	struct class_dev_iter iter;

	/*
	 * Use iterator to see if any other device is registered.
	 * This is required since class_for_each_device returns 0
	 * if there are no devices registered.
	 */
	class_dev_iter_init(&iter, power_supply_class, NULL, NULL);
	dev = class_dev_iter_next(&iter);

	if (!dev)
		return -EPROBE_DEFER;

	/*
	 * We have to treat the return value as inverted, because if
	 * we return error on not found, then it won't continue looking.
	 * So we trick it by returning error on success to stop looking
	 * once the matching device is found.
	 */
	error = class_for_each_device(power_supply_class, NULL, supply_node,
				       __power_supply_find_supply_from_node);

	return error ? 0 : -EPROBE_DEFER;
}

static int power_supply_check_supplies(struct power_supply *psy)
{
	struct device_node *np;
	int cnt = 0;

	/* If there is already a list honor it */
	if (psy->supplied_from && psy->num_supplies > 0)
		return 0;

	/* No device node found, nothing to do */
	if (!psy->of_node)
		return 0;

	do {
		int ret;

		np = of_parse_phandle(psy->of_node, "power-supplies", cnt++);
		if (!np)
			continue;

		ret = power_supply_find_supply_from_node(np);
		if (ret) {
			dev_dbg(psy->dev, "Failed to find supply, defer!\n");
			of_node_put(np);
			return -EPROBE_DEFER;
		}
		of_node_put(np);
	} while (np);

	/* All supplies found, allocate char ** array for filling */
	psy->supplied_from = devm_kzalloc(psy->dev, sizeof(psy->supplied_from),
					  GFP_KERNEL);
	if (!psy->supplied_from) {
		dev_err(psy->dev, "Couldn't allocate memory for supply list\n");
		return -ENOMEM;
	}

	*psy->supplied_from = devm_kzalloc(psy->dev, sizeof(char *) * cnt,
					   GFP_KERNEL);
	if (!*psy->supplied_from) {
		dev_err(psy->dev, "Couldn't allocate memory for supply list\n");
		return -ENOMEM;
	}

	return power_supply_populate_supplied_from(psy);
}
#else
static inline int power_supply_check_supplies(struct power_supply *psy)
{
	return 0;
}
#endif

static int __power_supply_am_i_supplied(struct device *dev, void *data)
{
	union power_supply_propval ret = {0,};
	struct power_supply *psy = (struct power_supply *)data;
	struct power_supply *epsy = dev_get_drvdata(dev);

	if (__power_supply_is_supplied_by(epsy, psy))
		if (!epsy->get_property(epsy, POWER_SUPPLY_PROP_ONLINE, &ret)) {
			if (ret.intval)
				return ret.intval;
		}

	return 0;
}

int power_supply_am_i_supplied(struct power_supply *psy)
{
	int error;

	error = class_for_each_device(power_supply_class, NULL, psy,
				      __power_supply_am_i_supplied);

	dev_dbg(psy->dev, "%s %d\n", __func__, error);

	return error;
}
EXPORT_SYMBOL_GPL(power_supply_am_i_supplied);

static int __power_supply_is_system_supplied(struct device *dev, void *data)
{
	union power_supply_propval ret = {0,};
	struct power_supply *psy = dev_get_drvdata(dev);
	unsigned int *count = data;

	(*count)++;
	if (psy->type != POWER_SUPPLY_TYPE_BATTERY) {
		if (psy->get_property(psy, POWER_SUPPLY_PROP_ONLINE, &ret))
			return 0;
		if (ret.intval)
			return ret.intval;
	}
	return 0;
}

int power_supply_is_system_supplied(void)
{
	int error;
	unsigned int count = 0;

	error = class_for_each_device(power_supply_class, NULL, &count,
				      __power_supply_is_system_supplied);

	/*
	 * If no power class device was found at all, most probably we are
	 * running on a desktop system, so assume we are on mains power.
	 */
	if (count == 0)
		return 1;

	return error;
}
EXPORT_SYMBOL_GPL(power_supply_is_system_supplied);

int power_supply_set_battery_charged(struct power_supply *psy)
{
	if (psy->type == POWER_SUPPLY_TYPE_BATTERY && psy->set_charged) {
		psy->set_charged(psy);
		return 0;
	}

	return -EINVAL;
}
EXPORT_SYMBOL_GPL(power_supply_set_battery_charged);

static int power_supply_match_device_by_name(struct device *dev, const void *data)
{
	const char *name = data;
	struct power_supply *psy = dev_get_drvdata(dev);

	return strcmp(psy->name, name) == 0;
}

struct power_supply *power_supply_get_by_name(const char *name)
{
	struct device *dev = class_find_device(power_supply_class, NULL, name,
					power_supply_match_device_by_name);

	return dev ? dev_get_drvdata(dev) : NULL;
}
EXPORT_SYMBOL_GPL(power_supply_get_by_name);

int power_supply_powers(struct power_supply *psy, struct device *dev)
{
	return sysfs_create_link(&psy->dev->kobj, &dev->kobj, "powers");
}
EXPORT_SYMBOL_GPL(power_supply_powers);

static void power_supply_dev_release(struct device *dev)
{
	pr_debug("device: '%s': %s\n", dev_name(dev), __func__);
	kfree(dev);
}

#ifdef CONFIG_THERMAL
static int power_supply_read_temp(struct thermal_zone_device *tzd,
		unsigned long *temp)
{
	struct power_supply *psy;
	union power_supply_propval val;
	int ret;

	WARN_ON(tzd == NULL);
	psy = tzd->devdata;
	ret = psy->get_property(psy, POWER_SUPPLY_PROP_TEMP, &val);

	/* Convert tenths of degree Celsius to milli degree Celsius. */
	if (!ret)
		*temp = val.intval * 100;

	return ret;
}

static struct thermal_zone_device_ops psy_tzd_ops = {
	.get_temp = power_supply_read_temp,
};

static int psy_register_thermal(struct power_supply *psy)
{
	int i;

	/* Register battery zone device psy reports temperature */
	for (i = 0; i < psy->num_properties; i++) {
		if (psy->properties[i] == POWER_SUPPLY_PROP_TEMP) {
			psy->tzd = thermal_zone_device_register(psy->name, 0, 0,
					psy, &psy_tzd_ops, NULL, 0, 0);
			if (IS_ERR(psy->tzd))
				return PTR_ERR(psy->tzd);
			break;
		}
	}
	return 0;
}

static void psy_unregister_thermal(struct power_supply *psy)
{
	if (IS_ERR_OR_NULL(psy->tzd))
		return;
	thermal_zone_device_unregister(psy->tzd);
}

/* thermal cooling device callbacks */
static int ps_get_max_charge_cntl_limit(struct thermal_cooling_device *tcd,
					unsigned long *state)
{
	struct power_supply *psy;
	union power_supply_propval val;
	int ret;

	psy = tcd->devdata;
	ret = psy->get_property(psy,
		POWER_SUPPLY_PROP_CHARGE_CONTROL_LIMIT_MAX, &val);
	if (!ret)
		*state = val.intval;

	return ret;
}

static int ps_get_cur_chrage_cntl_limit(struct thermal_cooling_device *tcd,
					unsigned long *state)
{
	struct power_supply *psy;
	union power_supply_propval val;
	int ret;

	psy = tcd->devdata;
	ret = psy->get_property(psy,
		POWER_SUPPLY_PROP_CHARGE_CONTROL_LIMIT, &val);
	if (!ret)
		*state = val.intval;

	return ret;
}

static int ps_set_cur_charge_cntl_limit(struct thermal_cooling_device *tcd,
					unsigned long state)
{
	struct power_supply *psy;
	union power_supply_propval val;
	int ret;

	psy = tcd->devdata;
	val.intval = state;
	ret = psy->set_property(psy,
		POWER_SUPPLY_PROP_CHARGE_CONTROL_LIMIT, &val);

	return ret;
}

static struct thermal_cooling_device_ops psy_tcd_ops = {
	.get_max_state = ps_get_max_charge_cntl_limit,
	.get_cur_state = ps_get_cur_chrage_cntl_limit,
	.set_cur_state = ps_set_cur_charge_cntl_limit,
};

static int psy_register_cooler(struct power_supply *psy)
{
	int i;

	/* Register for cooling device if psy can control charging */
	for (i = 0; i < psy->num_properties; i++) {
		if (psy->properties[i] ==
				POWER_SUPPLY_PROP_CHARGE_CONTROL_LIMIT) {
			psy->tcd = thermal_cooling_device_register(
							(char *)psy->name,
							psy, &psy_tcd_ops);
			if (IS_ERR(psy->tcd))
				return PTR_ERR(psy->tcd);
			break;
		}
	}
	return 0;
}

static void psy_unregister_cooler(struct power_supply *psy)
{
	if (IS_ERR_OR_NULL(psy->tcd))
		return;
	thermal_cooling_device_unregister(psy->tcd);
}
#else
static int psy_register_thermal(struct power_supply *psy)
{
	return 0;
}

static void psy_unregister_thermal(struct power_supply *psy)
{
}

static int psy_register_cooler(struct power_supply *psy)
{
	return 0;
}

static void psy_unregister_cooler(struct power_supply *psy)
{
}
#endif

int power_supply_register(struct device *parent, struct power_supply *psy)
{
	struct device *dev;
	int rc;

	dev = kzalloc(sizeof(*dev), GFP_KERNEL);
	if (!dev)
		return -ENOMEM;

	device_initialize(dev);

	dev->class = power_supply_class;
	dev->type = &power_supply_dev_type;
	dev->parent = parent;
	dev->release = power_supply_dev_release;
	dev_set_drvdata(dev, psy);
	psy->dev = dev;

	INIT_WORK(&psy->changed_work, power_supply_changed_work);

	rc = power_supply_check_supplies(psy);
	if (rc) {
		dev_info(dev, "Not all required supplies found, defer probe\n");
		goto check_supplies_failed;
	}

	spin_lock_init(&psy->changed_lock);
	rc = device_init_wakeup(dev, true);
	if (rc)
		goto wakeup_init_failed;

	rc = kobject_set_name(&dev->kobj, "%s", psy->name);
	if (rc)
		goto kobject_set_name_failed;

	rc = device_add(dev);
	if (rc)
		goto device_add_failed;

	spin_lock_init(&psy->changed_lock);
	rc = device_init_wakeup(dev, true);
	if (rc)
		goto wakeup_init_failed;

	rc = psy_register_thermal(psy);
	if (rc)
		goto register_thermal_failed;

	rc = psy_register_cooler(psy);
	if (rc)
		goto register_cooler_failed;

	rc = power_supply_create_triggers(psy);
	if (rc)
		goto create_triggers_failed;

	power_supply_changed(psy);

	goto success;

create_triggers_failed:
	psy_unregister_cooler(psy);
register_cooler_failed:
	psy_unregister_thermal(psy);
register_thermal_failed:
wakeup_init_failed:
	device_del(dev);
kobject_set_name_failed:
device_add_failed:
check_supplies_failed:
	put_device(dev);
success:
	return rc;
}
EXPORT_SYMBOL_GPL(power_supply_register);

void power_supply_unregister(struct power_supply *psy)
{
	cancel_work_sync(&psy->changed_work);
	sysfs_remove_link(&psy->dev->kobj, "powers");
	power_supply_remove_triggers(psy);
	psy_unregister_cooler(psy);
	psy_unregister_thermal(psy);
	device_init_wakeup(psy->dev, false);
	device_unregister(psy->dev);
}
EXPORT_SYMBOL_GPL(power_supply_unregister);

static int __init power_supply_class_init(void)
{
	power_supply_class = class_create(THIS_MODULE, "power_supply");

	if (IS_ERR(power_supply_class))
		return PTR_ERR(power_supply_class);

	power_supply_class->dev_uevent = power_supply_uevent;
	power_supply_init_attrs(&power_supply_dev_type);

	return 0;
}

static void __exit power_supply_class_exit(void)
{
	class_destroy(power_supply_class);
}

subsys_initcall(power_supply_class_init);
module_exit(power_supply_class_exit);

MODULE_DESCRIPTION("Universal power supply monitor class");
MODULE_AUTHOR("Ian Molton <spyro@f2s.com>, "
	      "Szabolcs Gyurko, "
	      "Anton Vorontsov <cbou@mail.ru>");
MODULE_LICENSE("GPL");<|MERGE_RESOLUTION|>--- conflicted
+++ resolved
@@ -77,17 +77,6 @@
 	if (psy->changed) {
 		psy->changed = false;
 		spin_unlock_irqrestore(&psy->changed_lock, flags);
-<<<<<<< HEAD
-
-		class_for_each_device(power_supply_class, NULL, psy,
-				      __power_supply_changed_work);
-
-		power_supply_update_leds(psy);
-
-		kobject_uevent(&psy->dev->kobj, KOBJ_CHANGE);
-		spin_lock_irqsave(&psy->changed_lock, flags);
-	}
-=======
 		class_for_each_device(power_supply_class, NULL, psy,
 				      __power_supply_changed_work);
 		power_supply_update_leds(psy);
@@ -99,7 +88,6 @@
 	 * as a result of this event, so poll again and hold the
 	 * wakeup_source until all events are processed.
 	 */
->>>>>>> 4a10c2ac
 	if (!psy->changed)
 		pm_relax(psy->dev);
 	spin_unlock_irqrestore(&psy->changed_lock, flags);
