/* bnx2x_cmn.h: Broadcom Everest network driver.
 *
 * Copyright (c) 2007-2011 Broadcom Corporation
 *
 * This program is free software; you can redistribute it and/or modify
 * it under the terms of the GNU General Public License as published by
 * the Free Software Foundation.
 *
 * Maintained by: Eilon Greenstein <eilong@broadcom.com>
 * Written by: Eliezer Tamir
 * Based on code from Michael Chan's bnx2 driver
 * UDP CSUM errata workaround by Arik Gendelman
 * Slowpath and fastpath rework by Vladislav Zolotarov
 * Statistics and Link management by Yitchak Gertner
 *
 */
#ifndef BNX2X_CMN_H
#define BNX2X_CMN_H

#include <linux/types.h>
#include <linux/pci.h>
#include <linux/netdevice.h>


#include "bnx2x.h"

/* This is used as a replacement for an MCP if it's not present */
extern int load_count[2][3]; /* per-path: 0-common, 1-port0, 2-port1 */

extern int num_queues;

/************************ Macros ********************************/
#define BNX2X_PCI_FREE(x, y, size) \
	do { \
		if (x) { \
			dma_free_coherent(&bp->pdev->dev, size, (void *)x, y); \
			x = NULL; \
			y = 0; \
		} \
	} while (0)

#define BNX2X_FREE(x) \
	do { \
		if (x) { \
			kfree((void *)x); \
			x = NULL; \
		} \
	} while (0)

#define BNX2X_PCI_ALLOC(x, y, size) \
	do { \
		x = dma_alloc_coherent(&bp->pdev->dev, size, y, GFP_KERNEL); \
		if (x == NULL) \
			goto alloc_mem_err; \
		memset((void *)x, 0, size); \
	} while (0)

#define BNX2X_ALLOC(x, size) \
	do { \
		x = kzalloc(size, GFP_KERNEL); \
		if (x == NULL) \
			goto alloc_mem_err; \
	} while (0)

/*********************** Interfaces ****************************
 *  Functions that need to be implemented by each driver version
 */
/* Init */

/**
 * bnx2x_send_unload_req - request unload mode from the MCP.
 *
 * @bp:			driver handle
 * @unload_mode:	requested function's unload mode
 *
 * Return unload mode returned by the MCP: COMMON, PORT or FUNC.
 */
u32 bnx2x_send_unload_req(struct bnx2x *bp, int unload_mode);

/**
 * bnx2x_send_unload_done - send UNLOAD_DONE command to the MCP.
 *
 * @bp:		driver handle
 */
void bnx2x_send_unload_done(struct bnx2x *bp);

/**
 * bnx2x_config_rss_pf - configure RSS parameters.
 *
 * @bp:			driver handle
 * @ind_table:		indirection table to configure
 * @config_hash:	re-configure RSS hash keys configuration
 */
int bnx2x_config_rss_pf(struct bnx2x *bp, u8 *ind_table, bool config_hash);

/**
 * bnx2x__init_func_obj - init function object
 *
 * @bp:			driver handle
 *
 * Initializes the Function Object with the appropriate
 * parameters which include a function slow path driver
 * interface.
 */
void bnx2x__init_func_obj(struct bnx2x *bp);

/**
 * bnx2x_setup_queue - setup eth queue.
 *
 * @bp:		driver handle
 * @fp:		pointer to the fastpath structure
 * @leading:	boolean
 *
 */
int bnx2x_setup_queue(struct bnx2x *bp, struct bnx2x_fastpath *fp,
		       bool leading);

/**
 * bnx2x_setup_leading - bring up a leading eth queue.
 *
 * @bp:		driver handle
 */
int bnx2x_setup_leading(struct bnx2x *bp);

/**
 * bnx2x_fw_command - send the MCP a request
 *
 * @bp:		driver handle
 * @command:	request
 * @param:	request's parameter
 *
 * block until there is a reply
 */
u32 bnx2x_fw_command(struct bnx2x *bp, u32 command, u32 param);

/**
 * bnx2x_initial_phy_init - initialize link parameters structure variables.
 *
 * @bp:		driver handle
 * @load_mode:	current mode
 */
u8 bnx2x_initial_phy_init(struct bnx2x *bp, int load_mode);

/**
 * bnx2x_link_set - configure hw according to link parameters structure.
 *
 * @bp:		driver handle
 */
void bnx2x_link_set(struct bnx2x *bp);

/**
 * bnx2x_link_test - query link status.
 *
 * @bp:		driver handle
 * @is_serdes:	bool
 *
 * Returns 0 if link is UP.
 */
u8 bnx2x_link_test(struct bnx2x *bp, u8 is_serdes);

/**
 * bnx2x_drv_pulse - write driver pulse to shmem
 *
 * @bp:		driver handle
 *
 * writes the value in bp->fw_drv_pulse_wr_seq to drv_pulse mbox
 * in the shmem.
 */
void bnx2x_drv_pulse(struct bnx2x *bp);

/**
 * bnx2x_igu_ack_sb - update IGU with current SB value
 *
 * @bp:		driver handle
 * @igu_sb_id:	SB id
 * @segment:	SB segment
 * @index:	SB index
 * @op:		SB operation
 * @update:	is HW update required
 */
void bnx2x_igu_ack_sb(struct bnx2x *bp, u8 igu_sb_id, u8 segment,
		      u16 index, u8 op, u8 update);

/* Disable transactions from chip to host */
void bnx2x_pf_disable(struct bnx2x *bp);

/**
 * bnx2x__link_status_update - handles link status change.
 *
 * @bp:		driver handle
 */
void bnx2x__link_status_update(struct bnx2x *bp);

/**
 * bnx2x_link_report - report link status to upper layer.
 *
 * @bp:		driver handle
 */
void bnx2x_link_report(struct bnx2x *bp);

/* None-atomic version of bnx2x_link_report() */
void __bnx2x_link_report(struct bnx2x *bp);

/**
 * bnx2x_get_mf_speed - calculate MF speed.
 *
 * @bp:		driver handle
 *
 * Takes into account current linespeed and MF configuration.
 */
u16 bnx2x_get_mf_speed(struct bnx2x *bp);

/**
 * bnx2x_msix_sp_int - MSI-X slowpath interrupt handler
 *
 * @irq:		irq number
 * @dev_instance:	private instance
 */
irqreturn_t bnx2x_msix_sp_int(int irq, void *dev_instance);

/**
 * bnx2x_interrupt - non MSI-X interrupt handler
 *
 * @irq:		irq number
 * @dev_instance:	private instance
 */
irqreturn_t bnx2x_interrupt(int irq, void *dev_instance);
#ifdef BCM_CNIC

/**
 * bnx2x_cnic_notify - send command to cnic driver
 *
 * @bp:		driver handle
 * @cmd:	command
 */
int bnx2x_cnic_notify(struct bnx2x *bp, int cmd);

/**
 * bnx2x_setup_cnic_irq_info - provides cnic with IRQ information
 *
 * @bp:		driver handle
 */
void bnx2x_setup_cnic_irq_info(struct bnx2x *bp);
#endif

/**
 * bnx2x_int_enable - enable HW interrupts.
 *
 * @bp:		driver handle
 */
void bnx2x_int_enable(struct bnx2x *bp);

/**
 * bnx2x_int_disable_sync - disable interrupts.
 *
 * @bp:		driver handle
 * @disable_hw:	true, disable HW interrupts.
 *
 * This function ensures that there are no
 * ISRs or SP DPCs (sp_task) are running after it returns.
 */
void bnx2x_int_disable_sync(struct bnx2x *bp, int disable_hw);

/**
 * bnx2x_nic_init - init driver internals.
 *
 * @bp:		driver handle
 * @load_code:	COMMON, PORT or FUNCTION
 *
 * Initializes:
 *  - rings
 *  - status blocks
 *  - etc.
 */
void bnx2x_nic_init(struct bnx2x *bp, u32 load_code);

/**
 * bnx2x_alloc_mem - allocate driver's memory.
 *
 * @bp:		driver handle
 */
int bnx2x_alloc_mem(struct bnx2x *bp);

/**
 * bnx2x_free_mem - release driver's memory.
 *
 * @bp:		driver handle
 */
void bnx2x_free_mem(struct bnx2x *bp);

/**
 * bnx2x_set_num_queues - set number of queues according to mode.
 *
 * @bp:		driver handle
 */
void bnx2x_set_num_queues(struct bnx2x *bp);

/**
 * bnx2x_chip_cleanup - cleanup chip internals.
 *
 * @bp:			driver handle
 * @unload_mode:	COMMON, PORT, FUNCTION
 *
 * - Cleanup MAC configuration.
 * - Closes clients.
 * - etc.
 */
void bnx2x_chip_cleanup(struct bnx2x *bp, int unload_mode);

/**
 * bnx2x_acquire_hw_lock - acquire HW lock.
 *
 * @bp:		driver handle
 * @resource:	resource bit which was locked
 */
int bnx2x_acquire_hw_lock(struct bnx2x *bp, u32 resource);

/**
 * bnx2x_release_hw_lock - release HW lock.
 *
 * @bp:		driver handle
 * @resource:	resource bit which was locked
 */
int bnx2x_release_hw_lock(struct bnx2x *bp, u32 resource);

/**
 * bnx2x_release_leader_lock - release recovery leader lock
 *
 * @bp:		driver handle
 */
int bnx2x_release_leader_lock(struct bnx2x *bp);

/**
 * bnx2x_set_eth_mac - configure eth MAC address in the HW
 *
 * @bp:		driver handle
 * @set:	set or clear
 *
 * Configures according to the value in netdev->dev_addr.
 */
int bnx2x_set_eth_mac(struct bnx2x *bp, bool set);

/**
 * bnx2x_set_rx_mode - set MAC filtering configurations.
 *
 * @dev:	netdevice
 *
 * called with netif_tx_lock from dev_mcast.c
 * If bp->state is OPEN, should be called with
 * netif_addr_lock_bh()
 */
void bnx2x_set_rx_mode(struct net_device *dev);

/**
 * bnx2x_set_storm_rx_mode - configure MAC filtering rules in a FW.
 *
 * @bp:		driver handle
 *
 * If bp->state is OPEN, should be called with
 * netif_addr_lock_bh().
 */
void bnx2x_set_storm_rx_mode(struct bnx2x *bp);

/**
 * bnx2x_set_q_rx_mode - configures rx_mode for a single queue.
 *
 * @bp:			driver handle
 * @cl_id:		client id
 * @rx_mode_flags:	rx mode configuration
 * @rx_accept_flags:	rx accept configuration
 * @tx_accept_flags:	tx accept configuration (tx switch)
 * @ramrod_flags:	ramrod configuration
 */
void bnx2x_set_q_rx_mode(struct bnx2x *bp, u8 cl_id,
			 unsigned long rx_mode_flags,
			 unsigned long rx_accept_flags,
			 unsigned long tx_accept_flags,
			 unsigned long ramrod_flags);

/* Parity errors related */
void bnx2x_inc_load_cnt(struct bnx2x *bp);
u32 bnx2x_dec_load_cnt(struct bnx2x *bp);
bool bnx2x_chk_parity_attn(struct bnx2x *bp, bool *global, bool print);
bool bnx2x_reset_is_done(struct bnx2x *bp, int engine);
void bnx2x_set_reset_in_progress(struct bnx2x *bp);
void bnx2x_set_reset_global(struct bnx2x *bp);
void bnx2x_disable_close_the_gate(struct bnx2x *bp);

/**
 * bnx2x_sp_event - handle ramrods completion.
 *
 * @fp:		fastpath handle for the event
 * @rr_cqe:	eth_rx_cqe
 */
void bnx2x_sp_event(struct bnx2x_fastpath *fp, union eth_rx_cqe *rr_cqe);

/**
 * bnx2x_ilt_set_info - prepare ILT configurations.
 *
 * @bp:		driver handle
 */
void bnx2x_ilt_set_info(struct bnx2x *bp);

/**
 * bnx2x_dcbx_init - initialize dcbx protocol.
 *
 * @bp:		driver handle
 */
void bnx2x_dcbx_init(struct bnx2x *bp);

/**
 * bnx2x_set_power_state - set power state to the requested value.
 *
 * @bp:		driver handle
 * @state:	required state D0 or D3hot
 *
 * Currently only D0 and D3hot are supported.
 */
int bnx2x_set_power_state(struct bnx2x *bp, pci_power_t state);

/**
 * bnx2x_update_max_mf_config - update MAX part of MF configuration in HW.
 *
 * @bp:		driver handle
 * @value:	new value
 */
void bnx2x_update_max_mf_config(struct bnx2x *bp, u32 value);
/* Error handling */
void bnx2x_panic_dump(struct bnx2x *bp);

void bnx2x_fw_dump_lvl(struct bnx2x *bp, const char *lvl);

/* dev_close main block */
int bnx2x_nic_unload(struct bnx2x *bp, int unload_mode);

/* dev_open main block */
int bnx2x_nic_load(struct bnx2x *bp, int load_mode);

/* hard_xmit callback */
netdev_tx_t bnx2x_start_xmit(struct sk_buff *skb, struct net_device *dev);

/* setup_tc callback */
int bnx2x_setup_tc(struct net_device *dev, u8 num_tc);

/* select_queue callback */
u16 bnx2x_select_queue(struct net_device *dev, struct sk_buff *skb);

/* reload helper */
int bnx2x_reload_if_running(struct net_device *dev);

int bnx2x_change_mac_addr(struct net_device *dev, void *p);

/* NAPI poll Rx part */
int bnx2x_rx_int(struct bnx2x_fastpath *fp, int budget);

void bnx2x_update_rx_prod(struct bnx2x *bp, struct bnx2x_fastpath *fp,
			u16 bd_prod, u16 rx_comp_prod, u16 rx_sge_prod);

/* NAPI poll Tx part */
int bnx2x_tx_int(struct bnx2x *bp, struct bnx2x_fp_txdata *txdata);

/* suspend/resume callbacks */
int bnx2x_suspend(struct pci_dev *pdev, pm_message_t state);
int bnx2x_resume(struct pci_dev *pdev);

/* Release IRQ vectors */
void bnx2x_free_irq(struct bnx2x *bp);

void bnx2x_free_fp_mem(struct bnx2x *bp);
int bnx2x_alloc_fp_mem(struct bnx2x *bp);
void bnx2x_init_rx_rings(struct bnx2x *bp);
void bnx2x_free_skbs(struct bnx2x *bp);
void bnx2x_netif_stop(struct bnx2x *bp, int disable_hw);
void bnx2x_netif_start(struct bnx2x *bp);

/**
 * bnx2x_enable_msix - set msix configuration.
 *
 * @bp:		driver handle
 *
 * fills msix_table, requests vectors, updates num_queues
 * according to number of available vectors.
 */
int bnx2x_enable_msix(struct bnx2x *bp);

/**
 * bnx2x_enable_msi - request msi mode from OS, updated internals accordingly
 *
 * @bp:		driver handle
 */
int bnx2x_enable_msi(struct bnx2x *bp);

/**
 * bnx2x_poll - NAPI callback
 *
 * @napi:	napi structure
 * @budget:
 *
 */
int bnx2x_poll(struct napi_struct *napi, int budget);

/**
 * bnx2x_alloc_mem_bp - allocate memories outsize main driver structure
 *
 * @bp:		driver handle
 */
int __devinit bnx2x_alloc_mem_bp(struct bnx2x *bp);

/**
 * bnx2x_free_mem_bp - release memories outsize main driver structure
 *
 * @bp:		driver handle
 */
void bnx2x_free_mem_bp(struct bnx2x *bp);

/**
 * bnx2x_change_mtu - change mtu netdev callback
 *
 * @dev:	net device
 * @new_mtu:	requested mtu
 *
 */
int bnx2x_change_mtu(struct net_device *dev, int new_mtu);

#if defined(BCM_CNIC) && (defined(CONFIG_FCOE) || defined(CONFIG_FCOE_MODULE))
/**
 * bnx2x_fcoe_get_wwn - return the requested WWN value for this port
 *
 * @dev:	net_device
 * @wwn:	output buffer
 * @type:	WWN type: NETDEV_FCOE_WWNN (node) or NETDEV_FCOE_WWPN (port)
 *
 */
int bnx2x_fcoe_get_wwn(struct net_device *dev, u64 *wwn, int type);
#endif
u32 bnx2x_fix_features(struct net_device *dev, u32 features);
int bnx2x_set_features(struct net_device *dev, u32 features);

/**
 * bnx2x_tx_timeout - tx timeout netdev callback
 *
 * @dev:	net device
 */
void bnx2x_tx_timeout(struct net_device *dev);

/*********************** Inlines **********************************/
/*********************** Fast path ********************************/
static inline void bnx2x_update_fpsb_idx(struct bnx2x_fastpath *fp)
{
	barrier(); /* status block is written to by the chip */
	fp->fp_hc_idx = fp->sb_running_index[SM_RX_ID];
}

static inline void bnx2x_update_rx_prod_gen(struct bnx2x *bp,
			struct bnx2x_fastpath *fp, u16 bd_prod,
			u16 rx_comp_prod, u16 rx_sge_prod, u32 start)
{
	struct ustorm_eth_rx_producers rx_prods = {0};
	u32 i;

	/* Update producers */
	rx_prods.bd_prod = bd_prod;
	rx_prods.cqe_prod = rx_comp_prod;
	rx_prods.sge_prod = rx_sge_prod;

	/*
	 * Make sure that the BD and SGE data is updated before updating the
	 * producers since FW might read the BD/SGE right after the producer
	 * is updated.
	 * This is only applicable for weak-ordered memory model archs such
	 * as IA-64. The following barrier is also mandatory since FW will
	 * assumes BDs must have buffers.
	 */
	wmb();

	for (i = 0; i < sizeof(rx_prods)/4; i++)
		REG_WR(bp, start + i*4, ((u32 *)&rx_prods)[i]);

	mmiowb(); /* keep prod updates ordered */

	DP(NETIF_MSG_RX_STATUS,
	   "queue[%d]:  wrote  bd_prod %u  cqe_prod %u  sge_prod %u\n",
	   fp->index, bd_prod, rx_comp_prod, rx_sge_prod);
}

static inline void bnx2x_igu_ack_sb_gen(struct bnx2x *bp, u8 igu_sb_id,
					u8 segment, u16 index, u8 op,
					u8 update, u32 igu_addr)
{
	struct igu_regular cmd_data = {0};

	cmd_data.sb_id_and_flags =
			((index << IGU_REGULAR_SB_INDEX_SHIFT) |
			 (segment << IGU_REGULAR_SEGMENT_ACCESS_SHIFT) |
			 (update << IGU_REGULAR_BUPDATE_SHIFT) |
			 (op << IGU_REGULAR_ENABLE_INT_SHIFT));

	DP(NETIF_MSG_HW, "write 0x%08x to IGU addr 0x%x\n",
	   cmd_data.sb_id_and_flags, igu_addr);
	REG_WR(bp, igu_addr, cmd_data.sb_id_and_flags);

	/* Make sure that ACK is written */
	mmiowb();
	barrier();
}

static inline void bnx2x_igu_clear_sb_gen(struct bnx2x *bp, u8 func,
					  u8 idu_sb_id, bool is_Pf)
{
	u32 data, ctl, cnt = 100;
	u32 igu_addr_data = IGU_REG_COMMAND_REG_32LSB_DATA;
	u32 igu_addr_ctl = IGU_REG_COMMAND_REG_CTRL;
	u32 igu_addr_ack = IGU_REG_CSTORM_TYPE_0_SB_CLEANUP + (idu_sb_id/32)*4;
	u32 sb_bit =  1 << (idu_sb_id%32);
	u32 func_encode = func |
			((is_Pf == true ? 1 : 0) << IGU_FID_ENCODE_IS_PF_SHIFT);
	u32 addr_encode = IGU_CMD_E2_PROD_UPD_BASE + idu_sb_id;

	/* Not supported in BC mode */
	if (CHIP_INT_MODE_IS_BC(bp))
		return;

	data = (IGU_USE_REGISTER_cstorm_type_0_sb_cleanup
			<< IGU_REGULAR_CLEANUP_TYPE_SHIFT)	|
		IGU_REGULAR_CLEANUP_SET				|
		IGU_REGULAR_BCLEANUP;

	ctl = addr_encode << IGU_CTRL_REG_ADDRESS_SHIFT		|
	      func_encode << IGU_CTRL_REG_FID_SHIFT		|
	      IGU_CTRL_CMD_TYPE_WR << IGU_CTRL_REG_TYPE_SHIFT;

	DP(NETIF_MSG_HW, "write 0x%08x to IGU(via GRC) addr 0x%x\n",
			 data, igu_addr_data);
	REG_WR(bp, igu_addr_data, data);
	mmiowb();
	barrier();
	DP(NETIF_MSG_HW, "write 0x%08x to IGU(via GRC) addr 0x%x\n",
			  ctl, igu_addr_ctl);
	REG_WR(bp, igu_addr_ctl, ctl);
	mmiowb();
	barrier();

	/* wait for clean up to finish */
	while (!(REG_RD(bp, igu_addr_ack) & sb_bit) && --cnt)
		msleep(20);


	if (!(REG_RD(bp, igu_addr_ack) & sb_bit)) {
		DP(NETIF_MSG_HW, "Unable to finish IGU cleanup: "
			  "idu_sb_id %d offset %d bit %d (cnt %d)\n",
			  idu_sb_id, idu_sb_id/32, idu_sb_id%32, cnt);
	}
}

static inline void bnx2x_hc_ack_sb(struct bnx2x *bp, u8 sb_id,
				   u8 storm, u16 index, u8 op, u8 update)
{
	u32 hc_addr = (HC_REG_COMMAND_REG + BP_PORT(bp)*32 +
		       COMMAND_REG_INT_ACK);
	struct igu_ack_register igu_ack;

	igu_ack.status_block_index = index;
	igu_ack.sb_id_and_flags =
			((sb_id << IGU_ACK_REGISTER_STATUS_BLOCK_ID_SHIFT) |
			 (storm << IGU_ACK_REGISTER_STORM_ID_SHIFT) |
			 (update << IGU_ACK_REGISTER_UPDATE_INDEX_SHIFT) |
			 (op << IGU_ACK_REGISTER_INTERRUPT_MODE_SHIFT));

	DP(BNX2X_MSG_OFF, "write 0x%08x to HC addr 0x%x\n",
	   (*(u32 *)&igu_ack), hc_addr);
	REG_WR(bp, hc_addr, (*(u32 *)&igu_ack));

	/* Make sure that ACK is written */
	mmiowb();
	barrier();
}

static inline void bnx2x_ack_sb(struct bnx2x *bp, u8 igu_sb_id, u8 storm,
				u16 index, u8 op, u8 update)
{
	if (bp->common.int_block == INT_BLOCK_HC)
		bnx2x_hc_ack_sb(bp, igu_sb_id, storm, index, op, update);
	else {
		u8 segment;

		if (CHIP_INT_MODE_IS_BC(bp))
			segment = storm;
		else if (igu_sb_id != bp->igu_dsb_id)
			segment = IGU_SEG_ACCESS_DEF;
		else if (storm == ATTENTION_ID)
			segment = IGU_SEG_ACCESS_ATTN;
		else
			segment = IGU_SEG_ACCESS_DEF;
		bnx2x_igu_ack_sb(bp, igu_sb_id, segment, index, op, update);
	}
}

static inline u16 bnx2x_hc_ack_int(struct bnx2x *bp)
{
	u32 hc_addr = (HC_REG_COMMAND_REG + BP_PORT(bp)*32 +
		       COMMAND_REG_SIMD_MASK);
	u32 result = REG_RD(bp, hc_addr);

	DP(BNX2X_MSG_OFF, "read 0x%08x from HC addr 0x%x\n",
	   result, hc_addr);

	barrier();
	return result;
}

static inline u16 bnx2x_igu_ack_int(struct bnx2x *bp)
{
	u32 igu_addr = (BAR_IGU_INTMEM + IGU_REG_SISR_MDPC_WMASK_LSB_UPPER*8);
	u32 result = REG_RD(bp, igu_addr);

	DP(NETIF_MSG_HW, "read 0x%08x from IGU addr 0x%x\n",
	   result, igu_addr);

	barrier();
	return result;
}

static inline u16 bnx2x_ack_int(struct bnx2x *bp)
{
	barrier();
	if (bp->common.int_block == INT_BLOCK_HC)
		return bnx2x_hc_ack_int(bp);
	else
		return bnx2x_igu_ack_int(bp);
}

static inline int bnx2x_has_tx_work_unload(struct bnx2x_fp_txdata *txdata)
{
	/* Tell compiler that consumer and producer can change */
	barrier();
	return txdata->tx_pkt_prod != txdata->tx_pkt_cons;
}

static inline u16 bnx2x_tx_avail(struct bnx2x *bp,
				 struct bnx2x_fp_txdata *txdata)
{
	s16 used;
	u16 prod;
	u16 cons;

	prod = txdata->tx_bd_prod;
	cons = txdata->tx_bd_cons;

	/* NUM_TX_RINGS = number of "next-page" entries
	   It will be used as a threshold */
	used = SUB_S16(prod, cons) + (s16)NUM_TX_RINGS;

#ifdef BNX2X_STOP_ON_ERROR
	WARN_ON(used < 0);
	WARN_ON(used > bp->tx_ring_size);
	WARN_ON((bp->tx_ring_size - used) > MAX_TX_AVAIL);
#endif

	return (s16)(bp->tx_ring_size) - used;
}

static inline int bnx2x_tx_queue_has_work(struct bnx2x_fp_txdata *txdata)
{
	u16 hw_cons;

	/* Tell compiler that status block fields can change */
	barrier();
	hw_cons = le16_to_cpu(*txdata->tx_cons_sb);
	return hw_cons != txdata->tx_pkt_cons;
}

static inline bool bnx2x_has_tx_work(struct bnx2x_fastpath *fp)
{
	u8 cos;
	for_each_cos_in_tx_queue(fp, cos)
		if (bnx2x_tx_queue_has_work(&fp->txdata[cos]))
			return true;
	return false;
}

static inline int bnx2x_has_rx_work(struct bnx2x_fastpath *fp)
{
	u16 rx_cons_sb;

	/* Tell compiler that status block fields can change */
	barrier();
	rx_cons_sb = le16_to_cpu(*fp->rx_cons_sb);
	if ((rx_cons_sb & MAX_RCQ_DESC_CNT) == MAX_RCQ_DESC_CNT)
		rx_cons_sb++;
	return (fp->rx_comp_cons != rx_cons_sb);
}

/**
 * bnx2x_tx_disable - disables tx from stack point of view
 *
 * @bp:		driver handle
 */
static inline void bnx2x_tx_disable(struct bnx2x *bp)
{
	netif_tx_disable(bp->dev);
	netif_carrier_off(bp->dev);
}

static inline void bnx2x_free_rx_sge(struct bnx2x *bp,
				     struct bnx2x_fastpath *fp, u16 index)
{
	struct sw_rx_page *sw_buf = &fp->rx_page_ring[index];
	struct page *page = sw_buf->page;
	struct eth_rx_sge *sge = &fp->rx_sge_ring[index];

	/* Skip "next page" elements */
	if (!page)
		return;

	dma_unmap_page(&bp->pdev->dev, dma_unmap_addr(sw_buf, mapping),
		       SGE_PAGE_SIZE*PAGES_PER_SGE, DMA_FROM_DEVICE);
	__free_pages(page, PAGES_PER_SGE_SHIFT);

	sw_buf->page = NULL;
	sge->addr_hi = 0;
	sge->addr_lo = 0;
}

static inline void bnx2x_add_all_napi(struct bnx2x *bp)
{
	int i;

	/* Add NAPI objects */
	for_each_rx_queue(bp, i)
		netif_napi_add(bp->dev, &bnx2x_fp(bp, i, napi),
			       bnx2x_poll, BNX2X_NAPI_WEIGHT);
}

static inline void bnx2x_del_all_napi(struct bnx2x *bp)
{
	int i;

	for_each_rx_queue(bp, i)
		netif_napi_del(&bnx2x_fp(bp, i, napi));
}

static inline void bnx2x_disable_msi(struct bnx2x *bp)
{
	if (bp->flags & USING_MSIX_FLAG) {
		pci_disable_msix(bp->pdev);
		bp->flags &= ~USING_MSIX_FLAG;
	} else if (bp->flags & USING_MSI_FLAG) {
		pci_disable_msi(bp->pdev);
		bp->flags &= ~USING_MSI_FLAG;
	}
}

static inline int bnx2x_calc_num_queues(struct bnx2x *bp)
{
	return  num_queues ?
		 min_t(int, num_queues, BNX2X_MAX_QUEUES(bp)) :
		 min_t(int, num_online_cpus(), BNX2X_MAX_QUEUES(bp));
}

static inline void bnx2x_clear_sge_mask_next_elems(struct bnx2x_fastpath *fp)
{
	int i, j;

	for (i = 1; i <= NUM_RX_SGE_PAGES; i++) {
		int idx = RX_SGE_CNT * i - 1;

		for (j = 0; j < 2; j++) {
			BIT_VEC64_CLEAR_BIT(fp->sge_mask, idx);
			idx--;
		}
	}
}

static inline void bnx2x_init_sge_ring_bit_mask(struct bnx2x_fastpath *fp)
{
	/* Set the mask to all 1-s: it's faster to compare to 0 than to 0xf-s */
	memset(fp->sge_mask, 0xff,
	       (NUM_RX_SGE >> BIT_VEC64_ELEM_SHIFT)*sizeof(u64));

	/* Clear the two last indices in the page to 1:
	   these are the indices that correspond to the "next" element,
	   hence will never be indicated and should be removed from
	   the calculations. */
	bnx2x_clear_sge_mask_next_elems(fp);
}

static inline int bnx2x_alloc_rx_sge(struct bnx2x *bp,
				     struct bnx2x_fastpath *fp, u16 index)
{
	struct page *page = alloc_pages(GFP_ATOMIC, PAGES_PER_SGE_SHIFT);
	struct sw_rx_page *sw_buf = &fp->rx_page_ring[index];
	struct eth_rx_sge *sge = &fp->rx_sge_ring[index];
	dma_addr_t mapping;

	if (unlikely(page == NULL))
		return -ENOMEM;

	mapping = dma_map_page(&bp->pdev->dev, page, 0,
			       SGE_PAGE_SIZE*PAGES_PER_SGE, DMA_FROM_DEVICE);
	if (unlikely(dma_mapping_error(&bp->pdev->dev, mapping))) {
		__free_pages(page, PAGES_PER_SGE_SHIFT);
		return -ENOMEM;
	}

	sw_buf->page = page;
	dma_unmap_addr_set(sw_buf, mapping, mapping);

	sge->addr_hi = cpu_to_le32(U64_HI(mapping));
	sge->addr_lo = cpu_to_le32(U64_LO(mapping));

	return 0;
}

static inline int bnx2x_alloc_rx_skb(struct bnx2x *bp,
				     struct bnx2x_fastpath *fp, u16 index)
{
	struct sk_buff *skb;
	struct sw_rx_bd *rx_buf = &fp->rx_buf_ring[index];
	struct eth_rx_bd *rx_bd = &fp->rx_desc_ring[index];
	dma_addr_t mapping;

	skb = netdev_alloc_skb(bp->dev, fp->rx_buf_size);
	if (unlikely(skb == NULL))
		return -ENOMEM;

	mapping = dma_map_single(&bp->pdev->dev, skb->data, fp->rx_buf_size,
				 DMA_FROM_DEVICE);
	if (unlikely(dma_mapping_error(&bp->pdev->dev, mapping))) {
		dev_kfree_skb_any(skb);
		return -ENOMEM;
	}

	rx_buf->skb = skb;
	dma_unmap_addr_set(rx_buf, mapping, mapping);

	rx_bd->addr_hi = cpu_to_le32(U64_HI(mapping));
	rx_bd->addr_lo = cpu_to_le32(U64_LO(mapping));

	return 0;
}

/* note that we are not allocating a new skb,
 * we are just moving one from cons to prod
 * we are not creating a new mapping,
 * so there is no need to check for dma_mapping_error().
 */
static inline void bnx2x_reuse_rx_skb(struct bnx2x_fastpath *fp,
				      u16 cons, u16 prod)
{
	struct sw_rx_bd *cons_rx_buf = &fp->rx_buf_ring[cons];
	struct sw_rx_bd *prod_rx_buf = &fp->rx_buf_ring[prod];
	struct eth_rx_bd *cons_bd = &fp->rx_desc_ring[cons];
	struct eth_rx_bd *prod_bd = &fp->rx_desc_ring[prod];

	dma_unmap_addr_set(prod_rx_buf, mapping,
			   dma_unmap_addr(cons_rx_buf, mapping));
	prod_rx_buf->skb = cons_rx_buf->skb;
	*prod_bd = *cons_bd;
}

/************************* Init ******************************************/

/**
 * bnx2x_func_start - init function
 *
 * @bp:		driver handle
 *
 * Must be called before sending CLIENT_SETUP for the first client.
 */
static inline int bnx2x_func_start(struct bnx2x *bp)
{
	struct bnx2x_func_state_params func_params = {0};
	struct bnx2x_func_start_params *start_params =
		&func_params.params.start;

	/* Prepare parameters for function state transitions */
	__set_bit(RAMROD_COMP_WAIT, &func_params.ramrod_flags);

	func_params.f_obj = &bp->func_obj;
	func_params.cmd = BNX2X_F_CMD_START;

	/* Function parameters */
	start_params->mf_mode = bp->mf_mode;
	start_params->sd_vlan_tag = bp->mf_ov;
	if (CHIP_IS_E1x(bp))
		start_params->network_cos_mode = OVERRIDE_COS;
	else
		start_params->network_cos_mode = STATIC_COS;

	return bnx2x_func_state_change(bp, &func_params);
}


/**
 * bnx2x_set_fw_mac_addr - fill in a MAC address in FW format
 *
 * @fw_hi:	pointer to upper part
 * @fw_mid:	pointer to middle part
 * @fw_lo:	pointer to lower part
 * @mac:	pointer to MAC address
 */
static inline void bnx2x_set_fw_mac_addr(u16 *fw_hi, u16 *fw_mid, u16 *fw_lo,
					 u8 *mac)
{
	((u8 *)fw_hi)[0]  = mac[1];
	((u8 *)fw_hi)[1]  = mac[0];
	((u8 *)fw_mid)[0] = mac[3];
	((u8 *)fw_mid)[1] = mac[2];
	((u8 *)fw_lo)[0]  = mac[5];
	((u8 *)fw_lo)[1]  = mac[4];
}

static inline void bnx2x_free_rx_sge_range(struct bnx2x *bp,
					   struct bnx2x_fastpath *fp, int last)
{
	int i;

	if (fp->disable_tpa)
		return;

	for (i = 0; i < last; i++)
		bnx2x_free_rx_sge(bp, fp, i);
}

static inline void bnx2x_free_tpa_pool(struct bnx2x *bp,
				       struct bnx2x_fastpath *fp, int last)
{
	int i;

	for (i = 0; i < last; i++) {
		struct bnx2x_agg_info *tpa_info = &fp->tpa_info[i];
		struct sw_rx_bd *first_buf = &tpa_info->first_buf;
		struct sk_buff *skb = first_buf->skb;

		if (skb == NULL) {
			DP(NETIF_MSG_IFDOWN, "tpa bin %d empty on free\n", i);
			continue;
		}
		if (tpa_info->tpa_state == BNX2X_TPA_START)
			dma_unmap_single(&bp->pdev->dev,
					 dma_unmap_addr(first_buf, mapping),
					 fp->rx_buf_size, DMA_FROM_DEVICE);
		dev_kfree_skb(skb);
		first_buf->skb = NULL;
	}
}

static inline void bnx2x_init_tx_ring_one(struct bnx2x_fp_txdata *txdata)
{
	int i;

	for (i = 1; i <= NUM_TX_RINGS; i++) {
		struct eth_tx_next_bd *tx_next_bd =
			&txdata->tx_desc_ring[TX_DESC_CNT * i - 1].next_bd;

		tx_next_bd->addr_hi =
			cpu_to_le32(U64_HI(txdata->tx_desc_mapping +
				    BCM_PAGE_SIZE*(i % NUM_TX_RINGS)));
		tx_next_bd->addr_lo =
			cpu_to_le32(U64_LO(txdata->tx_desc_mapping +
				    BCM_PAGE_SIZE*(i % NUM_TX_RINGS)));
	}

	SET_FLAG(txdata->tx_db.data.header.header, DOORBELL_HDR_DB_TYPE, 1);
	txdata->tx_db.data.zero_fill1 = 0;
	txdata->tx_db.data.prod = 0;

	txdata->tx_pkt_prod = 0;
	txdata->tx_pkt_cons = 0;
	txdata->tx_bd_prod = 0;
	txdata->tx_bd_cons = 0;
	txdata->tx_pkt = 0;
}

static inline void bnx2x_init_tx_rings(struct bnx2x *bp)
{
	int i;
	u8 cos;

	for_each_tx_queue(bp, i)
		for_each_cos_in_tx_queue(&bp->fp[i], cos)
			bnx2x_init_tx_ring_one(&bp->fp[i].txdata[cos]);
}

static inline void bnx2x_set_next_page_rx_bd(struct bnx2x_fastpath *fp)
{
	int i;

	for (i = 1; i <= NUM_RX_RINGS; i++) {
		struct eth_rx_bd *rx_bd;

		rx_bd = &fp->rx_desc_ring[RX_DESC_CNT * i - 2];
		rx_bd->addr_hi =
			cpu_to_le32(U64_HI(fp->rx_desc_mapping +
				    BCM_PAGE_SIZE*(i % NUM_RX_RINGS)));
		rx_bd->addr_lo =
			cpu_to_le32(U64_LO(fp->rx_desc_mapping +
				    BCM_PAGE_SIZE*(i % NUM_RX_RINGS)));
	}
}

static inline void bnx2x_set_next_page_sgl(struct bnx2x_fastpath *fp)
{
	int i;

	for (i = 1; i <= NUM_RX_SGE_PAGES; i++) {
		struct eth_rx_sge *sge;

		sge = &fp->rx_sge_ring[RX_SGE_CNT * i - 2];
		sge->addr_hi =
			cpu_to_le32(U64_HI(fp->rx_sge_mapping +
			BCM_PAGE_SIZE*(i % NUM_RX_SGE_PAGES)));

		sge->addr_lo =
			cpu_to_le32(U64_LO(fp->rx_sge_mapping +
			BCM_PAGE_SIZE*(i % NUM_RX_SGE_PAGES)));
	}
}

static inline void bnx2x_set_next_page_rx_cq(struct bnx2x_fastpath *fp)
{
	int i;
	for (i = 1; i <= NUM_RCQ_RINGS; i++) {
		struct eth_rx_cqe_next_page *nextpg;

		nextpg = (struct eth_rx_cqe_next_page *)
			&fp->rx_comp_ring[RCQ_DESC_CNT * i - 1];
		nextpg->addr_hi =
			cpu_to_le32(U64_HI(fp->rx_comp_mapping +
				   BCM_PAGE_SIZE*(i % NUM_RCQ_RINGS)));
		nextpg->addr_lo =
			cpu_to_le32(U64_LO(fp->rx_comp_mapping +
				   BCM_PAGE_SIZE*(i % NUM_RCQ_RINGS)));
	}
}

/* Returns the number of actually allocated BDs */
static inline int bnx2x_alloc_rx_bds(struct bnx2x_fastpath *fp,
				      int rx_ring_size)
{
	struct bnx2x *bp = fp->bp;
	u16 ring_prod, cqe_ring_prod;
	int i;

	fp->rx_comp_cons = 0;
	cqe_ring_prod = ring_prod = 0;

	/* This routine is called only during fo init so
	 * fp->eth_q_stats.rx_skb_alloc_failed = 0
	 */
	for (i = 0; i < rx_ring_size; i++) {
		if (bnx2x_alloc_rx_skb(bp, fp, ring_prod) < 0) {
			fp->eth_q_stats.rx_skb_alloc_failed++;
			continue;
		}
		ring_prod = NEXT_RX_IDX(ring_prod);
		cqe_ring_prod = NEXT_RCQ_IDX(cqe_ring_prod);
		WARN_ON(ring_prod <= (i - fp->eth_q_stats.rx_skb_alloc_failed));
	}

	if (fp->eth_q_stats.rx_skb_alloc_failed)
		BNX2X_ERR("was only able to allocate "
			  "%d rx skbs on queue[%d]\n",
			  (i - fp->eth_q_stats.rx_skb_alloc_failed), fp->index);

	fp->rx_bd_prod = ring_prod;
	/* Limit the CQE producer by the CQE ring size */
	fp->rx_comp_prod = min_t(u16, NUM_RCQ_RINGS*RCQ_DESC_CNT,
			       cqe_ring_prod);
	fp->rx_pkt = fp->rx_calls = 0;

	return i - fp->eth_q_stats.rx_skb_alloc_failed;
}

/* Statistics ID are global per chip/path, while Client IDs for E1x are per
 * port.
 */
static inline u8 bnx2x_stats_id(struct bnx2x_fastpath *fp)
{
	if (!CHIP_IS_E1x(fp->bp))
		return fp->cl_id;
	else
		return fp->cl_id + BP_PORT(fp->bp) * FP_SB_MAX_E1x;
}

static inline void bnx2x_init_vlan_mac_fp_objs(struct bnx2x_fastpath *fp,
					       bnx2x_obj_type obj_type)
{
	struct bnx2x *bp = fp->bp;

	/* Configure classification DBs */
	bnx2x_init_mac_obj(bp, &fp->mac_obj, fp->cl_id, fp->cid,
			   BP_FUNC(bp), bnx2x_sp(bp, mac_rdata),
			   bnx2x_sp_mapping(bp, mac_rdata),
			   BNX2X_FILTER_MAC_PENDING,
			   &bp->sp_state, obj_type,
			   &bp->macs_pool);
}

/**
 * bnx2x_get_path_func_num - get number of active functions
 *
 * @bp:		driver handle
 *
 * Calculates the number of active (not hidden) functions on the
 * current path.
 */
static inline u8 bnx2x_get_path_func_num(struct bnx2x *bp)
{
	u8 func_num = 0, i;

	/* 57710 has only one function per-port */
	if (CHIP_IS_E1(bp))
		return 1;

	/* Calculate a number of functions enabled on the current
	 * PATH/PORT.
	 */
	if (CHIP_REV_IS_SLOW(bp)) {
		if (IS_MF(bp))
			func_num = 4;
		else
			func_num = 2;
	} else {
		for (i = 0; i < E1H_FUNC_MAX / 2; i++) {
			u32 func_config =
				MF_CFG_RD(bp,
					  func_mf_config[BP_PORT(bp) + 2 * i].
					  config);
			func_num +=
				((func_config & FUNC_MF_CFG_FUNC_HIDE) ? 0 : 1);
		}
	}

	WARN_ON(!func_num);

	return func_num;
}

static inline void bnx2x_init_bp_objs(struct bnx2x *bp)
{
	/* RX_MODE controlling object */
	bnx2x_init_rx_mode_obj(bp, &bp->rx_mode_obj);

	/* multicast configuration controlling object */
	bnx2x_init_mcast_obj(bp, &bp->mcast_obj, bp->fp->cl_id, bp->fp->cid,
			     BP_FUNC(bp), BP_FUNC(bp),
			     bnx2x_sp(bp, mcast_rdata),
			     bnx2x_sp_mapping(bp, mcast_rdata),
			     BNX2X_FILTER_MCAST_PENDING, &bp->sp_state,
			     BNX2X_OBJ_TYPE_RX);

	/* Setup CAM credit pools */
	bnx2x_init_mac_credit_pool(bp, &bp->macs_pool, BP_FUNC(bp),
				   bnx2x_get_path_func_num(bp));

	/* RSS configuration object */
	bnx2x_init_rss_config_obj(bp, &bp->rss_conf_obj, bp->fp->cl_id,
				  bp->fp->cid, BP_FUNC(bp), BP_FUNC(bp),
				  bnx2x_sp(bp, rss_rdata),
				  bnx2x_sp_mapping(bp, rss_rdata),
				  BNX2X_FILTER_RSS_CONF_PENDING, &bp->sp_state,
				  BNX2X_OBJ_TYPE_RX);
}

static inline u8 bnx2x_fp_qzone_id(struct bnx2x_fastpath *fp)
{
	if (CHIP_IS_E1x(fp->bp))
		return fp->cl_id + BP_PORT(fp->bp) * ETH_MAX_RX_CLIENTS_E1H;
	else
		return fp->cl_id;
}

static inline u32 bnx2x_rx_ustorm_prods_offset(struct bnx2x_fastpath *fp)
{
	struct bnx2x *bp = fp->bp;

	if (!CHIP_IS_E1x(bp))
		return USTORM_RX_PRODS_E2_OFFSET(fp->cl_qzone_id);
	else
		return USTORM_RX_PRODS_E1X_OFFSET(BP_PORT(bp), fp->cl_id);
}

static inline void bnx2x_init_txdata(struct bnx2x *bp,
	struct bnx2x_fp_txdata *txdata, u32 cid, int txq_index,
	__le16 *tx_cons_sb)
{
	txdata->cid = cid;
	txdata->txq_index = txq_index;
	txdata->tx_cons_sb = tx_cons_sb;

	DP(BNX2X_MSG_SP, "created tx data cid %d, txq %d",
	   txdata->cid, txdata->txq_index);
}

#ifdef BCM_CNIC
static inline u8 bnx2x_cnic_eth_cl_id(struct bnx2x *bp, u8 cl_idx)
{
	return bp->cnic_base_cl_id + cl_idx +
<<<<<<< HEAD
		(bp->pf_num >> 1) * NON_ETH_CONTEXT_USE;
=======
		(bp->pf_num >> 1) * BNX2X_MAX_CNIC_ETH_CL_ID_IDX;
>>>>>>> ac15456e
}

static inline u8 bnx2x_cnic_fw_sb_id(struct bnx2x *bp)
{

	/* the 'first' id is allocated for the cnic */
	return bp->base_fw_ndsb;
}

static inline u8 bnx2x_cnic_igu_sb_id(struct bnx2x *bp)
{
	return bp->igu_base_sb;
}


static inline void bnx2x_init_fcoe_fp(struct bnx2x *bp)
{
	struct bnx2x_fastpath *fp = bnx2x_fcoe_fp(bp);
	unsigned long q_type = 0;

	bnx2x_fcoe(bp, cl_id) = bnx2x_cnic_eth_cl_id(bp,
						     BNX2X_FCOE_ETH_CL_ID_IDX);
	/** Current BNX2X_FCOE_ETH_CID deffinition implies not more than
	 *  16 ETH clients per function when CNIC is enabled!
	 *
	 *  Fix it ASAP!!!
	 */
	bnx2x_fcoe(bp, cid) = BNX2X_FCOE_ETH_CID;
	bnx2x_fcoe(bp, fw_sb_id) = DEF_SB_ID;
	bnx2x_fcoe(bp, igu_sb_id) = bp->igu_dsb_id;
	bnx2x_fcoe(bp, rx_cons_sb) = BNX2X_FCOE_L2_RX_INDEX;

	bnx2x_init_txdata(bp, &bnx2x_fcoe(bp, txdata[0]),
			  fp->cid, FCOE_TXQ_IDX(bp), BNX2X_FCOE_L2_TX_INDEX);

	DP(BNX2X_MSG_SP, "created fcoe tx data (fp index %d)", fp->index);

	/* qZone id equals to FW (per path) client id */
	bnx2x_fcoe(bp, cl_qzone_id) = bnx2x_fp_qzone_id(fp);
	/* init shortcut */
	bnx2x_fcoe(bp, ustorm_rx_prods_offset) =
		bnx2x_rx_ustorm_prods_offset(fp);

	/* Configure Queue State object */
	__set_bit(BNX2X_Q_TYPE_HAS_RX, &q_type);
	__set_bit(BNX2X_Q_TYPE_HAS_TX, &q_type);

	/* No multi-CoS for FCoE L2 client */
	BUG_ON(fp->max_cos != 1);

	bnx2x_init_queue_obj(bp, &fp->q_obj, fp->cl_id, &fp->cid, 1,
			     BP_FUNC(bp), bnx2x_sp(bp, q_rdata),
			     bnx2x_sp_mapping(bp, q_rdata), q_type);

	DP(NETIF_MSG_IFUP, "queue[%d]: bnx2x_init_sb(%p,%p) cl_id %d fw_sb %d "
			   "igu_sb %d\n",
	   fp->index, bp, fp->status_blk.e2_sb, fp->cl_id, fp->fw_sb_id,
	   fp->igu_sb_id);
}
#endif

static inline int bnx2x_clean_tx_queue(struct bnx2x *bp,
				       struct bnx2x_fp_txdata *txdata)
{
	int cnt = 1000;

	while (bnx2x_has_tx_work_unload(txdata)) {
		if (!cnt) {
			BNX2X_ERR("timeout waiting for queue[%d]: "
				 "txdata->tx_pkt_prod(%d) != txdata->tx_pkt_cons(%d)\n",
				  txdata->txq_index, txdata->tx_pkt_prod,
				  txdata->tx_pkt_cons);
#ifdef BNX2X_STOP_ON_ERROR
			bnx2x_panic();
			return -EBUSY;
#else
			break;
#endif
		}
		cnt--;
		usleep_range(1000, 1000);
	}

	return 0;
}

int bnx2x_get_link_cfg_idx(struct bnx2x *bp);

static inline void __storm_memset_struct(struct bnx2x *bp,
					 u32 addr, size_t size, u32 *data)
{
	int i;
	for (i = 0; i < size/4; i++)
		REG_WR(bp, addr + (i * 4), data[i]);
}

static inline void storm_memset_func_cfg(struct bnx2x *bp,
				struct tstorm_eth_function_common_config *tcfg,
				u16 abs_fid)
{
	size_t size = sizeof(struct tstorm_eth_function_common_config);

	u32 addr = BAR_TSTRORM_INTMEM +
			TSTORM_FUNCTION_COMMON_CONFIG_OFFSET(abs_fid);

	__storm_memset_struct(bp, addr, size, (u32 *)tcfg);
}

static inline void storm_memset_cmng(struct bnx2x *bp,
				struct cmng_struct_per_port *cmng,
				u8 port)
{
	size_t size = sizeof(struct cmng_struct_per_port);

	u32 addr = BAR_XSTRORM_INTMEM +
			XSTORM_CMNG_PER_PORT_VARS_OFFSET(port);

	__storm_memset_struct(bp, addr, size, (u32 *)cmng);
}

/**
 * bnx2x_wait_sp_comp - wait for the outstanding SP commands.
 *
 * @bp:		driver handle
 * @mask:	bits that need to be cleared
 */
static inline bool bnx2x_wait_sp_comp(struct bnx2x *bp, unsigned long mask)
{
	int tout = 5000; /* Wait for 5 secs tops */

	while (tout--) {
		smp_mb();
		netif_addr_lock_bh(bp->dev);
		if (!(bp->sp_state & mask)) {
			netif_addr_unlock_bh(bp->dev);
			return true;
		}
		netif_addr_unlock_bh(bp->dev);

		usleep_range(1000, 1000);
	}

	smp_mb();

	netif_addr_lock_bh(bp->dev);
	if (bp->sp_state & mask) {
		BNX2X_ERR("Filtering completion timed out. sp_state 0x%lx, "
			  "mask 0x%lx\n", bp->sp_state, mask);
		netif_addr_unlock_bh(bp->dev);
		return false;
	}
	netif_addr_unlock_bh(bp->dev);

	return true;
}

/**
 * bnx2x_set_ctx_validation - set CDU context validation values
 *
 * @bp:		driver handle
 * @cxt:	context of the connection on the host memory
 * @cid:	SW CID of the connection to be configured
 */
void bnx2x_set_ctx_validation(struct bnx2x *bp, struct eth_context *cxt,
			      u32 cid);

void bnx2x_update_coalesce_sb_index(struct bnx2x *bp, u8 fw_sb_id,
				    u8 sb_index, u8 disable, u16 usec);
void bnx2x_acquire_phy_lock(struct bnx2x *bp);
void bnx2x_release_phy_lock(struct bnx2x *bp);

/**
 * bnx2x_extract_max_cfg - extract MAX BW part from MF configuration.
 *
 * @bp:		driver handle
 * @mf_cfg:	MF configuration
 *
 */
static inline u16 bnx2x_extract_max_cfg(struct bnx2x *bp, u32 mf_cfg)
{
	u16 max_cfg = (mf_cfg & FUNC_MF_CFG_MAX_BW_MASK) >>
			      FUNC_MF_CFG_MAX_BW_SHIFT;
	if (!max_cfg) {
		BNX2X_ERR("Illegal configuration detected for Max BW - "
			  "using 100 instead\n");
		max_cfg = 100;
	}
	return max_cfg;
}

#endif /* BNX2X_CMN_H */<|MERGE_RESOLUTION|>--- conflicted
+++ resolved
@@ -1297,11 +1297,7 @@
 static inline u8 bnx2x_cnic_eth_cl_id(struct bnx2x *bp, u8 cl_idx)
 {
 	return bp->cnic_base_cl_id + cl_idx +
-<<<<<<< HEAD
-		(bp->pf_num >> 1) * NON_ETH_CONTEXT_USE;
-=======
 		(bp->pf_num >> 1) * BNX2X_MAX_CNIC_ETH_CL_ID_IDX;
->>>>>>> ac15456e
 }
 
 static inline u8 bnx2x_cnic_fw_sb_id(struct bnx2x *bp)
