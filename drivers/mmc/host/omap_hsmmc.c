--- conflicted
+++ resolved
@@ -1916,8 +1916,6 @@
 	if (!res) {
 		dev_err(mmc_dev(host->mmc), "cannot get DMA RX channel\n");
 		ret = -ENXIO;
-<<<<<<< HEAD
-=======
 		goto err_irq;
 	}
 	rx_req = res->start;
@@ -1936,7 +1934,6 @@
 	if (!host->tx_chan) {
 		dev_err(mmc_dev(host->mmc), "unable to obtain TX DMA engine channel %u\n", tx_req);
 		ret = -ENXIO;
->>>>>>> 29fbbf80
 		goto err_irq;
 	}
 
