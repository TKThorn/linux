--- conflicted
+++ resolved
@@ -20,314 +20,6 @@
 #ifndef _LINUX_BINDER_H
 #define _LINUX_BINDER_H
 
-<<<<<<< HEAD
-#include <linux/ioctl.h>
-
-#define B_PACK_CHARS(c1, c2, c3, c4) \
-	((((c1)<<24)) | (((c2)<<16)) | (((c3)<<8)) | (c4))
-#define B_TYPE_LARGE 0x85
-
-enum {
-	BINDER_TYPE_BINDER	= B_PACK_CHARS('s', 'b', '*', B_TYPE_LARGE),
-	BINDER_TYPE_WEAK_BINDER	= B_PACK_CHARS('w', 'b', '*', B_TYPE_LARGE),
-	BINDER_TYPE_HANDLE	= B_PACK_CHARS('s', 'h', '*', B_TYPE_LARGE),
-	BINDER_TYPE_WEAK_HANDLE	= B_PACK_CHARS('w', 'h', '*', B_TYPE_LARGE),
-	BINDER_TYPE_FD		= B_PACK_CHARS('f', 'd', '*', B_TYPE_LARGE),
-};
-
-enum {
-	FLAT_BINDER_FLAG_PRIORITY_MASK = 0xff,
-	FLAT_BINDER_FLAG_ACCEPTS_FDS = 0x100,
-};
-
-/*
- * This is the flattened representation of a Binder object for transfer
- * between processes.  The 'offsets' supplied as part of a binder transaction
- * contains offsets into the data where these structures occur.  The Binder
- * driver takes care of re-writing the structure type and data as it moves
- * between processes.
- */
-struct flat_binder_object {
-	/* 8 bytes for large_flat_header. */
-	__u32		type;
-	__u32		flags;
-
-	/* 8 bytes of data. */
-	union {
-		void __user	*binder;	/* local object */
-		__u32	    handle;		/* remote object */
-	};
-
-	/* extra data associated with local object */
-	void __user		*cookie;
-};
-
-/*
- * On 64-bit platforms where user code may run in 32-bits the driver must
- * translate the buffer (and local binder) addresses appropriately.
- */
-
-struct binder_write_read {
-	size_t write_size;	/* bytes to write */
-	size_t write_consumed;	/* bytes consumed by driver */
-	unsigned long	write_buffer;
-	size_t read_size;	/* bytes to read */
-	size_t read_consumed;	/* bytes consumed by driver */
-	unsigned long	read_buffer;
-};
-
-/* Use with BINDER_VERSION, driver fills in fields. */
-struct binder_version {
-	/* driver protocol version -- increment with incompatible change */
-	__s32       protocol_version;
-};
-
-/* This is the current protocol version. */
-#define BINDER_CURRENT_PROTOCOL_VERSION 7
-
-#define BINDER_WRITE_READ		_IOWR('b', 1, struct binder_write_read)
-#define	BINDER_SET_IDLE_TIMEOUT		_IOW('b', 3, __s64)
-#define	BINDER_SET_MAX_THREADS		_IOW('b', 5, __u32)
-#define	BINDER_SET_IDLE_PRIORITY	_IOW('b', 6, __s32)
-#define	BINDER_SET_CONTEXT_MGR		_IOW('b', 7, __s32)
-#define	BINDER_THREAD_EXIT		_IOW('b', 8, __s32)
-#define BINDER_VERSION			_IOWR('b', 9, struct binder_version)
-
-/*
- * NOTE: Two special error codes you should check for when calling
- * in to the driver are:
- *
- * EINTR -- The operation has been interupted.  This should be
- * handled by retrying the ioctl() until a different error code
- * is returned.
- *
- * ECONNREFUSED -- The driver is no longer accepting operations
- * from your process.  That is, the process is being destroyed.
- * You should handle this by exiting from your process.  Note
- * that once this error code is returned, all further calls to
- * the driver from any thread will return this same code.
- */
-
-enum transaction_flags {
-	TF_ONE_WAY	= 0x01,	/* this is a one-way call: async, no return */
-	TF_ROOT_OBJECT	= 0x04,	/* contents are the component's root object */
-	TF_STATUS_CODE	= 0x08,	/* contents are a 32-bit status code */
-	TF_ACCEPT_FDS	= 0x10,	/* allow replies with file descriptors */
-};
-
-struct binder_transaction_data {
-	/* The first two are only used for bcTRANSACTION and brTRANSACTION,
-	 * identifying the target and contents of the transaction.
-	 */
-	union {
-		__u32	handle;	/* target descriptor of command transaction */
-		void	*ptr;	/* target descriptor of return transaction */
-	} target;
-	void		*cookie;	/* target object cookie */
-	__u32		code;		/* transaction command */
-
-	/* General information about the transaction. */
-	__u32	        flags;
-	pid_t		sender_pid;
-	uid_t		sender_euid;
-	size_t		data_size;	/* number of bytes of data */
-	size_t		offsets_size;	/* number of bytes of offsets */
-
-	/* If this transaction is inline, the data immediately
-	 * follows here; otherwise, it ends with a pointer to
-	 * the data buffer.
-	 */
-	union {
-		struct {
-			/* transaction data */
-			const void __user	*buffer;
-			/* offsets from buffer to flat_binder_object structs */
-			const void __user	*offsets;
-		} ptr;
-		__u8	buf[8];
-	} data;
-};
-
-struct binder_ptr_cookie {
-	void *ptr;
-	void *cookie;
-};
-
-struct binder_pri_desc {
-	__s32 priority;
-	__u32 desc;
-};
-
-struct binder_pri_ptr_cookie {
-	__s32 priority;
-	void *ptr;
-	void *cookie;
-};
-
-enum binder_driver_return_protocol {
-	BR_ERROR = _IOR('r', 0, __s32),
-	/*
-	 * int: error code
-	 */
-
-	BR_OK = _IO('r', 1),
-	/* No parameters! */
-
-	BR_TRANSACTION = _IOR('r', 2, struct binder_transaction_data),
-	BR_REPLY = _IOR('r', 3, struct binder_transaction_data),
-	/*
-	 * binder_transaction_data: the received command.
-	 */
-
-	BR_ACQUIRE_RESULT = _IOR('r', 4, __s32),
-	/*
-	 * not currently supported
-	 * int: 0 if the last bcATTEMPT_ACQUIRE was not successful.
-	 * Else the remote object has acquired a primary reference.
-	 */
-
-	BR_DEAD_REPLY = _IO('r', 5),
-	/*
-	 * The target of the last transaction (either a bcTRANSACTION or
-	 * a bcATTEMPT_ACQUIRE) is no longer with us.  No parameters.
-	 */
-
-	BR_TRANSACTION_COMPLETE = _IO('r', 6),
-	/*
-	 * No parameters... always refers to the last transaction requested
-	 * (including replies).  Note that this will be sent even for
-	 * asynchronous transactions.
-	 */
-
-	BR_INCREFS = _IOR('r', 7, struct binder_ptr_cookie),
-	BR_ACQUIRE = _IOR('r', 8, struct binder_ptr_cookie),
-	BR_RELEASE = _IOR('r', 9, struct binder_ptr_cookie),
-	BR_DECREFS = _IOR('r', 10, struct binder_ptr_cookie),
-	/*
-	 * void *:	ptr to binder
-	 * void *: cookie for binder
-	 */
-
-	BR_ATTEMPT_ACQUIRE = _IOR('r', 11, struct binder_pri_ptr_cookie),
-	/*
-	 * not currently supported
-	 * int:	priority
-	 * void *: ptr to binder
-	 * void *: cookie for binder
-	 */
-
-	BR_NOOP = _IO('r', 12),
-	/*
-	 * No parameters.  Do nothing and examine the next command.  It exists
-	 * primarily so that we can replace it with a BR_SPAWN_LOOPER command.
-	 */
-
-	BR_SPAWN_LOOPER = _IO('r', 13),
-	/*
-	 * No parameters.  The driver has determined that a process has no
-	 * threads waiting to service incoming transactions.  When a process
-	 * receives this command, it must spawn a new service thread and
-	 * register it via bcENTER_LOOPER.
-	 */
-
-	BR_FINISHED = _IO('r', 14),
-	/*
-	 * not currently supported
-	 * stop threadpool thread
-	 */
-
-	BR_DEAD_BINDER = _IOR('r', 15, void *),
-	/*
-	 * void *: cookie
-	 */
-	BR_CLEAR_DEATH_NOTIFICATION_DONE = _IOR('r', 16, void *),
-	/*
-	 * void *: cookie
-	 */
-
-	BR_FAILED_REPLY = _IO('r', 17),
-	/*
-	 * The the last transaction (either a bcTRANSACTION or
-	 * a bcATTEMPT_ACQUIRE) failed (e.g. out of memory).  No parameters.
-	 */
-};
-
-enum binder_driver_command_protocol {
-	BC_TRANSACTION = _IOW('c', 0, struct binder_transaction_data),
-	BC_REPLY = _IOW('c', 1, struct binder_transaction_data),
-	/*
-	 * binder_transaction_data: the sent command.
-	 */
-
-	BC_ACQUIRE_RESULT = _IOW('c', 2, __s32),
-	/*
-	 * not currently supported
-	 * int:  0 if the last BR_ATTEMPT_ACQUIRE was not successful.
-	 * Else you have acquired a primary reference on the object.
-	 */
-
-	BC_FREE_BUFFER = _IOW('c', 3, void *),
-	/*
-	 * void *: ptr to transaction data received on a read
-	 */
-
-	BC_INCREFS = _IOW('c', 4, __u32),
-	BC_ACQUIRE = _IOW('c', 5, __u32),
-	BC_RELEASE = _IOW('c', 6, __u32),
-	BC_DECREFS = _IOW('c', 7, __u32),
-	/*
-	 * int:	descriptor
-	 */
-
-	BC_INCREFS_DONE = _IOW('c', 8, struct binder_ptr_cookie),
-	BC_ACQUIRE_DONE = _IOW('c', 9, struct binder_ptr_cookie),
-	/*
-	 * void *: ptr to binder
-	 * void *: cookie for binder
-	 */
-
-	BC_ATTEMPT_ACQUIRE = _IOW('c', 10, struct binder_pri_desc),
-	/*
-	 * not currently supported
-	 * int: priority
-	 * int: descriptor
-	 */
-
-	BC_REGISTER_LOOPER = _IO('c', 11),
-	/*
-	 * No parameters.
-	 * Register a spawned looper thread with the device.
-	 */
-
-	BC_ENTER_LOOPER = _IO('c', 12),
-	BC_EXIT_LOOPER = _IO('c', 13),
-	/*
-	 * No parameters.
-	 * These two commands are sent as an application-level thread
-	 * enters and exits the binder loop, respectively.  They are
-	 * used so the binder can have an accurate count of the number
-	 * of looping threads it has available.
-	 */
-
-	BC_REQUEST_DEATH_NOTIFICATION = _IOW('c', 14, struct binder_ptr_cookie),
-	/*
-	 * void *: ptr to binder
-	 * void *: cookie
-	 */
-
-	BC_CLEAR_DEATH_NOTIFICATION = _IOW('c', 15, struct binder_ptr_cookie),
-	/*
-	 * void *: ptr to binder
-	 * void *: cookie
-	 */
-
-	BC_DEAD_BINDER_DONE = _IOW('c', 16, void *),
-	/*
-	 * void *: cookie
-	 */
-};
-=======
 #include "uapi/binder.h"
->>>>>>> 305a4104
 
 #endif /* _LINUX_BINDER_H */
