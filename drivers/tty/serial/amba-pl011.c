/*
 *  Driver for AMBA serial ports
 *
 *  Based on drivers/char/serial.c, by Linus Torvalds, Theodore Ts'o.
 *
 *  Copyright 1999 ARM Limited
 *  Copyright (C) 2000 Deep Blue Solutions Ltd.
 *  Copyright (C) 2010 ST-Ericsson SA
 *
 * This program is free software; you can redistribute it and/or modify
 * it under the terms of the GNU General Public License as published by
 * the Free Software Foundation; either version 2 of the License, or
 * (at your option) any later version.
 *
 * This program is distributed in the hope that it will be useful,
 * but WITHOUT ANY WARRANTY; without even the implied warranty of
 * MERCHANTABILITY or FITNESS FOR A PARTICULAR PURPOSE.  See the
 * GNU General Public License for more details.
 *
 * You should have received a copy of the GNU General Public License
 * along with this program; if not, write to the Free Software
 * Foundation, Inc., 59 Temple Place, Suite 330, Boston, MA  02111-1307  USA
 *
 * This is a generic driver for ARM AMBA-type serial ports.  They
 * have a lot of 16550-like features, but are not register compatible.
 * Note that although they do have CTS, DCD and DSR inputs, they do
 * not have an RI input, nor do they have DTR or RTS outputs.  If
 * required, these have to be supplied via some other means (eg, GPIO)
 * and hooked into this driver.
 */


#if defined(CONFIG_SERIAL_AMBA_PL011_CONSOLE) && defined(CONFIG_MAGIC_SYSRQ)
#define SUPPORT_SYSRQ
#endif

#include <linux/module.h>
#include <linux/ioport.h>
#include <linux/init.h>
#include <linux/console.h>
#include <linux/sysrq.h>
#include <linux/device.h>
#include <linux/tty.h>
#include <linux/tty_flip.h>
#include <linux/serial_core.h>
#include <linux/serial.h>
#include <linux/amba/bus.h>
#include <linux/amba/serial.h>
#include <linux/clk.h>
#include <linux/slab.h>
#include <linux/dmaengine.h>
#include <linux/dma-mapping.h>
#include <linux/scatterlist.h>
#include <linux/delay.h>
#include <linux/types.h>
#include <linux/of.h>
#include <linux/of_device.h>
#include <linux/pinctrl/consumer.h>
#include <linux/sizes.h>
#include <linux/io.h>

#define UART_NR			14

#define SERIAL_AMBA_MAJOR	204
#define SERIAL_AMBA_MINOR	64
#define SERIAL_AMBA_NR		UART_NR

#define AMBA_ISR_PASS_LIMIT	256

#define UART_DR_ERROR		(UART011_DR_OE|UART011_DR_BE|UART011_DR_PE|UART011_DR_FE)
#define UART_DUMMY_DR_RX	(1 << 16)

/* There is by now at least one vendor with differing details, so handle it */
struct vendor_data {
	unsigned int		ifls;
	unsigned int		lcrh_tx;
	unsigned int		lcrh_rx;
	bool			oversampling;
	bool			dma_threshold;
	bool			cts_event_workaround;

	unsigned int (*get_fifosize)(struct amba_device *dev);
};

static unsigned int get_fifosize_arm(struct amba_device *dev)
{
	return amba_rev(dev) < 3 ? 16 : 32;
}

static struct vendor_data vendor_arm = {
	.ifls			= UART011_IFLS_RX4_8|UART011_IFLS_TX4_8,
	.lcrh_tx		= UART011_LCRH,
	.lcrh_rx		= UART011_LCRH,
	.oversampling		= false,
	.dma_threshold		= false,
	.cts_event_workaround	= false,
	.get_fifosize		= get_fifosize_arm,
};

static unsigned int get_fifosize_st(struct amba_device *dev)
{
	return 64;
}

static struct vendor_data vendor_st = {
	.ifls			= UART011_IFLS_RX_HALF|UART011_IFLS_TX_HALF,
	.lcrh_tx		= ST_UART011_LCRH_TX,
	.lcrh_rx		= ST_UART011_LCRH_RX,
	.oversampling		= true,
	.dma_threshold		= true,
	.cts_event_workaround	= true,
	.get_fifosize		= get_fifosize_st,
};

static struct uart_amba_port *amba_ports[UART_NR];

/* Deals with DMA transactions */

struct pl011_sgbuf {
	struct scatterlist sg;
	char *buf;
};

struct pl011_dmarx_data {
	struct dma_chan		*chan;
	struct completion	complete;
	bool			use_buf_b;
	struct pl011_sgbuf	sgbuf_a;
	struct pl011_sgbuf	sgbuf_b;
	dma_cookie_t		cookie;
	bool			running;
	struct timer_list	timer;
	unsigned int last_residue;
	unsigned long last_jiffies;
	bool auto_poll_rate;
	unsigned int poll_rate;
	unsigned int poll_timeout;
};

struct pl011_dmatx_data {
	struct dma_chan		*chan;
	struct scatterlist	sg;
	char			*buf;
	bool			queued;
};

/*
 * We wrap our port structure around the generic uart_port.
 */
struct uart_amba_port {
	struct uart_port	port;
	struct clk		*clk;
	const struct vendor_data *vendor;
	unsigned int		dmacr;		/* dma control reg */
	unsigned int		im;		/* interrupt mask */
	unsigned int		old_status;
	unsigned int		fifosize;	/* vendor-specific */
	unsigned int		lcrh_tx;	/* vendor-specific */
	unsigned int		lcrh_rx;	/* vendor-specific */
	unsigned int		old_cr;		/* state during shutdown */
	bool			autorts;
	char			type[12];
#ifdef CONFIG_DMA_ENGINE
	/* DMA stuff */
	bool			using_tx_dma;
	bool			using_rx_dma;
	struct pl011_dmarx_data dmarx;
	struct pl011_dmatx_data	dmatx;
#endif
};

/*
 * Reads up to 256 characters from the FIFO or until it's empty and
 * inserts them into the TTY layer. Returns the number of characters
 * read from the FIFO.
 */
static int pl011_fifo_to_tty(struct uart_amba_port *uap)
{
	u16 status, ch;
	unsigned int flag, max_count = 256;
	int fifotaken = 0;

	while (max_count--) {
		status = readw(uap->port.membase + UART01x_FR);
		if (status & UART01x_FR_RXFE)
			break;

		/* Take chars from the FIFO and update status */
		ch = readw(uap->port.membase + UART01x_DR) |
			UART_DUMMY_DR_RX;
		flag = TTY_NORMAL;
		uap->port.icount.rx++;
		fifotaken++;

		if (unlikely(ch & UART_DR_ERROR)) {
			if (ch & UART011_DR_BE) {
				ch &= ~(UART011_DR_FE | UART011_DR_PE);
				uap->port.icount.brk++;
				if (uart_handle_break(&uap->port))
					continue;
			} else if (ch & UART011_DR_PE)
				uap->port.icount.parity++;
			else if (ch & UART011_DR_FE)
				uap->port.icount.frame++;
			if (ch & UART011_DR_OE)
				uap->port.icount.overrun++;

			ch &= uap->port.read_status_mask;

			if (ch & UART011_DR_BE)
				flag = TTY_BREAK;
			else if (ch & UART011_DR_PE)
				flag = TTY_PARITY;
			else if (ch & UART011_DR_FE)
				flag = TTY_FRAME;
		}

		if (uart_handle_sysrq_char(&uap->port, ch & 255))
			continue;

		uart_insert_char(&uap->port, ch, UART011_DR_OE, ch, flag);
	}

	return fifotaken;
}


/*
 * All the DMA operation mode stuff goes inside this ifdef.
 * This assumes that you have a generic DMA device interface,
 * no custom DMA interfaces are supported.
 */
#ifdef CONFIG_DMA_ENGINE

#define PL011_DMA_BUFFER_SIZE PAGE_SIZE

static int pl011_sgbuf_init(struct dma_chan *chan, struct pl011_sgbuf *sg,
	enum dma_data_direction dir)
{
	dma_addr_t dma_addr;

	sg->buf = dma_alloc_coherent(chan->device->dev,
		PL011_DMA_BUFFER_SIZE, &dma_addr, GFP_KERNEL);
	if (!sg->buf)
		return -ENOMEM;

	sg_init_table(&sg->sg, 1);
	sg_set_page(&sg->sg, phys_to_page(dma_addr),
		PL011_DMA_BUFFER_SIZE, offset_in_page(dma_addr));
	sg_dma_address(&sg->sg) = dma_addr;

	return 0;
}

static void pl011_sgbuf_free(struct dma_chan *chan, struct pl011_sgbuf *sg,
	enum dma_data_direction dir)
{
	if (sg->buf) {
		dma_free_coherent(chan->device->dev,
			PL011_DMA_BUFFER_SIZE, sg->buf,
			sg_dma_address(&sg->sg));
	}
}

static void pl011_dma_probe_initcall(struct device *dev, struct uart_amba_port *uap)
{
	/* DMA is the sole user of the platform data right now */
	struct amba_pl011_data *plat = dev_get_platdata(uap->port.dev);
	struct dma_slave_config tx_conf = {
		.dst_addr = uap->port.mapbase + UART01x_DR,
		.dst_addr_width = DMA_SLAVE_BUSWIDTH_1_BYTE,
		.direction = DMA_MEM_TO_DEV,
		.dst_maxburst = uap->fifosize >> 1,
		.device_fc = false,
	};
	struct dma_chan *chan;
	dma_cap_mask_t mask;

	chan = dma_request_slave_channel(dev, "tx");

	if (!chan) {
		/* We need platform data */
		if (!plat || !plat->dma_filter) {
			dev_info(uap->port.dev, "no DMA platform data\n");
			return;
		}

		/* Try to acquire a generic DMA engine slave TX channel */
		dma_cap_zero(mask);
		dma_cap_set(DMA_SLAVE, mask);

		chan = dma_request_channel(mask, plat->dma_filter,
						plat->dma_tx_param);
		if (!chan) {
			dev_err(uap->port.dev, "no TX DMA channel!\n");
			return;
		}
	}

	dmaengine_slave_config(chan, &tx_conf);
	uap->dmatx.chan = chan;

	dev_info(uap->port.dev, "DMA channel TX %s\n",
		 dma_chan_name(uap->dmatx.chan));

	/* Optionally make use of an RX channel as well */
	chan = dma_request_slave_channel(dev, "rx");
	
	if (!chan && plat->dma_rx_param) {
		chan = dma_request_channel(mask, plat->dma_filter, plat->dma_rx_param);

		if (!chan) {
			dev_err(uap->port.dev, "no RX DMA channel!\n");
			return;
		}
	}

	if (chan) {
		struct dma_slave_config rx_conf = {
			.src_addr = uap->port.mapbase + UART01x_DR,
			.src_addr_width = DMA_SLAVE_BUSWIDTH_1_BYTE,
			.direction = DMA_DEV_TO_MEM,
			.src_maxburst = uap->fifosize >> 1,
			.device_fc = false,
		};

		dmaengine_slave_config(chan, &rx_conf);
		uap->dmarx.chan = chan;

		if (plat && plat->dma_rx_poll_enable) {
			/* Set poll rate if specified. */
			if (plat->dma_rx_poll_rate) {
				uap->dmarx.auto_poll_rate = false;
				uap->dmarx.poll_rate = plat->dma_rx_poll_rate;
			} else {
				/*
				 * 100 ms defaults to poll rate if not
				 * specified. This will be adjusted with
				 * the baud rate at set_termios.
				 */
				uap->dmarx.auto_poll_rate = true;
				uap->dmarx.poll_rate =  100;
			}
			/* 3 secs defaults poll_timeout if not specified. */
			if (plat->dma_rx_poll_timeout)
				uap->dmarx.poll_timeout =
					plat->dma_rx_poll_timeout;
			else
				uap->dmarx.poll_timeout = 3000;
		} else
			uap->dmarx.auto_poll_rate = false;

		dev_info(uap->port.dev, "DMA channel RX %s\n",
			 dma_chan_name(uap->dmarx.chan));
	}
}

#ifndef MODULE
/*
 * Stack up the UARTs and let the above initcall be done at device
 * initcall time, because the serial driver is called as an arch
 * initcall, and at this time the DMA subsystem is not yet registered.
 * At this point the driver will switch over to using DMA where desired.
 */
struct dma_uap {
	struct list_head node;
	struct uart_amba_port *uap;
	struct device *dev;
};

static LIST_HEAD(pl011_dma_uarts);

static int __init pl011_dma_initcall(void)
{
	struct list_head *node, *tmp;

	list_for_each_safe(node, tmp, &pl011_dma_uarts) {
		struct dma_uap *dmau = list_entry(node, struct dma_uap, node);
		pl011_dma_probe_initcall(dmau->dev, dmau->uap);
		list_del(node);
		kfree(dmau);
	}
	return 0;
}

device_initcall(pl011_dma_initcall);

static void pl011_dma_probe(struct device *dev, struct uart_amba_port *uap)
{
	struct dma_uap *dmau = kzalloc(sizeof(struct dma_uap), GFP_KERNEL);
	if (dmau) {
		dmau->uap = uap;
		dmau->dev = dev;
		list_add_tail(&dmau->node, &pl011_dma_uarts);
	}
}
#else
static void pl011_dma_probe(struct device *dev, struct uart_amba_port *uap)
{
	pl011_dma_probe_initcall(dev, uap);
}
#endif

static void pl011_dma_remove(struct uart_amba_port *uap)
{
	/* TODO: remove the initcall if it has not yet executed */
	if (uap->dmatx.chan)
		dma_release_channel(uap->dmatx.chan);
	if (uap->dmarx.chan)
		dma_release_channel(uap->dmarx.chan);
}

/* Forward declare this for the refill routine */
static int pl011_dma_tx_refill(struct uart_amba_port *uap);

/*
 * The current DMA TX buffer has been sent.
 * Try to queue up another DMA buffer.
 */
static void pl011_dma_tx_callback(void *data)
{
	struct uart_amba_port *uap = data;
	struct pl011_dmatx_data *dmatx = &uap->dmatx;
	unsigned long flags;
	u16 dmacr;

	spin_lock_irqsave(&uap->port.lock, flags);
	if (uap->dmatx.queued)
		dma_unmap_sg(dmatx->chan->device->dev, &dmatx->sg, 1,
			     DMA_TO_DEVICE);

	dmacr = uap->dmacr;
	uap->dmacr = dmacr & ~UART011_TXDMAE;
	writew(uap->dmacr, uap->port.membase + UART011_DMACR);

	/*
	 * If TX DMA was disabled, it means that we've stopped the DMA for
	 * some reason (eg, XOFF received, or we want to send an X-char.)
	 *
	 * Note: we need to be careful here of a potential race between DMA
	 * and the rest of the driver - if the driver disables TX DMA while
	 * a TX buffer completing, we must update the tx queued status to
	 * get further refills (hence we check dmacr).
	 */
	if (!(dmacr & UART011_TXDMAE) || uart_tx_stopped(&uap->port) ||
	    uart_circ_empty(&uap->port.state->xmit)) {
		uap->dmatx.queued = false;
		spin_unlock_irqrestore(&uap->port.lock, flags);
		return;
	}

	if (pl011_dma_tx_refill(uap) <= 0) {
		/*
		 * We didn't queue a DMA buffer for some reason, but we
		 * have data pending to be sent.  Re-enable the TX IRQ.
		 */
		uap->im |= UART011_TXIM;
		writew(uap->im, uap->port.membase + UART011_IMSC);
	}
	spin_unlock_irqrestore(&uap->port.lock, flags);
}

/*
 * Try to refill the TX DMA buffer.
 * Locking: called with port lock held and IRQs disabled.
 * Returns:
 *   1 if we queued up a TX DMA buffer.
 *   0 if we didn't want to handle this by DMA
 *  <0 on error
 */
static int pl011_dma_tx_refill(struct uart_amba_port *uap)
{
	struct pl011_dmatx_data *dmatx = &uap->dmatx;
	struct dma_chan *chan = dmatx->chan;
	struct dma_device *dma_dev = chan->device;
	struct dma_async_tx_descriptor *desc;
	struct circ_buf *xmit = &uap->port.state->xmit;
	unsigned int count;

	/*
	 * Try to avoid the overhead involved in using DMA if the
	 * transaction fits in the first half of the FIFO, by using
	 * the standard interrupt handling.  This ensures that we
	 * issue a uart_write_wakeup() at the appropriate time.
	 */
	count = uart_circ_chars_pending(xmit);
	if (count < (uap->fifosize >> 1)) {
		uap->dmatx.queued = false;
		return 0;
	}

	/*
	 * Bodge: don't send the last character by DMA, as this
	 * will prevent XON from notifying us to restart DMA.
	 */
	count -= 1;

	/* Else proceed to copy the TX chars to the DMA buffer and fire DMA */
	if (count > PL011_DMA_BUFFER_SIZE)
		count = PL011_DMA_BUFFER_SIZE;

	if (xmit->tail < xmit->head)
		memcpy(&dmatx->buf[0], &xmit->buf[xmit->tail], count);
	else {
		size_t first = UART_XMIT_SIZE - xmit->tail;
		size_t second = xmit->head;

		memcpy(&dmatx->buf[0], &xmit->buf[xmit->tail], first);
		if (second)
			memcpy(&dmatx->buf[first], &xmit->buf[0], second);
	}

	dmatx->sg.length = count;

	if (dma_map_sg(dma_dev->dev, &dmatx->sg, 1, DMA_TO_DEVICE) != 1) {
		uap->dmatx.queued = false;
		dev_dbg(uap->port.dev, "unable to map TX DMA\n");
		return -EBUSY;
	}

	desc = dmaengine_prep_slave_sg(chan, &dmatx->sg, 1, DMA_MEM_TO_DEV,
					     DMA_PREP_INTERRUPT | DMA_CTRL_ACK);
	if (!desc) {
		dma_unmap_sg(dma_dev->dev, &dmatx->sg, 1, DMA_TO_DEVICE);
		uap->dmatx.queued = false;
		/*
		 * If DMA cannot be used right now, we complete this
		 * transaction via IRQ and let the TTY layer retry.
		 */
		dev_dbg(uap->port.dev, "TX DMA busy\n");
		return -EBUSY;
	}

	/* Some data to go along to the callback */
	desc->callback = pl011_dma_tx_callback;
	desc->callback_param = uap;

	/* All errors should happen at prepare time */
	dmaengine_submit(desc);

	/* Fire the DMA transaction */
	dma_dev->device_issue_pending(chan);

	uap->dmacr |= UART011_TXDMAE;
	writew(uap->dmacr, uap->port.membase + UART011_DMACR);
	uap->dmatx.queued = true;

	/*
	 * Now we know that DMA will fire, so advance the ring buffer
	 * with the stuff we just dispatched.
	 */
	xmit->tail = (xmit->tail + count) & (UART_XMIT_SIZE - 1);
	uap->port.icount.tx += count;

	if (uart_circ_chars_pending(xmit) < WAKEUP_CHARS)
		uart_write_wakeup(&uap->port);

	return 1;
}

/*
 * We received a transmit interrupt without a pending X-char but with
 * pending characters.
 * Locking: called with port lock held and IRQs disabled.
 * Returns:
 *   false if we want to use PIO to transmit
 *   true if we queued a DMA buffer
 */
static bool pl011_dma_tx_irq(struct uart_amba_port *uap)
{
	if (!uap->using_tx_dma)
		return false;

	/*
	 * If we already have a TX buffer queued, but received a
	 * TX interrupt, it will be because we've just sent an X-char.
	 * Ensure the TX DMA is enabled and the TX IRQ is disabled.
	 */
	if (uap->dmatx.queued) {
		uap->dmacr |= UART011_TXDMAE;
		writew(uap->dmacr, uap->port.membase + UART011_DMACR);
		uap->im &= ~UART011_TXIM;
		writew(uap->im, uap->port.membase + UART011_IMSC);
		return true;
	}

	/*
	 * We don't have a TX buffer queued, so try to queue one.
	 * If we successfully queued a buffer, mask the TX IRQ.
	 */
	if (pl011_dma_tx_refill(uap) > 0) {
		uap->im &= ~UART011_TXIM;
		writew(uap->im, uap->port.membase + UART011_IMSC);
		return true;
	}
	return false;
}

/*
 * Stop the DMA transmit (eg, due to received XOFF).
 * Locking: called with port lock held and IRQs disabled.
 */
static inline void pl011_dma_tx_stop(struct uart_amba_port *uap)
{
	if (uap->dmatx.queued) {
		uap->dmacr &= ~UART011_TXDMAE;
		writew(uap->dmacr, uap->port.membase + UART011_DMACR);
	}
}

/*
 * Try to start a DMA transmit, or in the case of an XON/OFF
 * character queued for send, try to get that character out ASAP.
 * Locking: called with port lock held and IRQs disabled.
 * Returns:
 *   false if we want the TX IRQ to be enabled
 *   true if we have a buffer queued
 */
static inline bool pl011_dma_tx_start(struct uart_amba_port *uap)
{
	u16 dmacr;

	if (!uap->using_tx_dma)
		return false;

	if (!uap->port.x_char) {
		/* no X-char, try to push chars out in DMA mode */
		bool ret = true;

		if (!uap->dmatx.queued) {
			if (pl011_dma_tx_refill(uap) > 0) {
				uap->im &= ~UART011_TXIM;
				ret = true;
			} else {
				uap->im |= UART011_TXIM;
				ret = false;
			}
			writew(uap->im, uap->port.membase + UART011_IMSC);
		} else if (!(uap->dmacr & UART011_TXDMAE)) {
			uap->dmacr |= UART011_TXDMAE;
			writew(uap->dmacr,
				       uap->port.membase + UART011_DMACR);
		}
		return ret;
	}

	/*
	 * We have an X-char to send.  Disable DMA to prevent it loading
	 * the TX fifo, and then see if we can stuff it into the FIFO.
	 */
	dmacr = uap->dmacr;
	uap->dmacr &= ~UART011_TXDMAE;
	writew(uap->dmacr, uap->port.membase + UART011_DMACR);

	if (readw(uap->port.membase + UART01x_FR) & UART01x_FR_TXFF) {
		/*
		 * No space in the FIFO, so enable the transmit interrupt
		 * so we know when there is space.  Note that once we've
		 * loaded the character, we should just re-enable DMA.
		 */
		return false;
	}

	writew(uap->port.x_char, uap->port.membase + UART01x_DR);
	uap->port.icount.tx++;
	uap->port.x_char = 0;

	/* Success - restore the DMA state */
	uap->dmacr = dmacr;
	writew(dmacr, uap->port.membase + UART011_DMACR);

	return true;
}

/*
 * Flush the transmit buffer.
 * Locking: called with port lock held and IRQs disabled.
 */
static void pl011_dma_flush_buffer(struct uart_port *port)
__releases(&uap->port.lock)
__acquires(&uap->port.lock)
{
	struct uart_amba_port *uap = (struct uart_amba_port *)port;

	if (!uap->using_tx_dma)
		return;

	/* Avoid deadlock with the DMA engine callback */
	spin_unlock(&uap->port.lock);
	dmaengine_terminate_all(uap->dmatx.chan);
	spin_lock(&uap->port.lock);
	if (uap->dmatx.queued) {
		dma_unmap_sg(uap->dmatx.chan->device->dev, &uap->dmatx.sg, 1,
			     DMA_TO_DEVICE);
		uap->dmatx.queued = false;
		uap->dmacr &= ~UART011_TXDMAE;
		writew(uap->dmacr, uap->port.membase + UART011_DMACR);
	}
}

static void pl011_dma_rx_callback(void *data);

static int pl011_dma_rx_trigger_dma(struct uart_amba_port *uap)
{
	struct dma_chan *rxchan = uap->dmarx.chan;
	struct pl011_dmarx_data *dmarx = &uap->dmarx;
	struct dma_async_tx_descriptor *desc;
	struct pl011_sgbuf *sgbuf;

	if (!rxchan)
		return -EIO;

	/* Start the RX DMA job */
	sgbuf = uap->dmarx.use_buf_b ?
		&uap->dmarx.sgbuf_b : &uap->dmarx.sgbuf_a;
	desc = dmaengine_prep_slave_sg(rxchan, &sgbuf->sg, 1,
					DMA_DEV_TO_MEM,
					DMA_PREP_INTERRUPT | DMA_CTRL_ACK);
	/*
	 * If the DMA engine is busy and cannot prepare a
	 * channel, no big deal, the driver will fall back
	 * to interrupt mode as a result of this error code.
	 */
	if (!desc) {
		uap->dmarx.running = false;
		dmaengine_terminate_all(rxchan);
		return -EBUSY;
	}

	/* Some data to go along to the callback */
	desc->callback = pl011_dma_rx_callback;
	desc->callback_param = uap;
	dmarx->cookie = dmaengine_submit(desc);
	dma_async_issue_pending(rxchan);

	uap->dmacr |= UART011_RXDMAE;
	writew(uap->dmacr, uap->port.membase + UART011_DMACR);
	uap->dmarx.running = true;

	uap->im &= ~UART011_RXIM;
	writew(uap->im, uap->port.membase + UART011_IMSC);

	return 0;
}

/*
 * This is called when either the DMA job is complete, or
 * the FIFO timeout interrupt occurred. This must be called
 * with the port spinlock uap->port.lock held.
 */
static void pl011_dma_rx_chars(struct uart_amba_port *uap,
			       u32 pending, bool use_buf_b,
			       bool readfifo)
{
	struct tty_port *port = &uap->port.state->port;
	struct pl011_sgbuf *sgbuf = use_buf_b ?
		&uap->dmarx.sgbuf_b : &uap->dmarx.sgbuf_a;
	int dma_count = 0;
	u32 fifotaken = 0; /* only used for vdbg() */

	struct pl011_dmarx_data *dmarx = &uap->dmarx;
	int dmataken = 0;

	if (uap->dmarx.poll_rate) {
		/* The data can be taken by polling */
		dmataken = sgbuf->sg.length - dmarx->last_residue;
		/* Recalculate the pending size */
		if (pending >= dmataken)
			pending -= dmataken;
	}

	/* Pick the remain data from the DMA */
	if (pending) {

		/*
		 * First take all chars in the DMA pipe, then look in the FIFO.
		 * Note that tty_insert_flip_buf() tries to take as many chars
		 * as it can.
		 */
		dma_count = tty_insert_flip_string(port, sgbuf->buf + dmataken,
				pending);

		uap->port.icount.rx += dma_count;
		if (dma_count < pending)
			dev_warn(uap->port.dev,
				 "couldn't insert all characters (TTY is full?)\n");
	}

	/* Reset the last_residue for Rx DMA poll */
	if (uap->dmarx.poll_rate)
		dmarx->last_residue = sgbuf->sg.length;

	/*
	 * Only continue with trying to read the FIFO if all DMA chars have
	 * been taken first.
	 */
	if (dma_count == pending && readfifo) {
		/* Clear any error flags */
		writew(UART011_OEIS | UART011_BEIS | UART011_PEIS | UART011_FEIS,
		       uap->port.membase + UART011_ICR);

		/*
		 * If we read all the DMA'd characters, and we had an
		 * incomplete buffer, that could be due to an rx error, or
		 * maybe we just timed out. Read any pending chars and check
		 * the error status.
		 *
		 * Error conditions will only occur in the FIFO, these will
		 * trigger an immediate interrupt and stop the DMA job, so we
		 * will always find the error in the FIFO, never in the DMA
		 * buffer.
		 */
		fifotaken = pl011_fifo_to_tty(uap);
	}

	spin_unlock(&uap->port.lock);
	dev_vdbg(uap->port.dev,
		 "Took %d chars from DMA buffer and %d chars from the FIFO\n",
		 dma_count, fifotaken);
	tty_flip_buffer_push(port);
	spin_lock(&uap->port.lock);
}

static void pl011_dma_rx_irq(struct uart_amba_port *uap)
{
	struct pl011_dmarx_data *dmarx = &uap->dmarx;
	struct dma_chan *rxchan = dmarx->chan;
	struct pl011_sgbuf *sgbuf = dmarx->use_buf_b ?
		&dmarx->sgbuf_b : &dmarx->sgbuf_a;
	size_t pending;
	struct dma_tx_state state;
	enum dma_status dmastat;

	/*
	 * Pause the transfer so we can trust the current counter,
	 * do this before we pause the PL011 block, else we may
	 * overflow the FIFO.
	 */
	if (dmaengine_pause(rxchan))
		dev_err(uap->port.dev, "unable to pause DMA transfer\n");
	dmastat = rxchan->device->device_tx_status(rxchan,
						   dmarx->cookie, &state);
	if (dmastat != DMA_PAUSED)
		dev_err(uap->port.dev, "unable to pause DMA transfer\n");

	/* Disable RX DMA - incoming data will wait in the FIFO */
	uap->dmacr &= ~UART011_RXDMAE;
	writew(uap->dmacr, uap->port.membase + UART011_DMACR);
	uap->dmarx.running = false;

	pending = sgbuf->sg.length - state.residue;
	BUG_ON(pending > PL011_DMA_BUFFER_SIZE);
	/* Then we terminate the transfer - we now know our residue */
	dmaengine_terminate_all(rxchan);

	/*
	 * This will take the chars we have so far and insert
	 * into the framework.
	 */
	pl011_dma_rx_chars(uap, pending, dmarx->use_buf_b, true);

	/* Switch buffer & re-trigger DMA job */
	dmarx->use_buf_b = !dmarx->use_buf_b;
	if (pl011_dma_rx_trigger_dma(uap)) {
		dev_dbg(uap->port.dev, "could not retrigger RX DMA job "
			"fall back to interrupt mode\n");
		uap->im |= UART011_RXIM;
		writew(uap->im, uap->port.membase + UART011_IMSC);
	}
}

static void pl011_dma_rx_callback(void *data)
{
	struct uart_amba_port *uap = data;
	struct pl011_dmarx_data *dmarx = &uap->dmarx;
	struct dma_chan *rxchan = dmarx->chan;
	bool lastbuf = dmarx->use_buf_b;
	struct pl011_sgbuf *sgbuf = dmarx->use_buf_b ?
		&dmarx->sgbuf_b : &dmarx->sgbuf_a;
	size_t pending;
	struct dma_tx_state state;
	int ret;

	/*
	 * This completion interrupt occurs typically when the
	 * RX buffer is totally stuffed but no timeout has yet
	 * occurred. When that happens, we just want the RX
	 * routine to flush out the secondary DMA buffer while
	 * we immediately trigger the next DMA job.
	 */
	spin_lock_irq(&uap->port.lock);
	/*
	 * Rx data can be taken by the UART interrupts during
	 * the DMA irq handler. So we check the residue here.
	 */
	rxchan->device->device_tx_status(rxchan, dmarx->cookie, &state);
	pending = sgbuf->sg.length - state.residue;
	BUG_ON(pending > PL011_DMA_BUFFER_SIZE);
	/* Then we terminate the transfer - we now know our residue */
	dmaengine_terminate_all(rxchan);

	uap->dmarx.running = false;
	dmarx->use_buf_b = !lastbuf;
	ret = pl011_dma_rx_trigger_dma(uap);

	pl011_dma_rx_chars(uap, pending, lastbuf, false);
	spin_unlock_irq(&uap->port.lock);
	/*
	 * Do this check after we picked the DMA chars so we don't
	 * get some IRQ immediately from RX.
	 */
	if (ret) {
		dev_dbg(uap->port.dev, "could not retrigger RX DMA job "
			"fall back to interrupt mode\n");
		uap->im |= UART011_RXIM;
		writew(uap->im, uap->port.membase + UART011_IMSC);
	}
}

/*
 * Stop accepting received characters, when we're shutting down or
 * suspending this port.
 * Locking: called with port lock held and IRQs disabled.
 */
static inline void pl011_dma_rx_stop(struct uart_amba_port *uap)
{
	/* FIXME.  Just disable the DMA enable */
	uap->dmacr &= ~UART011_RXDMAE;
	writew(uap->dmacr, uap->port.membase + UART011_DMACR);
}

/*
 * Timer handler for Rx DMA polling.
 * Every polling, It checks the residue in the dma buffer and transfer
 * data to the tty. Also, last_residue is updated for the next polling.
 */
static void pl011_dma_rx_poll(unsigned long args)
{
	struct uart_amba_port *uap = (struct uart_amba_port *)args;
	struct tty_port *port = &uap->port.state->port;
	struct pl011_dmarx_data *dmarx = &uap->dmarx;
	struct dma_chan *rxchan = uap->dmarx.chan;
	unsigned long flags = 0;
	unsigned int dmataken = 0;
	unsigned int size = 0;
	struct pl011_sgbuf *sgbuf;
	int dma_count;
	struct dma_tx_state state;

	sgbuf = dmarx->use_buf_b ? &uap->dmarx.sgbuf_b : &uap->dmarx.sgbuf_a;
	rxchan->device->device_tx_status(rxchan, dmarx->cookie, &state);
	if (likely(state.residue < dmarx->last_residue)) {
		dmataken = sgbuf->sg.length - dmarx->last_residue;
		size = dmarx->last_residue - state.residue;
		dma_count = tty_insert_flip_string(port, sgbuf->buf + dmataken,
				size);
		if (dma_count == size)
			dmarx->last_residue =  state.residue;
		dmarx->last_jiffies = jiffies;
	}
	tty_flip_buffer_push(port);

	/*
	 * If no data is received in poll_timeout, the driver will fall back
	 * to interrupt mode. We will retrigger DMA at the first interrupt.
	 */
	if (jiffies_to_msecs(jiffies - dmarx->last_jiffies)
			> uap->dmarx.poll_timeout) {

		spin_lock_irqsave(&uap->port.lock, flags);
		pl011_dma_rx_stop(uap);
		spin_unlock_irqrestore(&uap->port.lock, flags);

		uap->dmarx.running = false;
		dmaengine_terminate_all(rxchan);
		del_timer(&uap->dmarx.timer);
	} else {
		mod_timer(&uap->dmarx.timer,
			jiffies + msecs_to_jiffies(uap->dmarx.poll_rate));
	}
}

static void pl011_dma_startup(struct uart_amba_port *uap)
{
	int ret;

	if (!uap->dmatx.chan)
		return;

	uap->dmatx.buf = kmalloc(PL011_DMA_BUFFER_SIZE, GFP_KERNEL);
	if (!uap->dmatx.buf) {
		dev_err(uap->port.dev, "no memory for DMA TX buffer\n");
		uap->port.fifosize = uap->fifosize;
		return;
	}

	sg_init_one(&uap->dmatx.sg, uap->dmatx.buf, PL011_DMA_BUFFER_SIZE);

	/* The DMA buffer is now the FIFO the TTY subsystem can use */
	uap->port.fifosize = PL011_DMA_BUFFER_SIZE;
	uap->using_tx_dma = true;

	if (!uap->dmarx.chan)
		goto skip_rx;

	/* Allocate and map DMA RX buffers */
	ret = pl011_sgbuf_init(uap->dmarx.chan, &uap->dmarx.sgbuf_a,
			       DMA_FROM_DEVICE);
	if (ret) {
		dev_err(uap->port.dev, "failed to init DMA %s: %d\n",
			"RX buffer A", ret);
		goto skip_rx;
	}

	ret = pl011_sgbuf_init(uap->dmarx.chan, &uap->dmarx.sgbuf_b,
			       DMA_FROM_DEVICE);
	if (ret) {
		dev_err(uap->port.dev, "failed to init DMA %s: %d\n",
			"RX buffer B", ret);
		pl011_sgbuf_free(uap->dmarx.chan, &uap->dmarx.sgbuf_a,
				 DMA_FROM_DEVICE);
		goto skip_rx;
	}

	uap->using_rx_dma = true;

skip_rx:
	/* Turn on DMA error (RX/TX will be enabled on demand) */
	uap->dmacr |= UART011_DMAONERR;
	writew(uap->dmacr, uap->port.membase + UART011_DMACR);

	/*
	 * ST Micro variants has some specific dma burst threshold
	 * compensation. Set this to 16 bytes, so burst will only
	 * be issued above/below 16 bytes.
	 */
	if (uap->vendor->dma_threshold)
		writew(ST_UART011_DMAWM_RX_16 | ST_UART011_DMAWM_TX_16,
			       uap->port.membase + ST_UART011_DMAWM);

	if (uap->using_rx_dma) {
		if (pl011_dma_rx_trigger_dma(uap))
			dev_dbg(uap->port.dev, "could not trigger initial "
				"RX DMA job, fall back to interrupt mode\n");
		if (uap->dmarx.poll_rate) {
			init_timer(&(uap->dmarx.timer));
			uap->dmarx.timer.function = pl011_dma_rx_poll;
			uap->dmarx.timer.data = (unsigned long)uap;
			mod_timer(&uap->dmarx.timer,
				jiffies +
				msecs_to_jiffies(uap->dmarx.poll_rate));
			uap->dmarx.last_residue = PL011_DMA_BUFFER_SIZE;
			uap->dmarx.last_jiffies = jiffies;
		}
	}
}

static void pl011_dma_shutdown(struct uart_amba_port *uap)
{
	if (!(uap->using_tx_dma || uap->using_rx_dma))
		return;

	/* Disable RX and TX DMA */
	while (readw(uap->port.membase + UART01x_FR) & UART01x_FR_BUSY)
		barrier();

	spin_lock_irq(&uap->port.lock);
	uap->dmacr &= ~(UART011_DMAONERR | UART011_RXDMAE | UART011_TXDMAE);
	writew(uap->dmacr, uap->port.membase + UART011_DMACR);
	spin_unlock_irq(&uap->port.lock);

	if (uap->using_tx_dma) {
		/* In theory, this should already be done by pl011_dma_flush_buffer */
		dmaengine_terminate_all(uap->dmatx.chan);
		if (uap->dmatx.queued) {
			dma_unmap_sg(uap->dmatx.chan->device->dev, &uap->dmatx.sg, 1,
				     DMA_TO_DEVICE);
			uap->dmatx.queued = false;
		}

		kfree(uap->dmatx.buf);
		uap->using_tx_dma = false;
	}

	if (uap->using_rx_dma) {
		dmaengine_terminate_all(uap->dmarx.chan);
		/* Clean up the RX DMA */
		pl011_sgbuf_free(uap->dmarx.chan, &uap->dmarx.sgbuf_a, DMA_FROM_DEVICE);
		pl011_sgbuf_free(uap->dmarx.chan, &uap->dmarx.sgbuf_b, DMA_FROM_DEVICE);
		if (uap->dmarx.poll_rate)
			del_timer_sync(&uap->dmarx.timer);
		uap->using_rx_dma = false;
	}
}

static inline bool pl011_dma_rx_available(struct uart_amba_port *uap)
{
	return uap->using_rx_dma;
}

static inline bool pl011_dma_rx_running(struct uart_amba_port *uap)
{
	return uap->using_rx_dma && uap->dmarx.running;
}

#else
/* Blank functions if the DMA engine is not available */
static inline void pl011_dma_probe(struct device *dev, struct uart_amba_port *uap)
{
}

static inline void pl011_dma_remove(struct uart_amba_port *uap)
{
}

static inline void pl011_dma_startup(struct uart_amba_port *uap)
{
}

static inline void pl011_dma_shutdown(struct uart_amba_port *uap)
{
}

static inline bool pl011_dma_tx_irq(struct uart_amba_port *uap)
{
	return false;
}

static inline void pl011_dma_tx_stop(struct uart_amba_port *uap)
{
}

static inline bool pl011_dma_tx_start(struct uart_amba_port *uap)
{
	return false;
}

static inline void pl011_dma_rx_irq(struct uart_amba_port *uap)
{
}

static inline void pl011_dma_rx_stop(struct uart_amba_port *uap)
{
}

static inline int pl011_dma_rx_trigger_dma(struct uart_amba_port *uap)
{
	return -EIO;
}

static inline bool pl011_dma_rx_available(struct uart_amba_port *uap)
{
	return false;
}

static inline bool pl011_dma_rx_running(struct uart_amba_port *uap)
{
	return false;
}

#define pl011_dma_flush_buffer	NULL
#endif

static void pl011_stop_tx(struct uart_port *port)
{
	struct uart_amba_port *uap = (struct uart_amba_port *)port;

	uap->im &= ~UART011_TXIM;
	writew(uap->im, uap->port.membase + UART011_IMSC);
	pl011_dma_tx_stop(uap);
}

static void pl011_start_tx(struct uart_port *port)
{
	struct uart_amba_port *uap = (struct uart_amba_port *)port;

	if (!pl011_dma_tx_start(uap)) {
		uap->im |= UART011_TXIM;
		writew(uap->im, uap->port.membase + UART011_IMSC);
	}
}

static void pl011_stop_rx(struct uart_port *port)
{
	struct uart_amba_port *uap = (struct uart_amba_port *)port;

	uap->im &= ~(UART011_RXIM|UART011_RTIM|UART011_FEIM|
		     UART011_PEIM|UART011_BEIM|UART011_OEIM);
	writew(uap->im, uap->port.membase + UART011_IMSC);

	pl011_dma_rx_stop(uap);
}

static void pl011_enable_ms(struct uart_port *port)
{
	struct uart_amba_port *uap = (struct uart_amba_port *)port;

	uap->im |= UART011_RIMIM|UART011_CTSMIM|UART011_DCDMIM|UART011_DSRMIM;
	writew(uap->im, uap->port.membase + UART011_IMSC);
}

static void pl011_rx_chars(struct uart_amba_port *uap)
__releases(&uap->port.lock)
__acquires(&uap->port.lock)
{
	pl011_fifo_to_tty(uap);

	spin_unlock(&uap->port.lock);
	tty_flip_buffer_push(&uap->port.state->port);
	/*
	 * If we were temporarily out of DMA mode for a while,
	 * attempt to switch back to DMA mode again.
	 */
	if (pl011_dma_rx_available(uap)) {
		if (pl011_dma_rx_trigger_dma(uap)) {
			dev_dbg(uap->port.dev, "could not trigger RX DMA job "
				"fall back to interrupt mode again\n");
			uap->im |= UART011_RXIM;
		} else {
			uap->im &= ~UART011_RXIM;
#ifdef CONFIG_DMA_ENGINE
			/* Start Rx DMA poll */
			if (uap->dmarx.poll_rate) {
				uap->dmarx.last_jiffies = jiffies;
				uap->dmarx.last_residue	= PL011_DMA_BUFFER_SIZE;
				mod_timer(&uap->dmarx.timer,
					jiffies +
					msecs_to_jiffies(uap->dmarx.poll_rate));
			}
#endif
		}

		writew(uap->im, uap->port.membase + UART011_IMSC);
	}
	spin_lock(&uap->port.lock);
}

static void pl011_tx_chars(struct uart_amba_port *uap)
{
	struct circ_buf *xmit = &uap->port.state->xmit;
	int count;

	if (uap->port.x_char) {
		writew(uap->port.x_char, uap->port.membase + UART01x_DR);
		uap->port.icount.tx++;
		uap->port.x_char = 0;
		return;
	}
	if (uart_circ_empty(xmit) || uart_tx_stopped(&uap->port)) {
		pl011_stop_tx(&uap->port);
		return;
	}

	/* If we are using DMA mode, try to send some characters. */
	if (pl011_dma_tx_irq(uap))
		return;

	count = uap->fifosize >> 1;
	do {
		writew(xmit->buf[xmit->tail], uap->port.membase + UART01x_DR);
		xmit->tail = (xmit->tail + 1) & (UART_XMIT_SIZE - 1);
		uap->port.icount.tx++;
		if (uart_circ_empty(xmit))
			break;
	} while (--count > 0);

	if (uart_circ_chars_pending(xmit) < WAKEUP_CHARS)
		uart_write_wakeup(&uap->port);

	if (uart_circ_empty(xmit))
		pl011_stop_tx(&uap->port);
}

static void pl011_modem_status(struct uart_amba_port *uap)
{
	unsigned int status, delta;

	status = readw(uap->port.membase + UART01x_FR) & UART01x_FR_MODEM_ANY;

	delta = status ^ uap->old_status;
	uap->old_status = status;

	if (!delta)
		return;

	if (delta & UART01x_FR_DCD)
		uart_handle_dcd_change(&uap->port, status & UART01x_FR_DCD);

	if (delta & UART01x_FR_DSR)
		uap->port.icount.dsr++;

	if (delta & UART01x_FR_CTS)
		uart_handle_cts_change(&uap->port, status & UART01x_FR_CTS);

	wake_up_interruptible(&uap->port.state->port.delta_msr_wait);
}

static irqreturn_t pl011_int(int irq, void *dev_id)
{
	struct uart_amba_port *uap = dev_id;
	unsigned long flags;
	unsigned int status, pass_counter = AMBA_ISR_PASS_LIMIT;
	int handled = 0;
	unsigned int dummy_read;

	spin_lock_irqsave(&uap->port.lock, flags);
	status = readw(uap->port.membase + UART011_MIS);
	if (status) {
		do {
			if (uap->vendor->cts_event_workaround) {
				/* workaround to make sure that all bits are unlocked.. */
				writew(0x00, uap->port.membase + UART011_ICR);

				/*
				 * WA: introduce 26ns(1 uart clk) delay before W1C;
				 * single apb access will incur 2 pclk(133.12Mhz) delay,
				 * so add 2 dummy reads
				 */
				dummy_read = readw(uap->port.membase + UART011_ICR);
				dummy_read = readw(uap->port.membase + UART011_ICR);
			}

			writew(status & ~(UART011_TXIS|UART011_RTIS|
					  UART011_RXIS),
			       uap->port.membase + UART011_ICR);

			if (status & (UART011_RTIS|UART011_RXIS)) {
				if (pl011_dma_rx_running(uap))
					pl011_dma_rx_irq(uap);
				else
					pl011_rx_chars(uap);
			}
			if (status & (UART011_DSRMIS|UART011_DCDMIS|
				      UART011_CTSMIS|UART011_RIMIS))
				pl011_modem_status(uap);
			if (status & UART011_TXIS)
				pl011_tx_chars(uap);

			if (pass_counter-- == 0)
				break;

			status = readw(uap->port.membase + UART011_MIS);
		} while (status != 0);
		handled = 1;
	}

	spin_unlock_irqrestore(&uap->port.lock, flags);

	return IRQ_RETVAL(handled);
}

static unsigned int pl011_tx_empty(struct uart_port *port)
{
	struct uart_amba_port *uap = (struct uart_amba_port *)port;
	unsigned int status = readw(uap->port.membase + UART01x_FR);
	return status & (UART01x_FR_BUSY|UART01x_FR_TXFF) ? 0 : TIOCSER_TEMT;
}

static unsigned int pl011_get_mctrl(struct uart_port *port)
{
	struct uart_amba_port *uap = (struct uart_amba_port *)port;
	unsigned int result = 0;
	unsigned int status = readw(uap->port.membase + UART01x_FR);

#define TIOCMBIT(uartbit, tiocmbit)	\
	if (status & uartbit)		\
		result |= tiocmbit

	TIOCMBIT(UART01x_FR_DCD, TIOCM_CAR);
	TIOCMBIT(UART01x_FR_DSR, TIOCM_DSR);
	TIOCMBIT(UART01x_FR_CTS, TIOCM_CTS);
	TIOCMBIT(UART011_FR_RI, TIOCM_RNG);
#undef TIOCMBIT
	return result;
}

static void pl011_set_mctrl(struct uart_port *port, unsigned int mctrl)
{
	struct uart_amba_port *uap = (struct uart_amba_port *)port;
	unsigned int cr;

	cr = readw(uap->port.membase + UART011_CR);

#define	TIOCMBIT(tiocmbit, uartbit)		\
	if (mctrl & tiocmbit)		\
		cr |= uartbit;		\
	else				\
		cr &= ~uartbit

	TIOCMBIT(TIOCM_RTS, UART011_CR_RTS);
	TIOCMBIT(TIOCM_DTR, UART011_CR_DTR);
	TIOCMBIT(TIOCM_OUT1, UART011_CR_OUT1);
	TIOCMBIT(TIOCM_OUT2, UART011_CR_OUT2);
	TIOCMBIT(TIOCM_LOOP, UART011_CR_LBE);

	if (uap->autorts) {
		/* We need to disable auto-RTS if we want to turn RTS off */
		TIOCMBIT(TIOCM_RTS, UART011_CR_RTSEN);
	}
#undef TIOCMBIT

	writew(cr, uap->port.membase + UART011_CR);
}

static void pl011_break_ctl(struct uart_port *port, int break_state)
{
	struct uart_amba_port *uap = (struct uart_amba_port *)port;
	unsigned long flags;
	unsigned int lcr_h;

	spin_lock_irqsave(&uap->port.lock, flags);
	lcr_h = readw(uap->port.membase + uap->lcrh_tx);
	if (break_state == -1)
		lcr_h |= UART01x_LCRH_BRK;
	else
		lcr_h &= ~UART01x_LCRH_BRK;
	writew(lcr_h, uap->port.membase + uap->lcrh_tx);
	spin_unlock_irqrestore(&uap->port.lock, flags);
}

#ifdef CONFIG_CONSOLE_POLL

static void pl011_quiesce_irqs(struct uart_port *port)
{
	struct uart_amba_port *uap = (struct uart_amba_port *)port;
	unsigned char __iomem *regs = uap->port.membase;

	writew(readw(regs + UART011_MIS), regs + UART011_ICR);
	/*
	 * There is no way to clear TXIM as this is "ready to transmit IRQ", so
	 * we simply mask it. start_tx() will unmask it.
	 *
	 * Note we can race with start_tx(), and if the race happens, the
	 * polling user might get another interrupt just after we clear it.
	 * But it should be OK and can happen even w/o the race, e.g.
	 * controller immediately got some new data and raised the IRQ.
	 *
	 * And whoever uses polling routines assumes that it manages the device
	 * (including tx queue), so we're also fine with start_tx()'s caller
	 * side.
	 */
	writew(readw(regs + UART011_IMSC) & ~UART011_TXIM, regs + UART011_IMSC);
}

static int pl011_get_poll_char(struct uart_port *port)
{
	struct uart_amba_port *uap = (struct uart_amba_port *)port;
	unsigned int status;

	/*
	 * The caller might need IRQs lowered, e.g. if used with KDB NMI
	 * debugger.
	 */
	pl011_quiesce_irqs(port);

	status = readw(uap->port.membase + UART01x_FR);
	if (status & UART01x_FR_RXFE)
		return NO_POLL_CHAR;

	return readw(uap->port.membase + UART01x_DR);
}

static void pl011_put_poll_char(struct uart_port *port,
			 unsigned char ch)
{
	struct uart_amba_port *uap = (struct uart_amba_port *)port;

	while (readw(uap->port.membase + UART01x_FR) & UART01x_FR_TXFF)
		barrier();

	writew(ch, uap->port.membase + UART01x_DR);
}

#endif /* CONFIG_CONSOLE_POLL */

static int pl011_hwinit(struct uart_port *port)
{
	struct uart_amba_port *uap = (struct uart_amba_port *)port;
	int retval;

	/* Optionaly enable pins to be muxed in and configured */
	pinctrl_pm_select_default_state(port->dev);

	/*
	 * Try to enable the clock producer.
	 */
	retval = clk_prepare_enable(uap->clk);
	if (retval)
		goto out;

	uap->port.uartclk = clk_get_rate(uap->clk);

	/* Clear pending error and receive interrupts */
	writew(UART011_OEIS | UART011_BEIS | UART011_PEIS | UART011_FEIS |
	       UART011_RTIS | UART011_RXIS, uap->port.membase + UART011_ICR);

	/*
	 * Save interrupts enable mask, and enable RX interrupts in case if
	 * the interrupt is used for NMI entry.
	 */
	uap->im = readw(uap->port.membase + UART011_IMSC);
	writew(UART011_RTIM | UART011_RXIM, uap->port.membase + UART011_IMSC);

	if (dev_get_platdata(uap->port.dev)) {
		struct amba_pl011_data *plat;

		plat = dev_get_platdata(uap->port.dev);
		if (plat->init)
			plat->init();
	}
	return 0;
 out:
	return retval;
}

static void pl011_write_lcr_h(struct uart_amba_port *uap, unsigned int lcr_h)
{
	writew(lcr_h, uap->port.membase + uap->lcrh_rx);
	if (uap->lcrh_rx != uap->lcrh_tx) {
		int i;
		/*
		 * Wait 10 PCLKs before writing LCRH_TX register,
		 * to get this delay write read only register 10 times
		 */
		for (i = 0; i < 10; ++i)
			writew(0xff, uap->port.membase + UART011_MIS);
		writew(lcr_h, uap->port.membase + uap->lcrh_tx);
	}
}

static int pl011_startup(struct uart_port *port)
{
	struct uart_amba_port *uap = (struct uart_amba_port *)port;
	unsigned int cr, lcr_h, fbrd, ibrd;
	int retval;

	retval = pl011_hwinit(port);
	if (retval)
		goto clk_dis;

	writew(uap->im, uap->port.membase + UART011_IMSC);

	/*
	 * Allocate the IRQ
	 */
	retval = request_irq(uap->port.irq, pl011_int, 0, "uart-pl011", uap);
	if (retval)
		goto clk_dis;

	writew(uap->vendor->ifls, uap->port.membase + UART011_IFLS);

	/*
	 * Provoke TX FIFO interrupt into asserting. Taking care to preserve
	 * baud rate and data format specified by FBRD, IBRD and LCRH as the
	 * UART may already be in use as a console.
	 */
	spin_lock_irq(&uap->port.lock);

<<<<<<< HEAD
	fbrd = readw(uap->port.membase + UART011_FBRD);
	ibrd = readw(uap->port.membase + UART011_IBRD);
	lcr_h = readw(uap->port.membase + uap->lcrh_rx);

=======
>>>>>>> 07ecf162
	cr = UART01x_CR_UARTEN | UART011_CR_TXE | UART011_CR_LBE;
	writew(cr, uap->port.membase + UART011_CR);
	writew(0, uap->port.membase + UART011_FBRD);
	writew(1, uap->port.membase + UART011_IBRD);
	pl011_write_lcr_h(uap, 0);
	writew(0, uap->port.membase + UART01x_DR);
	while (readw(uap->port.membase + UART01x_FR) & UART01x_FR_BUSY)
		barrier();

	writew(fbrd, uap->port.membase + UART011_FBRD);
	writew(ibrd, uap->port.membase + UART011_IBRD);
	pl011_write_lcr_h(uap, lcr_h);

	/* restore RTS and DTR */
	cr = uap->old_cr & (UART011_CR_RTS | UART011_CR_DTR);
	cr |= UART01x_CR_UARTEN | UART011_CR_RXE | UART011_CR_TXE;
	writew(cr, uap->port.membase + UART011_CR);

	spin_unlock_irq(&uap->port.lock);

	/*
	 * initialise the old status of the modem signals
	 */
	uap->old_status = readw(uap->port.membase + UART01x_FR) & UART01x_FR_MODEM_ANY;

	/* Startup DMA */
	pl011_dma_startup(uap);

	/*
	 * Finally, enable interrupts, only timeouts when using DMA
	 * if initial RX DMA job failed, start in interrupt mode
	 * as well.
	 */
	spin_lock_irq(&uap->port.lock);
	/* Clear out any spuriously appearing RX interrupts */
	 writew(UART011_RTIS | UART011_RXIS,
		uap->port.membase + UART011_ICR);
	uap->im = UART011_RTIM;
	if (!pl011_dma_rx_running(uap))
		uap->im |= UART011_RXIM;
	writew(uap->im, uap->port.membase + UART011_IMSC);
	spin_unlock_irq(&uap->port.lock);

	return 0;

 clk_dis:
	clk_disable_unprepare(uap->clk);
	return retval;
}

static void pl011_shutdown_channel(struct uart_amba_port *uap,
					unsigned int lcrh)
{
      unsigned long val;

      val = readw(uap->port.membase + lcrh);
      val &= ~(UART01x_LCRH_BRK | UART01x_LCRH_FEN);
      writew(val, uap->port.membase + lcrh);
}

static void pl011_shutdown(struct uart_port *port)
{
	struct uart_amba_port *uap = (struct uart_amba_port *)port;
	unsigned int cr;

	/*
	 * disable all interrupts
	 */
	spin_lock_irq(&uap->port.lock);
	uap->im = 0;
	writew(uap->im, uap->port.membase + UART011_IMSC);
	writew(0xffff, uap->port.membase + UART011_ICR);
	spin_unlock_irq(&uap->port.lock);

	pl011_dma_shutdown(uap);

	/*
	 * Free the interrupt
	 */
	free_irq(uap->port.irq, uap);

	/*
	 * disable the port
	 * disable the port. It should not disable RTS and DTR.
	 * Also RTS and DTR state should be preserved to restore
	 * it during startup().
	 */
	uap->autorts = false;
	spin_lock_irq(&uap->port.lock);
	cr = readw(uap->port.membase + UART011_CR);
	uap->old_cr = cr;
	cr &= UART011_CR_RTS | UART011_CR_DTR;
	cr |= UART01x_CR_UARTEN | UART011_CR_TXE;
	writew(cr, uap->port.membase + UART011_CR);
	spin_unlock_irq(&uap->port.lock);

	/*
	 * disable break condition and fifos
	 */
	pl011_shutdown_channel(uap, uap->lcrh_rx);
	if (uap->lcrh_rx != uap->lcrh_tx)
		pl011_shutdown_channel(uap, uap->lcrh_tx);

	/*
	 * Shut down the clock producer
	 */
	clk_disable_unprepare(uap->clk);
	/* Optionally let pins go into sleep states */
	pinctrl_pm_select_sleep_state(port->dev);

	if (dev_get_platdata(uap->port.dev)) {
		struct amba_pl011_data *plat;

		plat = dev_get_platdata(uap->port.dev);
		if (plat->exit)
			plat->exit();
	}

}

static void
pl011_set_termios(struct uart_port *port, struct ktermios *termios,
		     struct ktermios *old)
{
	struct uart_amba_port *uap = (struct uart_amba_port *)port;
	unsigned int lcr_h, old_cr;
	unsigned long flags;
	unsigned int baud, quot, clkdiv;

	if (uap->vendor->oversampling)
		clkdiv = 8;
	else
		clkdiv = 16;

	/*
	 * Ask the core to calculate the divisor for us.
	 */
	baud = uart_get_baud_rate(port, termios, old, 0,
				  port->uartclk / clkdiv);
#ifdef CONFIG_DMA_ENGINE
	/*
	 * Adjust RX DMA polling rate with baud rate if not specified.
	 */
	if (uap->dmarx.auto_poll_rate)
		uap->dmarx.poll_rate = DIV_ROUND_UP(10000000, baud);
#endif

	if (baud > port->uartclk/16)
		quot = DIV_ROUND_CLOSEST(port->uartclk * 8, baud);
	else
		quot = DIV_ROUND_CLOSEST(port->uartclk * 4, baud);

	switch (termios->c_cflag & CSIZE) {
	case CS5:
		lcr_h = UART01x_LCRH_WLEN_5;
		break;
	case CS6:
		lcr_h = UART01x_LCRH_WLEN_6;
		break;
	case CS7:
		lcr_h = UART01x_LCRH_WLEN_7;
		break;
	default: // CS8
		lcr_h = UART01x_LCRH_WLEN_8;
		break;
	}
	if (termios->c_cflag & CSTOPB)
		lcr_h |= UART01x_LCRH_STP2;
	if (termios->c_cflag & PARENB) {
		lcr_h |= UART01x_LCRH_PEN;
		if (!(termios->c_cflag & PARODD))
			lcr_h |= UART01x_LCRH_EPS;
	}
	if (uap->fifosize > 1)
		lcr_h |= UART01x_LCRH_FEN;

	spin_lock_irqsave(&port->lock, flags);

	/*
	 * Update the per-port timeout.
	 */
	uart_update_timeout(port, termios->c_cflag, baud);

	port->read_status_mask = UART011_DR_OE | 255;
	if (termios->c_iflag & INPCK)
		port->read_status_mask |= UART011_DR_FE | UART011_DR_PE;
	if (termios->c_iflag & (BRKINT | PARMRK))
		port->read_status_mask |= UART011_DR_BE;

	/*
	 * Characters to ignore
	 */
	port->ignore_status_mask = 0;
	if (termios->c_iflag & IGNPAR)
		port->ignore_status_mask |= UART011_DR_FE | UART011_DR_PE;
	if (termios->c_iflag & IGNBRK) {
		port->ignore_status_mask |= UART011_DR_BE;
		/*
		 * If we're ignoring parity and break indicators,
		 * ignore overruns too (for real raw support).
		 */
		if (termios->c_iflag & IGNPAR)
			port->ignore_status_mask |= UART011_DR_OE;
	}

	/*
	 * Ignore all characters if CREAD is not set.
	 */
	if ((termios->c_cflag & CREAD) == 0)
		port->ignore_status_mask |= UART_DUMMY_DR_RX;

	if (UART_ENABLE_MS(port, termios->c_cflag))
		pl011_enable_ms(port);

	/* first, disable everything */
	old_cr = readw(port->membase + UART011_CR);
	writew(0, port->membase + UART011_CR);

	if (termios->c_cflag & CRTSCTS) {
		if (old_cr & UART011_CR_RTS)
			old_cr |= UART011_CR_RTSEN;

		old_cr |= UART011_CR_CTSEN;
		uap->autorts = true;
	} else {
		old_cr &= ~(UART011_CR_CTSEN | UART011_CR_RTSEN);
		uap->autorts = false;
	}

	if (uap->vendor->oversampling) {
		if (baud > port->uartclk / 16)
			old_cr |= ST_UART011_CR_OVSFACT;
		else
			old_cr &= ~ST_UART011_CR_OVSFACT;
	}

	/*
	 * Workaround for the ST Micro oversampling variants to
	 * increase the bitrate slightly, by lowering the divisor,
	 * to avoid delayed sampling of start bit at high speeds,
	 * else we see data corruption.
	 */
	if (uap->vendor->oversampling) {
		if ((baud >= 3000000) && (baud < 3250000) && (quot > 1))
			quot -= 1;
		else if ((baud > 3250000) && (quot > 2))
			quot -= 2;
	}
	/* Set baud rate */
	writew(quot & 0x3f, port->membase + UART011_FBRD);
	writew(quot >> 6, port->membase + UART011_IBRD);

	/*
	 * ----------v----------v----------v----------v-----
	 * NOTE: lcrh_tx and lcrh_rx MUST BE WRITTEN AFTER
	 * UART011_FBRD & UART011_IBRD.
	 * ----------^----------^----------^----------^-----
	 */
	pl011_write_lcr_h(uap, lcr_h);
	writew(old_cr, port->membase + UART011_CR);

	spin_unlock_irqrestore(&port->lock, flags);
}

static const char *pl011_type(struct uart_port *port)
{
	struct uart_amba_port *uap = (struct uart_amba_port *)port;
	return uap->port.type == PORT_AMBA ? uap->type : NULL;
}

/*
 * Release the memory region(s) being used by 'port'
 */
static void pl011_release_port(struct uart_port *port)
{
	release_mem_region(port->mapbase, SZ_4K);
}

/*
 * Request the memory region(s) being used by 'port'
 */
static int pl011_request_port(struct uart_port *port)
{
	return request_mem_region(port->mapbase, SZ_4K, "uart-pl011")
			!= NULL ? 0 : -EBUSY;
}

/*
 * Configure/autoconfigure the port.
 */
static void pl011_config_port(struct uart_port *port, int flags)
{
	if (flags & UART_CONFIG_TYPE) {
		port->type = PORT_AMBA;
		pl011_request_port(port);
	}
}

/*
 * verify the new serial_struct (for TIOCSSERIAL).
 */
static int pl011_verify_port(struct uart_port *port, struct serial_struct *ser)
{
	int ret = 0;
	if (ser->type != PORT_UNKNOWN && ser->type != PORT_AMBA)
		ret = -EINVAL;
	if (ser->irq < 0 || ser->irq >= nr_irqs)
		ret = -EINVAL;
	if (ser->baud_base < 9600)
		ret = -EINVAL;
	return ret;
}

static struct uart_ops amba_pl011_pops = {
	.tx_empty	= pl011_tx_empty,
	.set_mctrl	= pl011_set_mctrl,
	.get_mctrl	= pl011_get_mctrl,
	.stop_tx	= pl011_stop_tx,
	.start_tx	= pl011_start_tx,
	.stop_rx	= pl011_stop_rx,
	.enable_ms	= pl011_enable_ms,
	.break_ctl	= pl011_break_ctl,
	.startup	= pl011_startup,
	.shutdown	= pl011_shutdown,
	.flush_buffer	= pl011_dma_flush_buffer,
	.set_termios	= pl011_set_termios,
	.type		= pl011_type,
	.release_port	= pl011_release_port,
	.request_port	= pl011_request_port,
	.config_port	= pl011_config_port,
	.verify_port	= pl011_verify_port,
#ifdef CONFIG_CONSOLE_POLL
	.poll_init     = pl011_hwinit,
	.poll_get_char = pl011_get_poll_char,
	.poll_put_char = pl011_put_poll_char,
#endif
};

static struct uart_amba_port *amba_ports[UART_NR];

#ifdef CONFIG_SERIAL_AMBA_PL011_CONSOLE

static void pl011_console_putchar(struct uart_port *port, int ch)
{
	struct uart_amba_port *uap = (struct uart_amba_port *)port;

	while (readw(uap->port.membase + UART01x_FR) & UART01x_FR_TXFF)
		barrier();
	writew(ch, uap->port.membase + UART01x_DR);
}

static void
pl011_console_write(struct console *co, const char *s, unsigned int count)
{
	struct uart_amba_port *uap = amba_ports[co->index];
	unsigned int status, old_cr, new_cr;
	unsigned long flags;
	int locked = 1;

	clk_enable(uap->clk);

	local_irq_save(flags);
	if (uap->port.sysrq)
		locked = 0;
	else if (oops_in_progress)
		locked = spin_trylock(&uap->port.lock);
	else
		spin_lock(&uap->port.lock);

	/*
	 *	First save the CR then disable the interrupts
	 */
	old_cr = readw(uap->port.membase + UART011_CR);
	new_cr = old_cr & ~UART011_CR_CTSEN;
	new_cr |= UART01x_CR_UARTEN | UART011_CR_TXE;
	writew(new_cr, uap->port.membase + UART011_CR);

	uart_console_write(&uap->port, s, count, pl011_console_putchar);

	/*
	 *	Finally, wait for transmitter to become empty
	 *	and restore the TCR
	 */
	do {
		status = readw(uap->port.membase + UART01x_FR);
	} while (status & UART01x_FR_BUSY);
	writew(old_cr, uap->port.membase + UART011_CR);

	if (locked)
		spin_unlock(&uap->port.lock);
	local_irq_restore(flags);

	clk_disable(uap->clk);
}

static void __init
pl011_console_get_options(struct uart_amba_port *uap, int *baud,
			     int *parity, int *bits)
{
	if (readw(uap->port.membase + UART011_CR) & UART01x_CR_UARTEN) {
		unsigned int lcr_h, ibrd, fbrd;

		lcr_h = readw(uap->port.membase + uap->lcrh_tx);

		*parity = 'n';
		if (lcr_h & UART01x_LCRH_PEN) {
			if (lcr_h & UART01x_LCRH_EPS)
				*parity = 'e';
			else
				*parity = 'o';
		}

		if ((lcr_h & 0x60) == UART01x_LCRH_WLEN_7)
			*bits = 7;
		else
			*bits = 8;

		ibrd = readw(uap->port.membase + UART011_IBRD);
		fbrd = readw(uap->port.membase + UART011_FBRD);

		*baud = uap->port.uartclk * 4 / (64 * ibrd + fbrd);

		if (uap->vendor->oversampling) {
			if (readw(uap->port.membase + UART011_CR)
				  & ST_UART011_CR_OVSFACT)
				*baud *= 2;
		}
	}
}

static int __init pl011_console_setup(struct console *co, char *options)
{
	struct uart_amba_port *uap;
	int baud = 38400;
	int bits = 8;
	int parity = 'n';
	int flow = 'n';
	int ret;

	/*
	 * Check whether an invalid uart number has been specified, and
	 * if so, search for the first available port that does have
	 * console support.
	 */
	if (co->index >= UART_NR)
		co->index = 0;
	uap = amba_ports[co->index];
	if (!uap)
		return -ENODEV;

	/* Allow pins to be muxed in and configured */
	pinctrl_pm_select_default_state(uap->port.dev);

	ret = clk_prepare(uap->clk);
	if (ret)
		return ret;

	if (dev_get_platdata(uap->port.dev)) {
		struct amba_pl011_data *plat;

		plat = dev_get_platdata(uap->port.dev);
		if (plat->init)
			plat->init();
	}

	uap->port.uartclk = clk_get_rate(uap->clk);

	if (options)
		uart_parse_options(options, &baud, &parity, &bits, &flow);
	else
		pl011_console_get_options(uap, &baud, &parity, &bits);

	return uart_set_options(&uap->port, co, baud, parity, bits, flow);
}

static struct uart_driver amba_reg;
static struct console amba_console = {
	.name		= "ttyAMA",
	.write		= pl011_console_write,
	.device		= uart_console_device,
	.setup		= pl011_console_setup,
	.flags		= CON_PRINTBUFFER,
	.index		= -1,
	.data		= &amba_reg,
};

#define AMBA_CONSOLE	(&amba_console)
#else
#define AMBA_CONSOLE	NULL
#endif

static struct uart_driver amba_reg = {
	.owner			= THIS_MODULE,
	.driver_name		= "ttyAMA",
	.dev_name		= "ttyAMA",
	.major			= SERIAL_AMBA_MAJOR,
	.minor			= SERIAL_AMBA_MINOR,
	.nr			= UART_NR,
	.cons			= AMBA_CONSOLE,
};

static int pl011_probe_dt_alias(int index, struct device *dev)
{
	struct device_node *np;
	static bool seen_dev_with_alias = false;
	static bool seen_dev_without_alias = false;
	int ret = index;

	if (!IS_ENABLED(CONFIG_OF))
		return ret;

	np = dev->of_node;
	if (!np)
		return ret;

	ret = of_alias_get_id(np, "serial");
	if (IS_ERR_VALUE(ret)) {
		seen_dev_without_alias = true;
		ret = index;
	} else {
		seen_dev_with_alias = true;
		if (ret >= ARRAY_SIZE(amba_ports) || amba_ports[ret] != NULL) {
			dev_warn(dev, "requested serial port %d  not available.\n", ret);
			ret = index;
		}
	}

	if (seen_dev_with_alias && seen_dev_without_alias)
		dev_warn(dev, "aliased and non-aliased serial devices found in device tree. Serial port enumeration may be unpredictable.\n");

	return ret;
}

static int pl011_probe(struct amba_device *dev, const struct amba_id *id)
{
	struct uart_amba_port *uap;
	struct vendor_data *vendor = id->data;
	void __iomem *base;
	int i, ret;

	for (i = 0; i < ARRAY_SIZE(amba_ports); i++)
		if (amba_ports[i] == NULL)
			break;

	if (i == ARRAY_SIZE(amba_ports)) {
		ret = -EBUSY;
		goto out;
	}

	uap = devm_kzalloc(&dev->dev, sizeof(struct uart_amba_port),
			   GFP_KERNEL);
	if (uap == NULL) {
		ret = -ENOMEM;
		goto out;
	}

	i = pl011_probe_dt_alias(i, &dev->dev);

	base = devm_ioremap(&dev->dev, dev->res.start,
			    resource_size(&dev->res));
	if (!base) {
		ret = -ENOMEM;
		goto out;
	}

	uap->clk = devm_clk_get(&dev->dev, NULL);
	if (IS_ERR(uap->clk)) {
		ret = PTR_ERR(uap->clk);
		goto out;
	}

	uap->vendor = vendor;
	uap->lcrh_rx = vendor->lcrh_rx;
	uap->lcrh_tx = vendor->lcrh_tx;
	uap->old_cr = 0;
	uap->fifosize = vendor->get_fifosize(dev);
	uap->port.dev = &dev->dev;
	uap->port.mapbase = dev->res.start;
	uap->port.membase = base;
	uap->port.iotype = UPIO_MEM;
	uap->port.irq = dev->irq[0];
	uap->port.fifosize = uap->fifosize;
	uap->port.ops = &amba_pl011_pops;
	uap->port.flags = UPF_BOOT_AUTOCONF;
	uap->port.line = i;
	pl011_dma_probe(&dev->dev, uap);

	/* Ensure interrupts from this UART are masked and cleared */
	writew(0, uap->port.membase + UART011_IMSC);
	writew(0xffff, uap->port.membase + UART011_ICR);

	snprintf(uap->type, sizeof(uap->type), "PL011 rev%u", amba_rev(dev));

	amba_ports[i] = uap;

	amba_set_drvdata(dev, uap);
	ret = uart_add_one_port(&amba_reg, &uap->port);
	if (ret) {
		amba_ports[i] = NULL;
		pl011_dma_remove(uap);
	}
 out:
	return ret;
}

static int pl011_remove(struct amba_device *dev)
{
	struct uart_amba_port *uap = amba_get_drvdata(dev);
	int i;

	uart_remove_one_port(&amba_reg, &uap->port);

	for (i = 0; i < ARRAY_SIZE(amba_ports); i++)
		if (amba_ports[i] == uap)
			amba_ports[i] = NULL;

	pl011_dma_remove(uap);
	return 0;
}

#ifdef CONFIG_PM
static int pl011_suspend(struct amba_device *dev, pm_message_t state)
{
	struct uart_amba_port *uap = amba_get_drvdata(dev);

	if (!uap)
		return -EINVAL;

	return uart_suspend_port(&amba_reg, &uap->port);
}

static int pl011_resume(struct amba_device *dev)
{
	struct uart_amba_port *uap = amba_get_drvdata(dev);

	if (!uap)
		return -EINVAL;

	return uart_resume_port(&amba_reg, &uap->port);
}
#endif

static struct amba_id pl011_ids[] = {
	{
		.id	= 0x00041011,
		.mask	= 0x000fffff,
		.data	= &vendor_arm,
	},
	{
		.id	= 0x00380802,
		.mask	= 0x00ffffff,
		.data	= &vendor_st,
	},
	{ 0, 0 },
};

MODULE_DEVICE_TABLE(amba, pl011_ids);

static struct amba_driver pl011_driver = {
	.drv = {
		.name	= "uart-pl011",
	},
	.id_table	= pl011_ids,
	.probe		= pl011_probe,
	.remove		= pl011_remove,
#ifdef CONFIG_PM
	.suspend	= pl011_suspend,
	.resume		= pl011_resume,
#endif
};

static int __init pl011_init(void)
{
	int ret;
	printk(KERN_INFO "Serial: AMBA PL011 UART driver\n");

	ret = uart_register_driver(&amba_reg);
	if (ret == 0) {
		ret = amba_driver_register(&pl011_driver);
		if (ret)
			uart_unregister_driver(&amba_reg);
	}
	return ret;
}

static void __exit pl011_exit(void)
{
	amba_driver_unregister(&pl011_driver);
	uart_unregister_driver(&amba_reg);
}

/*
 * While this can be a module, if builtin it's most likely the console
 * So let's leave module_exit but move module_init to an earlier place
 */
arch_initcall(pl011_init);
module_exit(pl011_exit);

MODULE_AUTHOR("ARM Ltd/Deep Blue Solutions Ltd");
MODULE_DESCRIPTION("ARM AMBA serial port driver");
MODULE_LICENSE("GPL");<|MERGE_RESOLUTION|>--- conflicted
+++ resolved
@@ -1556,13 +1556,6 @@
 	 */
 	spin_lock_irq(&uap->port.lock);
 
-<<<<<<< HEAD
-	fbrd = readw(uap->port.membase + UART011_FBRD);
-	ibrd = readw(uap->port.membase + UART011_IBRD);
-	lcr_h = readw(uap->port.membase + uap->lcrh_rx);
-
-=======
->>>>>>> 07ecf162
 	cr = UART01x_CR_UARTEN | UART011_CR_TXE | UART011_CR_LBE;
 	writew(cr, uap->port.membase + UART011_CR);
 	writew(0, uap->port.membase + UART011_FBRD);
