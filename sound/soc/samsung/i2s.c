/* sound/soc/samsung/i2s.c
 *
 * ALSA SoC Audio Layer - Samsung I2S Controller driver
 *
 * Copyright (c) 2010 Samsung Electronics Co. Ltd.
 *	Jaswinder Singh <jassisinghbrar@gmail.com>
 *
 * This program is free software; you can redistribute it and/or modify
 * it under the terms of the GNU General Public License version 2 as
 * published by the Free Software Foundation.
 */

#include <linux/delay.h>
#include <linux/slab.h>
#include <linux/clk.h>
#include <linux/io.h>
#include <linux/module.h>
#include <linux/of.h>
#include <linux/of_gpio.h>
#include <linux/pm_runtime.h>
#include <linux/clk.h>
#include <linux/clkdev.h>
#include <linux/clk-provider.h>

#include <sound/soc.h>
#include <sound/pcm_params.h>
#include <sound/exynos.h>

#include <mach/dma.h>

#include <linux/platform_data/asoc-s3c.h>

#include "dma.h"
#ifdef CONFIG_SND_SAMSUNG_IDMA
#include "idma.h"
#endif
#include "i2s.h"
#include "i2s-regs.h"
#ifdef CONFIG_SND_SAMSUNG_FAKEDMA
#include "fdma.h"
#endif

#define msecs_to_loops(t) (loops_per_jiffy / 1000 * HZ * t)

enum samsung_dai_type {
	TYPE_PRI,
	TYPE_SEC,
};

struct samsung_i2s_dai_data {
	int dai_type;
};

struct i2s_dai {
	/* Platform device for this DAI */
	struct platform_device *pdev;
	/* IOREMAP'd SFRs */
	void __iomem	*addr;
	/* Physical base address of SFRs */
	u32	base;
	/* IRQ number */
	unsigned int	irq;
	/* Rate of RCLK source clock */
	unsigned long rclk_srcrate;
	/* Frame Clock */
	unsigned frmclk;
	/*
	 * Specifically requested RCLK,BCLK by MACHINE Driver.
	 * 0 indicates CPU driver is free to choose any value.
	 */
	unsigned rfs, bfs;
	/* I2S Controller's core clock */
	struct clk *clk;
	/* Clock for generating I2S signals */
	struct clk *op_clk;
	/* Pointer to the Primary_Fifo if this is Sec_Fifo, NULL otherwise */
	struct i2s_dai *pri_dai;
	/* Pointer to the Secondary_Fifo if it has one, NULL otherwise */
	struct i2s_dai *sec_dai;
#define DAI_OPENED	(1 << 0) /* Dai is opened */
#define DAI_MANAGER	(1 << 1) /* Dai is the manager */
	unsigned mode;
	/* Driver for this DAI */
	struct snd_soc_dai_driver i2s_dai_drv;
	/* DMA parameters */
	struct s3c_dma_params dma_playback;
	struct s3c_dma_params dma_capture;
#ifdef CONFIG_SND_SAMSUNG_IDMA
	struct s3c_dma_params idma_playback;
#endif
#ifndef CONFIG_PM_RUNTIME
	int enable_cnt;
#endif
	u32	quirks;
	u32	suspend_i2smod;
	u32	suspend_i2scon;
	u32	suspend_i2spsr;
#ifdef CONFIG_SND_SAMSUNG_IDMA
	u32	suspend_i2sahb[((I2SSTR1 - I2SAHB) >> 2) + 1];
#endif
	u32	suspend_i2stdm;
	unsigned long gpios[7];	/* i2s gpio line numbers */
	/* MOD bit slice */
	u32	lrp_b;
	u32	cdclk_b;
	u32	slave_b;
	u32	rclks_b;
	u32	txr_sht;
	u32	txr_msk;
	u32	sdf_sht;
	u32	rfs_sht;
	u32	rfs_msk;
	u32	bfs_sht;
	u32	bfs_msk;
};

/* Lock for cross i/f checks */
static DEFINE_SPINLOCK(lock);

#ifndef CONFIG_PM_RUNTIME
static int i2s_disable(struct device *dev);
static int i2s_enable(struct device *dev);
#endif

/* If this is the 'overlay' stereo DAI */
static inline bool is_secondary(struct i2s_dai *i2s)
{
	return i2s->pri_dai ? true : false;
}

/* If operating in SoC-Slave mode */
static inline bool is_slave(struct i2s_dai *i2s)
{
	return (readl(i2s->addr + I2SMOD) & i2s->slave_b) ? true : false;
}

/* If this interface of the controller is transmitting data */
static inline bool tx_active(struct i2s_dai *i2s)
{
	u32 active;

	if (!i2s)
		return false;

	active = readl(i2s->addr + I2SCON);

	if (is_secondary(i2s))
		active &= CON_TXSDMA_ACTIVE;
	else
		active &= CON_TXDMA_ACTIVE;

	return active ? true : false;
}

/* If the other interface of the controller is transmitting data */
static inline bool other_tx_active(struct i2s_dai *i2s)
{
	struct i2s_dai *other = i2s->pri_dai ? : i2s->sec_dai;

	return tx_active(other);
}

/* If any interface of the controller is transmitting data */
static inline bool any_tx_active(struct i2s_dai *i2s)
{
	return tx_active(i2s) || other_tx_active(i2s);
}

/* If this interface of the controller is receiving data */
static inline bool rx_active(struct i2s_dai *i2s)
{
	u32 active;

	if (!i2s)
		return false;

	active = readl(i2s->addr + I2SCON) & CON_RXDMA_ACTIVE;

	return active ? true : false;
}

/* If the other interface of the controller is receiving data */
static inline bool other_rx_active(struct i2s_dai *i2s)
{
	struct i2s_dai *other = i2s->pri_dai ? : i2s->sec_dai;

	return rx_active(other);
}

/* If any interface of the controller is receiving data */
static inline bool any_rx_active(struct i2s_dai *i2s)
{
	return rx_active(i2s) || other_rx_active(i2s);
}

/* If the other DAI is transmitting or receiving data */
static inline bool other_active(struct i2s_dai *i2s)
{
	return other_rx_active(i2s) || other_tx_active(i2s);
}

/* If this DAI is transmitting or receiving data */
static inline bool this_active(struct i2s_dai *i2s)
{
	return tx_active(i2s) || rx_active(i2s);
}

/* If the controller is active anyway */
static inline bool any_active(struct i2s_dai *i2s)
{
	return this_active(i2s) || other_active(i2s);
}

static inline struct i2s_dai *to_info(struct snd_soc_dai *dai)
{
	return snd_soc_dai_get_drvdata(dai);
}

static inline bool is_opened(struct i2s_dai *i2s)
{
	if (i2s && (i2s->mode & DAI_OPENED))
		return true;
	else
		return false;
}

static inline bool is_manager(struct i2s_dai *i2s)
{
	if (is_opened(i2s) && (i2s->mode & DAI_MANAGER))
		return true;
	else
		return false;
}

/* Read RCLK of I2S (in multiples of LRCLK) */
static inline unsigned get_rfs(struct i2s_dai *i2s)
{
	u32 rfs;

	rfs = readl(i2s->addr + I2SMOD) >> i2s->rfs_sht;
	rfs &= i2s->rfs_msk;

	switch (rfs) {
	case 7: return 192;
	case 6: return 96;
	case 5: return 128;
	case 4: return 64;
	case 3:	return 768;
	case 2: return 384;
	case 1:	return 512;
	default: return 256;
	}
}

/* Write RCLK of I2S (in multiples of LRCLK) */
static inline void set_rfs(struct i2s_dai *i2s, unsigned rfs)
{
	u32 mod = readl(i2s->addr + I2SMOD);
	u32 val;

	switch (rfs) {
	case 768:
		val = MOD_RCLK_768FS;
		break;
	case 512:
		val = MOD_RCLK_512FS;
		break;
	case 384:
		val = MOD_RCLK_384FS;
		break;
	case 192:
		val = EXYNOS5430_MOD_RCLK_192FS;
		break;
	case 128:
		val = EXYNOS5430_MOD_RCLK_128FS;
		break;
	case 96:
		val = EXYNOS5430_MOD_RCLK_96FS;
		break;
	case 64:
		val = EXYNOS5430_MOD_RCLK_64FS;
		break;
	default:
		val = MOD_RCLK_256FS;
		break;
	}

	mod &= ~(i2s->rfs_msk << i2s->rfs_sht);
	mod |= val << i2s->rfs_sht;
	writel(mod, i2s->addr + I2SMOD);
}

/* Read Bit-Clock of I2S (in multiples of LRCLK) */
static inline unsigned get_bfs(struct i2s_dai *i2s)
{
	u32 bfs;

	bfs = readl(i2s->addr + I2SMOD) >> i2s->bfs_sht;
	bfs &= i2s->bfs_msk;

	switch (bfs) {
	case 8: return 256;
	case 7: return 192;
	case 6: return 128;
	case 5: return 96;
	case 4: return 64;
	case 3: return 24;
	case 2: return 16;
	case 1:	return 48;
	default: return 32;
	}
}

/* Write Bit-Clock of I2S (in multiples of LRCLK) */
static inline void set_bfs(struct i2s_dai *i2s, unsigned bfs)
{
	u32 mod = readl(i2s->addr + I2SMOD);
	u32 val;

	switch (bfs) {
	case 48:
		val = MOD_BCLK_48FS;
		break;
	case 32:
		val = MOD_BCLK_32FS;
		break;
	case 24:
		val = MOD_BCLK_24FS;
		break;
	case 16:
		val = MOD_BCLK_16FS;
		break;
	case 64:
		val = EXYNOS5420_MOD_BCLK_64FS;
		break;
	case 96:
		val = EXYNOS5420_MOD_BCLK_96FS;
		break;
	case 128:
		val = EXYNOS5420_MOD_BCLK_128FS;
		break;
	case 192:
		val = EXYNOS5420_MOD_BCLK_192FS;
		break;
	case 256:
		val = EXYNOS5420_MOD_BCLK_256FS;
		break;
	default:
		dev_err(&i2s->pdev->dev, "Wrong BCLK Divider!\n");
		return;
	}

	mod &= ~(i2s->bfs_msk << i2s->bfs_sht);
	mod |= val << i2s->bfs_sht;
	writel(mod, i2s->addr + I2SMOD);
}

/* Sample-Size */
static inline int get_blc(struct i2s_dai *i2s)
{
	int blc = readl(i2s->addr + I2SMOD);

	blc = (blc >> 13) & 0x3;

	switch (blc) {
	case 2: return 24;
	case 1:	return 8;
	default: return 16;
	}
}

/* TX Channel Control */
static void i2s_txctrl(struct i2s_dai *i2s, int on)
{
	void __iomem *addr = i2s->addr;
	u32 con = readl(addr + I2SCON);
	u32 mod = readl(addr + I2SMOD);

	mod &= ~(i2s->txr_msk << i2s->txr_sht);

	if (on) {
		con |= CON_ACTIVE;
		con &= ~CON_TXCH_PAUSE;

		if (is_secondary(i2s)) {
			con |= CON_TXSDMA_ACTIVE;
			con &= ~CON_TXSDMA_PAUSE;
		} else {
			con |= CON_TXDMA_ACTIVE;
			con &= ~CON_TXDMA_PAUSE;
		}

		if (any_rx_active(i2s))
			mod |= MOD_TXR_TXRX << i2s->txr_sht;
		else
			mod |= MOD_TXR_TXONLY << i2s->txr_sht;
	} else {
		if (is_secondary(i2s)) {
			con |=  CON_TXSDMA_PAUSE;
			con &= ~CON_TXSDMA_ACTIVE;
		} else {
			con |=  CON_TXDMA_PAUSE;
			con &= ~CON_TXDMA_ACTIVE;
		}

		if (other_tx_active(i2s)) {
			writel(con, addr + I2SCON);
			return;
		}

		con |=  CON_TXCH_PAUSE;

		if (any_rx_active(i2s))
			mod |= MOD_TXR_RXONLY << i2s->txr_sht;
		else
			con &= ~CON_ACTIVE;
	}

	writel(mod, addr + I2SMOD);
	writel(con, addr + I2SCON);
}

/* RX Channel Control */
static void i2s_rxctrl(struct i2s_dai *i2s, int on)
{
	void __iomem *addr = i2s->addr;
	u32 con = readl(addr + I2SCON);
	u32 mod = readl(addr + I2SMOD);

	mod &= ~(i2s->txr_msk << i2s->txr_sht);

	if (on) {
		con |= CON_RXDMA_ACTIVE | CON_ACTIVE;
		con &= ~(CON_RXDMA_PAUSE | CON_RXCH_PAUSE);

		if (any_tx_active(i2s))
			mod |= MOD_TXR_TXRX << i2s->txr_sht;
		else
			mod |= MOD_TXR_RXONLY << i2s->txr_sht;
	} else {
		con |=  CON_RXDMA_PAUSE | CON_RXCH_PAUSE;
		con &= ~CON_RXDMA_ACTIVE;

		if (any_tx_active(i2s))
			mod |= MOD_TXR_TXONLY << i2s->txr_sht;
		else
			con &= ~CON_ACTIVE;
	}

	writel(mod, addr + I2SMOD);
	writel(con, addr + I2SCON);
}

/* Flush FIFO of an interface */
static inline void i2s_fifo(struct i2s_dai *i2s, u32 flush)
{
	void __iomem *fic;
	u32 val;

	if (!i2s)
		return;

	if (is_secondary(i2s))
		fic = i2s->addr + I2SFICS;
	else
		fic = i2s->addr + I2SFIC;

	/* Flush the FIFO */
	writel(readl(fic) | flush, fic);

	/* Be patient */
	val = msecs_to_loops(1) / 1000; /* 1 usec */
	while (--val)
		cpu_relax();

	writel(readl(fic) & ~flush, fic);
}

static int i2s_set_sysclk(struct snd_soc_dai *dai,
	  int clk_id, unsigned int rfs, int dir)
{
	struct i2s_dai *i2s = to_info(dai);
	struct i2s_dai *other = i2s->pri_dai ? : i2s->sec_dai;
	u32 mod = readl(i2s->addr + I2SMOD);

	switch (clk_id) {
	case SAMSUNG_I2S_OPCLK:
		mod &= ~MOD_OPCLK_MASK;
		mod |= dir;
		break;

	case SAMSUNG_I2S_CDCLK:
		/* Shouldn't matter in GATING(CLOCK_IN) mode */
		if (dir == SND_SOC_CLOCK_IN)
			rfs = 0;

		if ((rfs && other->rfs && (other->rfs != rfs)) ||
				(any_active(i2s) &&
				(((dir == SND_SOC_CLOCK_IN)
					&& !(mod & i2s->cdclk_b)) ||
				((dir == SND_SOC_CLOCK_OUT)
					&& (mod & i2s->cdclk_b))))) {
			dev_err(&i2s->pdev->dev,
				"%s:%d Other DAI busy\n", __func__, __LINE__);
			return -EAGAIN;
		}

		if (dir == SND_SOC_CLOCK_IN)
			mod |= i2s->cdclk_b;
		else
			mod &= ~i2s->cdclk_b;

		i2s->rfs = rfs;
		break;

	case SAMSUNG_I2S_RCLKSRC_0: /* clock corrsponding to RCLKSRC := 0 */
	case SAMSUNG_I2S_RCLKSRC_1: /* clock corrsponding to RCLKSRC := 1 */
		if ((i2s->quirks & QUIRK_NO_MUXPSR)
				|| (clk_id == SAMSUNG_I2S_RCLKSRC_0))
			clk_id = 0;
		else
			clk_id = 1;

		if (!any_active(i2s)) {
			if (i2s->op_clk) {
				if ((clk_id && !(mod & i2s->rclks_b)) ||
					(!clk_id && (mod & i2s->rclks_b))) {
					clk_disable_unprepare(i2s->op_clk);
					clk_put(i2s->op_clk);
				} else {
					i2s->rclk_srcrate =
						clk_get_rate(i2s->op_clk);
					return 0;
				}
			}

			if (clk_id)
				i2s->op_clk = __clk_lookup("i2s_opclk1");
			else
				i2s->op_clk = __clk_lookup("i2s_opclk0");

			clk_prepare_enable(i2s->op_clk);
			i2s->rclk_srcrate = clk_get_rate(i2s->op_clk);

			/* Over-ride the other's */
			if (other) {
				other->op_clk = i2s->op_clk;
				other->rclk_srcrate = i2s->rclk_srcrate;
			}
		} else if ((!clk_id && (mod & i2s->rclks_b))
				|| (clk_id && !(mod & i2s->rclks_b))) {
			dev_err(&i2s->pdev->dev,
				"%s:%d Other DAI busy\n", __func__, __LINE__);
			return -EAGAIN;
		} else {
			/* Call can't be on the active DAI */
			i2s->op_clk = other->op_clk;
			i2s->rclk_srcrate = other->rclk_srcrate;
			return 0;
		}

		if (clk_id == 0)
			mod &= ~i2s->rclks_b;
		else
			mod |= i2s->rclks_b;
		break;

	default:
		dev_err(&i2s->pdev->dev, "We don't serve that!\n");
		return -EINVAL;
	}
	writel(mod, i2s->addr + I2SMOD);

	return 0;
}

static int i2s_set_fmt(struct snd_soc_dai *dai,
	unsigned int fmt)
{
	struct i2s_dai *i2s = to_info(dai);
	u32 mod = readl(i2s->addr + I2SMOD);
	u32 tmp = 0;
	int sdf_mask = MOD_SDF_MASK << i2s->sdf_sht;

	/* Format is priority */
	switch (fmt & SND_SOC_DAIFMT_FORMAT_MASK) {
	case SND_SOC_DAIFMT_RIGHT_J:
		tmp |= i2s->lrp_b;
		tmp |= (MOD_SDF_MSB << i2s->sdf_sht);
		break;
	case SND_SOC_DAIFMT_LEFT_J:
		tmp |= i2s->lrp_b;
		tmp |= (MOD_SDF_LSB << i2s->sdf_sht);
		break;
	case SND_SOC_DAIFMT_I2S:
		tmp |= (MOD_SDF_IIS << i2s->sdf_sht);
		break;
	default:
		dev_err(&i2s->pdev->dev, "Format not supported\n");
		return -EINVAL;
	}

	/*
	 * INV flag is relative to the FORMAT flag - if set it simply
	 * flips the polarity specified by the Standard
	 */
	switch (fmt & SND_SOC_DAIFMT_INV_MASK) {
	case SND_SOC_DAIFMT_NB_NF:
		break;
	case SND_SOC_DAIFMT_NB_IF:
		if (tmp & i2s->lrp_b)
			tmp &= ~i2s->lrp_b;
		else
			tmp |= i2s->lrp_b;
		break;
	default:
		dev_err(&i2s->pdev->dev, "Polarity not supported\n");
		return -EINVAL;
	}

	switch (fmt & SND_SOC_DAIFMT_MASTER_MASK) {
	case SND_SOC_DAIFMT_CBM_CFM:
		tmp |= i2s->slave_b;
		break;
	case SND_SOC_DAIFMT_CBS_CFS:
		tmp &= ~i2s->slave_b;
		break;
	default:
		dev_err(&i2s->pdev->dev, "master/slave format not supported\n");
		return -EINVAL;
	}

	/*
	 * Don't change the I2S mode if any controller is active on this
	 * channel.
	 */
	if (any_active(i2s) &&
	    ((mod & (sdf_mask | i2s->lrp_b | i2s->slave_b)) != tmp)) {
		dev_err(&i2s->pdev->dev,
				"%s:%d Other DAI busy\n", __func__, __LINE__);
		return -EAGAIN;
	}

	mod &= ~(sdf_mask | i2s->lrp_b | i2s->slave_b);
	mod |= tmp;
	writel(mod, i2s->addr + I2SMOD);

	return 0;
}

static int i2s_hw_params(struct snd_pcm_substream *substream,
	struct snd_pcm_hw_params *params, struct snd_soc_dai *dai)
{
	struct i2s_dai *i2s = to_info(dai);
	u32 mod = readl(i2s->addr + I2SMOD);

	if (!is_secondary(i2s))
		mod &= ~(MOD_DC2_EN | MOD_DC1_EN);

	switch (params_channels(params)) {
	case 6:
		mod |= MOD_DC2_EN;
	case 4:
		mod |= MOD_DC1_EN;
		break;
	case 2:
		if (substream->stream == SNDRV_PCM_STREAM_PLAYBACK)
			i2s->dma_playback.dma_size = 4;
		else
			i2s->dma_capture.dma_size = 4;
		break;
	case 1:
		if (substream->stream == SNDRV_PCM_STREAM_PLAYBACK)
			i2s->dma_playback.dma_size = 2;
		else
			i2s->dma_capture.dma_size = 2;

		break;
	default:
		dev_err(&i2s->pdev->dev, "%d channels not supported\n",
				params_channels(params));
		return -EINVAL;
	}

	if (is_secondary(i2s))
		mod &= ~MOD_BLCS_MASK;
	else
		mod &= ~MOD_BLCP_MASK;

	if (is_manager(i2s))
		mod &= ~MOD_BLC_MASK;

	switch (params_format(params)) {
	case SNDRV_PCM_FORMAT_S8:
		if (is_secondary(i2s))
			mod |= MOD_BLCS_8BIT;
		else
			mod |= MOD_BLCP_8BIT;
		if (is_manager(i2s))
			mod |= MOD_BLC_8BIT;
		break;
	case SNDRV_PCM_FORMAT_S16_LE:
		if (is_secondary(i2s))
			mod |= MOD_BLCS_16BIT;
		else
			mod |= MOD_BLCP_16BIT;
		if (is_manager(i2s))
			mod |= MOD_BLC_16BIT;
		break;
	case SNDRV_PCM_FORMAT_S24_LE:
		if (is_secondary(i2s))
			mod |= MOD_BLCS_24BIT;
		else
			mod |= MOD_BLCP_24BIT;
		if (is_manager(i2s))
			mod |= MOD_BLC_24BIT;
		break;
	default:
		dev_err(&i2s->pdev->dev, "Format(%d) not supported\n",
				params_format(params));
		return -EINVAL;
	}
	writel(mod, i2s->addr + I2SMOD);

	if (substream->stream == SNDRV_PCM_STREAM_PLAYBACK)
		snd_soc_dai_set_dma_data(dai, substream,
			(void *)&i2s->dma_playback);
	else
		snd_soc_dai_set_dma_data(dai, substream,
			(void *)&i2s->dma_capture);

	i2s->frmclk = params_rate(params);

	return 0;
}

static void i2s_reg_save(struct i2s_dai *i2s)
{
#ifdef CONFIG_SND_SAMSUNG_IDMA
	u32 n, offset;
#endif
	i2s->suspend_i2smod = readl(i2s->addr + I2SMOD);
	i2s->suspend_i2scon = readl(i2s->addr + I2SCON);
	i2s->suspend_i2spsr = readl(i2s->addr + I2SPSR);
#ifdef CONFIG_SND_SAMSUNG_IDMA
	if (i2s->quirks & QUIRK_IDMA) {
		for (n = 0, offset = I2SAHB; offset <= I2SSTR1; offset += 4)
			i2s->suspend_i2sahb[n++] = readl(i2s->addr + offset);
	}
#endif
	if (i2s->quirks & QUIRK_SUPPORTS_TDM)
		i2s->suspend_i2stdm = readl(i2s->addr + I2STDM);

	dev_dbg(&i2s->pdev->dev, "Registers of I2S are saved\n");

	return;
}

static void i2s_reg_restore(struct i2s_dai *i2s)
{
#ifdef CONFIG_SND_SAMSUNG_IDMA
	u32 n, offset;
#endif
	writel(i2s->suspend_i2smod, i2s->addr + I2SMOD);
	writel(i2s->suspend_i2scon, i2s->addr + I2SCON);
	writel(i2s->suspend_i2spsr, i2s->addr + I2SPSR);
#ifdef CONFIG_SND_SAMSUNG_IDMA
	if (i2s->quirks & QUIRK_IDMA) {
		for (n = 0, offset = I2SAHB; offset <= I2SSTR1; offset += 4)
			writel(i2s->suspend_i2sahb[n++], i2s->addr + offset);
	}
#endif
	if (i2s->quirks & QUIRK_SUPPORTS_TDM)
		writel(i2s->suspend_i2stdm, i2s->addr + I2STDM);

	dev_dbg(&i2s->pdev->dev, "Registers of I2S are restored\n");

	return;
}

/* We set constraints on the substream acc to the version of I2S */
static int i2s_startup(struct snd_pcm_substream *substream,
	  struct snd_soc_dai *dai)
{
	struct i2s_dai *i2s = to_info(dai);
	struct i2s_dai *other = i2s->pri_dai ? : i2s->sec_dai;
	struct platform_device *pdev = NULL;
	unsigned long flags;

	pdev = is_secondary(i2s) ? i2s->pri_dai->pdev : i2s->pdev;
#ifdef CONFIG_PM_RUNTIME
	pm_runtime_get_sync(&pdev->dev);
#else
	i2s_enable(&pdev->dev);
#endif

	spin_lock_irqsave(&lock, flags);

	i2s->mode |= DAI_OPENED;

	if (is_manager(other))
		i2s->mode &= ~DAI_MANAGER;
	else
		i2s->mode |= DAI_MANAGER;

	/* Enforce set_sysclk in Master mode */
	i2s->rclk_srcrate = 0;

	if (!any_active(i2s) && (i2s->quirks & QUIRK_NEED_RSTCLR))
		writel(CON_RSTCLR, i2s->addr + I2SCON);

	spin_unlock_irqrestore(&lock, flags);

	return 0;
}

static void i2s_shutdown(struct snd_pcm_substream *substream,
	struct snd_soc_dai *dai)
{
	struct i2s_dai *i2s = to_info(dai);
	struct i2s_dai *other = i2s->pri_dai ? : i2s->sec_dai;
	struct platform_device *pdev = NULL;
	unsigned long flags;

	spin_lock_irqsave(&lock, flags);

	i2s->mode &= ~DAI_OPENED;
	i2s->mode &= ~DAI_MANAGER;

	if (is_opened(other))
		other->mode |= DAI_MANAGER;

	/* Reset any constraint on RFS and BFS */
	i2s->rfs = 0;
	i2s->bfs = 0;

	spin_unlock_irqrestore(&lock, flags);

	/* Gate CDCLK by default */
	if (!is_opened(other))
		i2s_set_sysclk(dai, SAMSUNG_I2S_CDCLK,
				0, SND_SOC_CLOCK_IN);

	pdev = is_secondary(i2s) ? i2s->pri_dai->pdev : i2s->pdev;
#ifdef CONFIG_PM_RUNTIME
	pm_runtime_put_sync(&pdev->dev);
#else
	i2s_disable(&pdev->dev);
#endif
}

static int config_setup(struct i2s_dai *i2s)
{
	struct i2s_dai *other = i2s->pri_dai ? : i2s->sec_dai;
	unsigned rfs, bfs, blc;
	u32 psr;

	blc = get_blc(i2s);

	bfs = i2s->bfs;

	if (!bfs && other)
		bfs = other->bfs;

	/* Select least possible multiple(2) if no constraint set */
	if (!bfs)
		bfs = blc * 2;

	rfs = i2s->rfs;

	if (!rfs && other)
		rfs = other->rfs;

	if ((rfs == 256 || rfs == 512) && (blc == 24)) {
		dev_err(&i2s->pdev->dev,
			"%d-RFS not supported for 24-blc\n", rfs);
		return -EINVAL;
	}

	if (!rfs) {
		if (bfs == 16 || bfs == 32)
			rfs = 256;
		else
			rfs = 384;
	}

	/* If already setup and running */
	if (any_active(i2s) && (get_rfs(i2s) != rfs || get_bfs(i2s) != bfs)) {
		dev_err(&i2s->pdev->dev,
				"%s:%d Other DAI busy\n", __func__, __LINE__);
		return -EAGAIN;
	}

	set_bfs(i2s, bfs);
	set_rfs(i2s, rfs);

	/* Don't bother with PSR in Slave mode */
	if (is_slave(i2s))
		return 0;

	if (!(i2s->quirks & QUIRK_NO_MUXPSR)) {
		writel((15 << 8) | PSR_PSREN, i2s->addr + I2SPSR);
		dev_dbg(&i2s->pdev->dev,
			"RCLK_SRC=%luHz PSR=%u, RCLK=%dfs, BCLK=%dfs\n",
				i2s->rclk_srcrate, psr, rfs, bfs);
	}

	return 0;
}

static int i2s_trigger(struct snd_pcm_substream *substream,
	int cmd, struct snd_soc_dai *dai)
{
	int capture = (substream->stream == SNDRV_PCM_STREAM_CAPTURE);
	struct snd_soc_pcm_runtime *rtd = substream->private_data;
	struct i2s_dai *i2s = to_info(rtd->cpu_dai);
	unsigned long flags;

	switch (cmd) {
	case SNDRV_PCM_TRIGGER_START:
	case SNDRV_PCM_TRIGGER_RESUME:
	case SNDRV_PCM_TRIGGER_PAUSE_RELEASE:
		local_irq_save(flags);

		if (config_setup(i2s)) {
			local_irq_restore(flags);
			return -EINVAL;
		}

		if (capture)
			i2s_rxctrl(i2s, 1);
		else
			i2s_txctrl(i2s, 1);

		local_irq_restore(flags);
		break;
	case SNDRV_PCM_TRIGGER_STOP:
	case SNDRV_PCM_TRIGGER_SUSPEND:
	case SNDRV_PCM_TRIGGER_PAUSE_PUSH:
		local_irq_save(flags);

		if (capture) {
			i2s_rxctrl(i2s, 0);
			i2s_fifo(i2s, FIC_RXFLUSH);
		} else {
			i2s_txctrl(i2s, 0);
			i2s_fifo(i2s, FIC_TXFLUSH);
		}

		local_irq_restore(flags);
		break;
	}

	return 0;
}

static int i2s_set_clkdiv(struct snd_soc_dai *dai,
	int div_id, int div)
{
	struct i2s_dai *i2s = to_info(dai);
	struct i2s_dai *other = i2s->pri_dai ? : i2s->sec_dai;

	switch (div_id) {
	case SAMSUNG_I2S_DIV_BCLK:
		if ((any_active(i2s) && div && (get_bfs(i2s) != div))
			|| (other && other->bfs && (other->bfs != div))) {
			dev_err(&i2s->pdev->dev,
				"%s:%d Other DAI busy\n", __func__, __LINE__);
			return -EAGAIN;
		}
		i2s->bfs = div;
		break;
	default:
		dev_err(&i2s->pdev->dev,
			"Invalid clock divider(%d)\n", div_id);
		return -EINVAL;
	}

	return 0;
}

static snd_pcm_sframes_t
i2s_delay(struct snd_pcm_substream *substream, struct snd_soc_dai *dai)
{
	struct i2s_dai *i2s = to_info(dai);
	u32 reg = readl(i2s->addr + I2SFIC);
	snd_pcm_sframes_t delay;

	if (substream->stream == SNDRV_PCM_STREAM_CAPTURE)
		delay = FIC_RXCOUNT(reg);
	else if (is_secondary(i2s))
		delay = FICS_TXCOUNT(readl(i2s->addr + I2SFICS));
	else
		delay = FIC_TXCOUNT(reg);

	return delay;
}

static void i2s_init_bit_slice(struct i2s_dai *i2s)
{
	if (i2s->quirks & QUIRK_SUPPORTS_TDM) {	/* IIS V5.1 (new) */
		if (i2s->quirks & QUIRK_SUPPORTS_LOW_RFS) {
			i2s->lrp_b   = EXYNOS5430_MOD_LRP;
			i2s->cdclk_b = EXYNOS5430_MOD_CDCLKCON;
			i2s->slave_b = EXYNOS5430_MOD_SLAVE;
			i2s->rclks_b = EXYNOS5430_MOD_RCLKSRC;
			i2s->txr_sht = EXYNOS5430_MOD_TXR_SHIFT;
			i2s->txr_msk = EXYNOS5430_MOD_TXR_MASK;
			i2s->sdf_sht = EXYNOS5430_MOD_SDF_SHIFT;
			i2s->rfs_sht = EXYNOS5430_MOD_RCLK_SHIFT;
			i2s->rfs_msk = EXYNOS5430_MOD_RCLK_MASK;
			i2s->bfs_sht = EXYNOS5430_MOD_BCLK_SHIFT;
			i2s->bfs_msk = EXYNOS5430_MOD_BCLK_MASK;
		} else {
			i2s->lrp_b   = EXYNOS5420_MOD_LRP;
			i2s->cdclk_b = EXYNOS5420_MOD_CDCLKCON;
			i2s->slave_b = EXYNOS5420_MOD_SLAVE;
			i2s->rclks_b = EXYNOS5420_MOD_RCLKSRC;
			i2s->txr_sht = EXYNOS5420_MOD_TXR_SHIFT;
			i2s->txr_msk = EXYNOS5420_MOD_TXR_MASK;
			i2s->sdf_sht = EXYNOS5420_MOD_SDF_SHIFT;
			i2s->rfs_sht = EXYNOS5420_MOD_RCLK_SHIFT;
			i2s->rfs_msk = EXYNOS5420_MOD_RCLK_MASK;
			i2s->bfs_sht = EXYNOS5420_MOD_BCLK_SHIFT;
			i2s->bfs_msk = EXYNOS5420_MOD_BCLK_MASK;
		}
	} else {				/* IIS V5.1 (old) */
		i2s->lrp_b   = MOD_LRP;
		i2s->cdclk_b = MOD_CDCLKCON;
		i2s->slave_b = MOD_SLAVE;
		i2s->rclks_b = MOD_RCLKSRC;
		i2s->txr_sht = MOD_TXR_SHIFT;
		i2s->txr_msk = MOD_TXR_MASK;
		i2s->sdf_sht = MOD_SDF_SHIFT;
		i2s->rfs_sht = MOD_RCLK_SHIFT;
		i2s->rfs_msk = MOD_RCLK_MASK;
		i2s->bfs_sht = MOD_BCLK_SHIFT;
		i2s->bfs_msk = MOD_BCLK_MASK;
	}
}

#ifdef CONFIG_SND_SAMSUNG_FAKEDMA
int i2s_get_fifo_cnt(struct snd_pcm_substream * substream,
			struct snd_soc_dai *dai)
{
	struct i2s_dai *i2s = to_info(dai);
	u32 fic = readl(i2s->addr + I2SFIC);
	u32 fics = readl(i2s->addr + I2SFICS);

	if (substream->stream == SNDRV_PCM_STREAM_CAPTURE)
		return (fic & 0x7F);
	else if (is_secondary(i2s))
		return ((fics >> 8) & 0x7F);
	else
		return ((fic >> 8) & 0x7F);
}

void i2s_write_fifo(struct snd_pcm_substream * substream,
			struct snd_soc_dai *dai, u32 val)
{
	struct i2s_dai *i2s = to_info(dai);

	writel(val, i2s->addr + (is_secondary(i2s) ? I2STXDS : I2STXD));
}

u32 i2s_read_fifo(struct snd_pcm_substream * substream,
			struct snd_soc_dai *dai)
{
	struct i2s_dai *i2s = to_info(dai);

	return readl(i2s->addr + I2SRXD);
}

static struct samsung_fdma_cpu_ops cpu_ops = {
	.get_fifo_cnt	= i2s_get_fifo_cnt,
	.write_fifo	= i2s_write_fifo,
	.read_fifo	= i2s_read_fifo
};
#endif

static void i2s_cfg_gpio(struct i2s_dai *i2s, const char *name)
{
	struct platform_device *pdev;
	struct s3c_audio_pdata *i2s_pdata;

	pdev = is_secondary(i2s) ? i2s->pri_dai->pdev : i2s->pdev;

	if (pdev->dev.of_node) {
		if (IS_ERR(devm_pinctrl_get_select(&pdev->dev, name)))
			goto err;
	} else {
		i2s_pdata = pdev->dev.platform_data;
		if (i2s_pdata->cfg_gpio && i2s_pdata->cfg_gpio(pdev))
			goto err;
	}

	return;
err:
	dev_dbg(&pdev->dev, "Unable to configure i2s gpio as %s\n", name);
	return;
}

#ifdef CONFIG_PM
static int i2s_suspend(struct snd_soc_dai *dai)
{
	struct i2s_dai *i2s = to_info(dai);

<<<<<<< HEAD
	if (dai->active) {
		i2s_cfg_gpio(i2s, "idle");
		i2s_reg_save(i2s);
	}
=======
	i2s->suspend_i2smod = readl(i2s->addr + I2SMOD);
	i2s->suspend_i2scon = readl(i2s->addr + I2SCON);
	i2s->suspend_i2spsr = readl(i2s->addr + I2SPSR);
>>>>>>> 339f8f37

	return 0;
}

static int i2s_resume(struct snd_soc_dai *dai)
{
	struct i2s_dai *i2s = to_info(dai);

<<<<<<< HEAD
	if (dai->active) {
		i2s_reg_restore(i2s);
		i2s_cfg_gpio(i2s, "default");
	}
=======
	writel(i2s->suspend_i2scon, i2s->addr + I2SCON);
	writel(i2s->suspend_i2smod, i2s->addr + I2SMOD);
	writel(i2s->suspend_i2spsr, i2s->addr + I2SPSR);
>>>>>>> 339f8f37

	return 0;
}
#else
#define i2s_suspend NULL
#define i2s_resume  NULL
#endif

static int samsung_i2s_dai_probe(struct snd_soc_dai *dai)
{
	struct i2s_dai *i2s = to_info(dai);
	struct i2s_dai *other = i2s->pri_dai ? : i2s->sec_dai;

	if (other && other->clk) /* If this is probe on secondary */
		goto probe_exit;

	i2s->addr = ioremap(i2s->base, 0x100);
	if (i2s->addr == NULL) {
		dev_err(&i2s->pdev->dev, "cannot ioremap registers\n");
		return -ENXIO;
	}

	i2s->clk = __clk_lookup("iis");
	if (IS_ERR(i2s->clk)) {
		dev_err(&i2s->pdev->dev, "failed to get i2s_clock\n");
		iounmap(i2s->addr);
		return -ENOENT;
	}
	clk_prepare_enable(i2s->clk);

	if (other) {
		other->addr = i2s->addr;
		other->clk = i2s->clk;
	}

	if (i2s->quirks & QUIRK_NEED_RSTCLR)
		writel(CON_RSTCLR, i2s->addr + I2SCON);
#ifdef CONFIG_SND_SAMSUNG_IDMA
	if (i2s->quirks & QUIRK_IDMA)
		idma_reg_addr_init(i2s->addr,
					i2s->sec_dai->idma_playback.dma_addr);
#endif
probe_exit:
	/* Initialize bit slice as I2S HW version */
	i2s_init_bit_slice(i2s);

	/* Reset any constraint on RFS and BFS */
	i2s->rfs = 0;
	i2s->bfs = 0;
	i2s_txctrl(i2s, 0);
	i2s_rxctrl(i2s, 0);
	i2s_fifo(i2s, FIC_TXFLUSH);
	i2s_fifo(other, FIC_TXFLUSH);
	i2s_fifo(i2s, FIC_RXFLUSH);

	/* Gate CDCLK by default */
	if (!is_opened(other))
		i2s_set_sysclk(dai, SAMSUNG_I2S_CDCLK,
				0, SND_SOC_CLOCK_IN);

	return 0;
}

static int samsung_i2s_dai_remove(struct snd_soc_dai *dai)
{
	struct i2s_dai *i2s = snd_soc_dai_get_drvdata(dai);
	struct i2s_dai *other = i2s->pri_dai ? : i2s->sec_dai;

	if (!other || !other->clk) {

		if (i2s->quirks & QUIRK_NEED_RSTCLR)
			writel(0, i2s->addr + I2SCON);

		clk_disable_unprepare(i2s->clk);
		clk_put(i2s->clk);

		iounmap(i2s->addr);
	}

	i2s->clk = NULL;

	return 0;
}

static const struct snd_soc_dai_ops samsung_i2s_dai_ops = {
	.trigger = i2s_trigger,
	.hw_params = i2s_hw_params,
	.set_fmt = i2s_set_fmt,
	.set_clkdiv = i2s_set_clkdiv,
	.set_sysclk = i2s_set_sysclk,
	.startup = i2s_startup,
	.shutdown = i2s_shutdown,
	.delay = i2s_delay,
};

static const struct snd_soc_component_driver samsung_i2s_component = {
	.name		= "samsung-i2s",
};

#define SAMSUNG_I2S_RATES	SNDRV_PCM_RATE_8000_192000

#define SAMSUNG_I2S_FMTS	(SNDRV_PCM_FMTBIT_S8 | \
					SNDRV_PCM_FMTBIT_S16_LE | \
					SNDRV_PCM_FMTBIT_S24_LE)

static struct i2s_dai *i2s_alloc_dai(struct platform_device *pdev, bool sec)
{
	struct i2s_dai *i2s;
	int ret;

	i2s = devm_kzalloc(&pdev->dev, sizeof(struct i2s_dai), GFP_KERNEL);
	if (i2s == NULL)
		return NULL;

	i2s->pdev = pdev;
	i2s->pri_dai = NULL;
	i2s->sec_dai = NULL;
	i2s->i2s_dai_drv.symmetric_rates = 1;
	i2s->i2s_dai_drv.probe = samsung_i2s_dai_probe;
	i2s->i2s_dai_drv.remove = samsung_i2s_dai_remove;
	i2s->i2s_dai_drv.ops = &samsung_i2s_dai_ops;
	i2s->i2s_dai_drv.suspend = i2s_suspend;
	i2s->i2s_dai_drv.resume = i2s_resume;
	i2s->i2s_dai_drv.playback.channels_min = 2;
	i2s->i2s_dai_drv.playback.channels_max = 2;
	i2s->i2s_dai_drv.playback.rates = SAMSUNG_I2S_RATES;
	i2s->i2s_dai_drv.playback.formats = SAMSUNG_I2S_FMTS;

	if (!sec) {
		i2s->i2s_dai_drv.capture.channels_min = 1;
		i2s->i2s_dai_drv.capture.channels_max = 2;
		i2s->i2s_dai_drv.capture.rates = SAMSUNG_I2S_RATES;
		i2s->i2s_dai_drv.capture.formats = SAMSUNG_I2S_FMTS;
		dev_set_drvdata(&i2s->pdev->dev, i2s);
	} else {	/* Create a new platform_device for Secondary */
		i2s->pdev = platform_device_alloc("samsung-i2s-sec", -1);
		if (IS_ERR(i2s->pdev))
			return NULL;

		platform_set_drvdata(i2s->pdev, i2s);
		ret = platform_device_add(i2s->pdev);
		if (ret < 0)
			return NULL;
	}

	return i2s;
}

static const struct of_device_id exynos_i2s_match[];

static inline int samsung_i2s_get_driver_data(struct platform_device *pdev)
{
#ifdef CONFIG_OF
	struct samsung_i2s_dai_data *data;
	if (pdev->dev.of_node) {
		const struct of_device_id *match;
		match = of_match_node(exynos_i2s_match, pdev->dev.of_node);
		data = (struct samsung_i2s_dai_data *) match->data;
		return data->dai_type;
	} else
#endif
		return platform_get_device_id(pdev)->driver_data;
}

#ifdef CONFIG_PM_RUNTIME
static int i2s_runtime_suspend(struct device *dev)
{
	struct i2s_dai *i2s = dev_get_drvdata(dev);

	pr_debug("%s entered\n", __func__);

	i2s_cfg_gpio(i2s, "idle");
	i2s_reg_save(i2s);
	clk_disable_unprepare(i2s->clk);
	lpass_put_sync(dev);

	return 0;
}

static int i2s_runtime_resume(struct device *dev)
{
	struct i2s_dai *i2s = dev_get_drvdata(dev);

	pr_debug("%s entered\n", __func__);

	lpass_get_sync(dev);
	clk_prepare_enable(i2s->clk);
	i2s_reg_restore(i2s);
	i2s_cfg_gpio(i2s, "default");

	return 0;
}
#else
static int i2s_disable(struct device *dev)
{
	struct i2s_dai *i2s = dev_get_drvdata(dev);

	spin_lock(&lock);
	i2s->enable_cnt--;
	if (i2s->enable_cnt) {
		spin_unlock(&lock);
		return 1;
	}
	spin_unlock(&lock);

	i2s_cfg_gpio(i2s, "idle");
	i2s_reg_save(i2s);
	clk_disable_unprepare(i2s->clk);
	lpass_put_sync(dev);

	return 0;
}

static int i2s_enable(struct device *dev)
{
	struct i2s_dai *i2s = dev_get_drvdata(dev);

	spin_lock(&lock);
	i2s->enable_cnt++;
	if (i2s->enable_cnt > 1) {
		spin_unlock(&lock);
		return 1;
	}
	spin_unlock(&lock);

	lpass_get_sync(dev);
	clk_prepare_enable(i2s->clk);
	i2s_reg_restore(i2s);
	i2s_cfg_gpio(i2s, "default");

	return 0;
}
#endif /* CONFIG_PM_RUNTIME */

static int samsung_i2s_probe(struct platform_device *pdev)
{
	struct i2s_dai *pri_dai, *sec_dai = NULL;
	struct s3c_audio_pdata *i2s_pdata = pdev->dev.platform_data;
	struct samsung_i2s *i2s_cfg = NULL;
	struct resource *res;
	u32 regs_base, quirks = 0;
#ifdef CONFIG_SND_SAMSUNG_IDMA
	u32 idma_addr;
#endif
	struct device_node *np = pdev->dev.of_node;
	struct pinctrl *pinctrl;
	enum samsung_dai_type samsung_dai_type;
	int ret = 0;

	/* Call during Seconday interface registration */
	samsung_dai_type = samsung_i2s_get_driver_data(pdev);

	if (samsung_dai_type == TYPE_SEC) {
		sec_dai = dev_get_drvdata(&pdev->dev);
		if (!sec_dai) {
			dev_err(&pdev->dev, "Unable to get drvdata\n");
			return -EFAULT;
		}
		snd_soc_register_component(&sec_dai->pdev->dev,
					   &samsung_i2s_component,
					   &sec_dai->i2s_dai_drv, 1);
#ifdef CONFIG_SND_SAMSUNG_FAKEDMA
		asoc_fdma_platform_register(&pdev->dev, &cpu_ops);
#else
		asoc_dma_platform_register(&pdev->dev);
#endif
		return 0;
	}

	pri_dai = i2s_alloc_dai(pdev, false);
	if (!pri_dai) {
		dev_err(&pdev->dev, "Unable to alloc I2S_pri\n");
		return -ENOMEM;
	}

	if (!np) {
		res = platform_get_resource(pdev, IORESOURCE_DMA, 0);
		if (!res) {
			dev_err(&pdev->dev,
				"Unable to get I2S-TX dma resource\n");
			return -ENXIO;
		}
		pri_dai->dma_playback.channel = res->start;

		res = platform_get_resource(pdev, IORESOURCE_DMA, 1);
		if (!res) {
			dev_err(&pdev->dev,
				"Unable to get I2S-RX dma resource\n");
			return -ENXIO;
		}
		pri_dai->dma_capture.channel = res->start;

		if (i2s_pdata == NULL) {
			dev_err(&pdev->dev, "Can't work without s3c_audio_pdata\n");
			return -EINVAL;
		}

		if (&i2s_pdata->type)
			i2s_cfg = &i2s_pdata->type.i2s;

		if (i2s_cfg) {
			quirks = i2s_cfg->quirks;
#ifdef CONFIG_SND_SAMSUNG_IDMA
			idma_addr = i2s_cfg->idma_addr;
#endif
		}
	} else {
		if (of_find_property(np, "samsung,supports-6ch", NULL))
			quirks |= QUIRK_PRI_6CHAN;

		if (of_find_property(np, "samsung,supports-secdai", NULL))
			quirks |= QUIRK_SEC_DAI;

		if (of_find_property(np, "samsung,supports-rstclr", NULL))
			quirks |= QUIRK_NEED_RSTCLR;

		if (of_find_property(np, "samsung,supports-tdm", NULL))
			quirks |= QUIRK_SUPPORTS_TDM;

		if (of_find_property(np, "samsung,supports-low-rfs", NULL))
			quirks |= QUIRK_SUPPORTS_LOW_RFS;

#ifdef CONFIG_SND_SAMSUNG_IDMA
		if (of_find_property(np, "samsung,supports-idma", NULL)) {
			quirks |= QUIRK_IDMA;

			if (of_property_read_u32(np, "samsung,idma-addr",
						 &idma_addr)) {
				if (quirks & QUIRK_SEC_DAI) {
					dev_err(&pdev->dev, "idma address is not"\
							"specified");
					return -EINVAL;
				}
			}
		}
#endif
		if (of_find_property(np, "samsung,lpass-subip", NULL))
			lpass_register_subip(&pdev->dev, "i2s");
	}

	res = platform_get_resource(pdev, IORESOURCE_MEM, 0);
	if (!res) {
		dev_err(&pdev->dev, "Unable to get I2S SFR address\n");
		return -ENXIO;
	}

	if (!request_mem_region(res->start, resource_size(res),
							"samsung-i2s")) {
		dev_err(&pdev->dev, "Unable to request SFR region\n");
		return -EBUSY;
	}
	regs_base = res->start;

	res = platform_get_resource(pdev, IORESOURCE_IRQ, 0);
	if (!res) {
		dev_err(&pdev->dev, "Failed to get irq resource\n");
		return -ENXIO;
	}
	pri_dai->irq = res->start;

	pri_dai->dma_playback.dma_addr = regs_base + I2STXD;
	pri_dai->dma_capture.dma_addr = regs_base + I2SRXD;
	pri_dai->dma_playback.client =
		(struct s3c2410_dma_client *)&pri_dai->dma_playback;
	pri_dai->dma_playback.ch_name = "tx";
	pri_dai->dma_capture.client =
		(struct s3c2410_dma_client *)&pri_dai->dma_capture;
	pri_dai->dma_capture.ch_name = "rx";
	pri_dai->dma_playback.dma_size = 4;
	pri_dai->dma_capture.dma_size = 4;
	pri_dai->base = regs_base;
	pri_dai->quirks = quirks;

	if (quirks & QUIRK_PRI_6CHAN)
		pri_dai->i2s_dai_drv.playback.channels_max = 6;

	if (quirks & QUIRK_SEC_DAI) {
		sec_dai = i2s_alloc_dai(pdev, true);
		if (!sec_dai) {
			dev_err(&pdev->dev, "Unable to alloc I2S_sec\n");
			ret = -ENOMEM;
			goto err;
		}
		sec_dai->dma_playback.dma_addr = regs_base + I2STXDS;
		sec_dai->dma_playback.client =
			(struct s3c2410_dma_client *)&sec_dai->dma_playback;
		sec_dai->dma_playback.ch_name = "tx-sec";

		if (!np) {
			res = platform_get_resource(pdev, IORESOURCE_DMA, 2);
			if (res)
				sec_dai->dma_playback.channel = res->start;
		}

		sec_dai->dma_playback.dma_size = 4;
		sec_dai->base = regs_base;
		sec_dai->quirks = quirks;
#ifdef CONFIG_SND_SAMSUNG_IDMA
		sec_dai->idma_playback.dma_addr = idma_addr;
#endif
		sec_dai->pri_dai = pri_dai;
		pri_dai->sec_dai = sec_dai;

		if (np)
			sec_dai->pdev->dev.of_node = of_get_child_by_name(np, "i2s-sec");
	}

	if (!np) {
		if (i2s_pdata->cfg_gpio && i2s_pdata->cfg_gpio(pdev)) {
			dev_err(&pdev->dev, "Unable to configure gpio\n");
			ret = -EINVAL;
			goto err;
		}
	} else {
		pinctrl = devm_pinctrl_get_select(&pdev->dev, "idle");
		if (IS_ERR(pinctrl)) {
			dev_warn(&pdev->dev, "did not get pins for i2s: %li\n",
				PTR_ERR(pinctrl));
		}
	}

	snd_soc_register_component(&pri_dai->pdev->dev, &samsung_i2s_component,
				   &pri_dai->i2s_dai_drv, 1);

	pm_runtime_enable(&pdev->dev);

#ifdef CONFIG_SND_SAMSUNG_FAKEDMA
	asoc_fdma_platform_register(&pdev->dev, &cpu_ops);
#else
	asoc_dma_platform_register(&pdev->dev);
#endif
#ifdef CONFIG_SND_SAMSUNG_IDMA
	if (quirks & QUIRK_IDMA)
		asoc_idma_platform_register(&pdev->dev);
#endif
	return 0;
err:
	release_mem_region(regs_base, resource_size(res));

	return ret;
}

static int samsung_i2s_remove(struct platform_device *pdev)
{
	struct i2s_dai *i2s, *other;
	struct resource *res;

	i2s = dev_get_drvdata(&pdev->dev);
	other = i2s->pri_dai ? : i2s->sec_dai;

	if (other) {
		other->pri_dai = NULL;
		other->sec_dai = NULL;
	} else {
		pm_runtime_disable(&pdev->dev);
		res = platform_get_resource(pdev, IORESOURCE_MEM, 0);
		if (res)
			release_mem_region(res->start, resource_size(res));
	}

	i2s->pri_dai = NULL;
	i2s->sec_dai = NULL;

#ifdef CONFIG_SND_SAMSUNG_FAKEDMA
	asoc_fdma_platform_unregister(&pdev->dev);
#else
	asoc_dma_platform_unregister(&pdev->dev);
#endif
	snd_soc_unregister_component(&pdev->dev);

	return 0;
}

static struct platform_device_id samsung_i2s_driver_ids[] = {
	{
		.name           = "samsung-i2s",
		.driver_data	= TYPE_PRI,
	}, {
		.name           = "samsung-i2s-sec",
		.driver_data	= TYPE_SEC,
	},
	{},
};
MODULE_DEVICE_TABLE(platform, samsung_i2s_driver_ids);

#ifdef CONFIG_OF
static struct samsung_i2s_dai_data samsung_i2s_dai_data_array[] = {
	[TYPE_PRI] = { TYPE_PRI },
	[TYPE_SEC] = { TYPE_SEC },
};

static const struct of_device_id exynos_i2s_match[] = {
	{ .compatible = "samsung,i2s-v5",
	  .data = &samsung_i2s_dai_data_array[TYPE_PRI],
	},
	{},
};
MODULE_DEVICE_TABLE(of, exynos_i2s_match);
#endif

static const struct dev_pm_ops samsung_i2s_pm = {
	SET_RUNTIME_PM_OPS(i2s_runtime_suspend,
				i2s_runtime_resume, NULL)
};

static struct platform_driver samsung_i2s_driver = {
	.probe  = samsung_i2s_probe,
	.remove = samsung_i2s_remove,
	.id_table = samsung_i2s_driver_ids,
	.driver = {
		.name = "samsung-i2s",
		.owner = THIS_MODULE,
		.of_match_table = of_match_ptr(exynos_i2s_match),
		.pm = &samsung_i2s_pm,
	},
};

module_platform_driver(samsung_i2s_driver);

/* Module information */
MODULE_AUTHOR("Jaswinder Singh, <jassisinghbrar@gmail.com>");
MODULE_DESCRIPTION("Samsung I2S Interface");
MODULE_ALIAS("platform:samsung-i2s");
MODULE_LICENSE("GPL");<|MERGE_RESOLUTION|>--- conflicted
+++ resolved
@@ -1105,16 +1105,15 @@
 {
 	struct i2s_dai *i2s = to_info(dai);
 
-<<<<<<< HEAD
 	if (dai->active) {
 		i2s_cfg_gpio(i2s, "idle");
 		i2s_reg_save(i2s);
 	}
-=======
+
 	i2s->suspend_i2smod = readl(i2s->addr + I2SMOD);
 	i2s->suspend_i2scon = readl(i2s->addr + I2SCON);
 	i2s->suspend_i2spsr = readl(i2s->addr + I2SPSR);
->>>>>>> 339f8f37
+
 
 	return 0;
 }
@@ -1123,16 +1122,16 @@
 {
 	struct i2s_dai *i2s = to_info(dai);
 
-<<<<<<< HEAD
+
 	if (dai->active) {
 		i2s_reg_restore(i2s);
 		i2s_cfg_gpio(i2s, "default");
 	}
-=======
+
 	writel(i2s->suspend_i2scon, i2s->addr + I2SCON);
 	writel(i2s->suspend_i2smod, i2s->addr + I2SMOD);
 	writel(i2s->suspend_i2spsr, i2s->addr + I2SPSR);
->>>>>>> 339f8f37
+
 
 	return 0;
 }
