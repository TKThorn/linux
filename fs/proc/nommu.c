/* nommu.c: mmu-less memory info files
 *
 * Copyright (C) 2004 Red Hat, Inc. All Rights Reserved.
 * Written by David Howells (dhowells@redhat.com)
 *
 * This program is free software; you can redistribute it and/or
 * modify it under the terms of the GNU General Public License
 * as published by the Free Software Foundation; either version
 * 2 of the License, or (at your option) any later version.
 */

#include <linux/init.h>
#include <linux/module.h>
#include <linux/errno.h>
#include <linux/time.h>
#include <linux/kernel.h>
#include <linux/string.h>
#include <linux/mman.h>
#include <linux/proc_fs.h>
#include <linux/mm.h>
#include <linux/mmzone.h>
#include <linux/pagemap.h>
#include <linux/swap.h>
#include <linux/smp.h>
#include <linux/seq_file.h>
#include <linux/hugetlb.h>
#include <linux/vmalloc.h>
#include <asm/uaccess.h>
#include <asm/pgtable.h>
#include <asm/tlb.h>
#include <asm/div64.h>
#include "internal.h"

/*
 * display a single region to a sequenced file
 */
static int nommu_region_show(struct seq_file *m, struct vm_region *region)
{
	unsigned long ino = 0;
	struct file *file;
	dev_t dev = 0;
	int flags, len;

	flags = region->vm_flags;
	file = region->vm_file;

	if (file) {
<<<<<<< HEAD
		struct inode *inode = region->vm_file->f_path.dentry->d_inode;
		if (region->vm_prfile) {
			file = region->vm_prfile;
			inode = file->f_path.dentry->d_inode;
		}
=======
		struct inode *inode = file_inode(region->vm_file);
>>>>>>> ea99251f
		dev = inode->i_sb->s_dev;
		ino = inode->i_ino;
	}

	seq_printf(m,
		   "%08lx-%08lx %c%c%c%c %08llx %02x:%02x %lu %n",
		   region->vm_start,
		   region->vm_end,
		   flags & VM_READ ? 'r' : '-',
		   flags & VM_WRITE ? 'w' : '-',
		   flags & VM_EXEC ? 'x' : '-',
		   flags & VM_MAYSHARE ? flags & VM_SHARED ? 'S' : 's' : 'p',
		   ((loff_t)region->vm_pgoff) << PAGE_SHIFT,
		   MAJOR(dev), MINOR(dev), ino, &len);

	if (file) {
		len = 25 + sizeof(void *) * 6 - len;
		if (len < 1)
			len = 1;
		seq_printf(m, "%*c", len, ' ');
		seq_path(m, &file->f_path, "");
	}

	seq_putc(m, '\n');
	return 0;
}

/*
 * display a list of all the REGIONs the kernel knows about
 * - nommu kernels have a single flat list
 */
static int nommu_region_list_show(struct seq_file *m, void *_p)
{
	struct rb_node *p = _p;

	return nommu_region_show(m, rb_entry(p, struct vm_region, vm_rb));
}

static void *nommu_region_list_start(struct seq_file *m, loff_t *_pos)
{
	struct rb_node *p;
	loff_t pos = *_pos;

	down_read(&nommu_region_sem);

	for (p = rb_first(&nommu_region_tree); p; p = rb_next(p))
		if (pos-- == 0)
			return p;
	return NULL;
}

static void nommu_region_list_stop(struct seq_file *m, void *v)
{
	up_read(&nommu_region_sem);
}

static void *nommu_region_list_next(struct seq_file *m, void *v, loff_t *pos)
{
	(*pos)++;
	return rb_next((struct rb_node *) v);
}

static const struct seq_operations proc_nommu_region_list_seqop = {
	.start	= nommu_region_list_start,
	.next	= nommu_region_list_next,
	.stop	= nommu_region_list_stop,
	.show	= nommu_region_list_show
};

static int proc_nommu_region_list_open(struct inode *inode, struct file *file)
{
	return seq_open(file, &proc_nommu_region_list_seqop);
}

static const struct file_operations proc_nommu_region_list_operations = {
	.open    = proc_nommu_region_list_open,
	.read    = seq_read,
	.llseek  = seq_lseek,
	.release = seq_release,
};

static int __init proc_nommu_init(void)
{
	proc_create("maps", S_IRUGO, NULL, &proc_nommu_region_list_operations);
	return 0;
}

module_init(proc_nommu_init);<|MERGE_RESOLUTION|>--- conflicted
+++ resolved
@@ -45,15 +45,11 @@
 	file = region->vm_file;
 
 	if (file) {
-<<<<<<< HEAD
-		struct inode *inode = region->vm_file->f_path.dentry->d_inode;
+		struct inode *inode = file_inode(region->vm_file);
 		if (region->vm_prfile) {
 			file = region->vm_prfile;
-			inode = file->f_path.dentry->d_inode;
+			inode = file_inode(file);
 		}
-=======
-		struct inode *inode = file_inode(region->vm_file);
->>>>>>> ea99251f
 		dev = inode->i_sb->s_dev;
 		ino = inode->i_ino;
 	}
