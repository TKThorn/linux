--- conflicted
+++ resolved
@@ -1919,11 +1919,7 @@
 		return -EIO;
 	}
 
-<<<<<<< HEAD
-	printk_in_rcu(KERN_INFO "btrfs read error corrected: ino %lu off %llu "
-=======
 	printk_ratelimited_in_rcu(KERN_INFO "btrfs read error corrected: ino %lu off %llu "
->>>>>>> 0d7614f0
 		      "(dev %s sector %llu)\n", page->mapping->host->i_ino,
 		      start, rcu_str_deref(dev->name), sector);
 
