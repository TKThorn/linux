--- conflicted
+++ resolved
@@ -323,13 +323,9 @@
 	di_read_lock_child(dentry, AuLock_IR);
 	if (!err) {
 		au_init_fop_sp(file);
-<<<<<<< HEAD
 		goto out; /* success */
-	}
-=======
-	else
+	} else
 		au_set_h_fptr(file, au_fbstart(file), NULL);
->>>>>>> ff3bdaf8
 
 out_del:
 	au_fi_sp_del(file);
